! Copyright 2019 NREL

! Licensed under the Apache License, Version 2.0 (the "License"); you may not use
! this file except in compliance with the License. You may obtain a copy of the
! License at http://www.apache.org/licenses/LICENSE-2.0

! Unless required by applicable law or agreed to in writing, software distributed
! under the License is distributed on an "AS IS" BASIS, WITHOUT WARRANTIES OR
! CONDITIONS OF ANY KIND, either express or implied. See the License for the
! specific language governing permissions and limitations under the License.
! -------------------------------------------------------------------------------------------
! Read and set the parameters used by the controller

! Submodules:
!           Assert: Initial condition and input check
!           ComputeVariablesSetpoints: Compute setpoints used by controllers
!           ReadAvrSWAP: Read AvrSWAP array
!           ReadControlParameterFileSub: Read DISCON.IN input file
!           ReadCPFile: Read text file containing Cp Surface
!           SetParameters: Define initial conditions 

MODULE ReadSetParameters

    USE, INTRINSIC :: ISO_C_Binding

USE Constants
USE Functions

    IMPLICIT NONE

CONTAINS
    ! -----------------------------------------------------------------------------------
    ! Read all constant control parameters from DISCON.IN parameter file
    SUBROUTINE ReadControlParameterFileSub(CntrPar, accINFILE, accINFILE_size)!, accINFILE_size)
        USE, INTRINSIC :: ISO_C_Binding
        USE ROSCO_Types, ONLY : ControlParameters

        INTEGER(4)                              :: accINFILE_size               ! size of DISCON input filename
        CHARACTER(accINFILE_size), INTENT(IN)   :: accINFILE(accINFILE_size)    ! DISCON input filename
        INTEGER(4), PARAMETER                   :: UnControllerParameters = 89  ! Unit number to open file
        TYPE(ControlParameters), INTENT(INOUT)  :: CntrPar                      ! Control parameter type
       

        OPEN(unit=UnControllerParameters, file=accINFILE(1), status='old', action='read')
        
        !----------------------- HEADER ------------------------
        READ(UnControllerParameters, *)
        READ(UnControllerParameters, *)
        READ(UnControllerParameters, *)

        !----------------------- DEBUG --------------------------
        READ(UnControllerParameters, *) 
        READ(UnControllerParameters, *) CntrPar%LoggingLevel
        READ(UnControllerParameters, *) 

        !----------------- CONTROLLER FLAGS ---------------------
        READ(UnControllerParameters, *)
        READ(UnControllerParameters, *) CntrPar%F_LPFType
        READ(UnControllerParameters, *) CntrPar%F_NotchType
        READ(UnControllerParameters, *) CntrPar%IPC_ControlMode
        READ(UnControllerParameters, *) CntrPar%VS_ControlMode
        READ(UnControllerParameters, *) CntrPar%PC_ControlMode
        READ(UnControllerParameters, *) CntrPar%Y_ControlMode        
        READ(UnControllerParameters, *) CntrPar%SS_Mode        
        READ(UnControllerParameters, *) CntrPar%WE_Mode        
        READ(UnControllerParameters, *) CntrPar%PS_Mode        
        READ(UnControllerParameters, *) CntrPar%SD_Mode        
        READ(UnControllerParameters, *) CntrPar%FL_Mode        
        READ(UnControllerParameters, *)

        !----------------- FILTER CONSTANTS ---------------------
        READ(UnControllerParameters, *)        
        READ(UnControllerParameters, *) CntrPar%F_LPFCornerFreq
        READ(UnControllerParameters, *) CntrPar%F_LPFDamping
        READ(UnControllerParameters, *) CntrPar%F_NotchCornerFreq
        ALLOCATE(CntrPar%F_NotchBetaNumDen(2))
        READ(UnControllerParameters,*) CntrPar%F_NotchBetaNumDen
        READ(UnControllerParameters,*) CntrPar%F_SSCornerFreq
        READ(UnControllerParameters, *)

        !----------- BLADE PITCH CONTROLLER CONSTANTS -----------
        READ(UnControllerParameters, *)
        READ(UnControllerParameters, *) CntrPar%PC_GS_n
        ALLOCATE(CntrPar%PC_GS_angles(CntrPar%PC_GS_n))
        READ(UnControllerParameters,*) CntrPar%PC_GS_angles
        ALLOCATE(CntrPar%PC_GS_KP(CntrPar%PC_GS_n))
        READ(UnControllerParameters,*) CntrPar%PC_GS_KP
        ALLOCATE(CntrPar%PC_GS_KI(CntrPar%PC_GS_n))
        READ(UnControllerParameters,*) CntrPar%PC_GS_KI
        ALLOCATE(CntrPar%PC_GS_KD(CntrPar%PC_GS_n))
        READ(UnControllerParameters,*) CntrPar%PC_GS_KD
        ALLOCATE(CntrPar%PC_GS_TF(CntrPar%PC_GS_n))
        READ(UnControllerParameters,*) CntrPar%PC_GS_TF
        READ(UnControllerParameters, *) CntrPar%PC_MaxPit
        READ(UnControllerParameters, *) CntrPar%PC_MinPit
        READ(UnControllerParameters, *) CntrPar%PC_MaxRat
        READ(UnControllerParameters, *) CntrPar%PC_MinRat
        READ(UnControllerParameters, *) CntrPar%PC_RefSpd
        READ(UnControllerParameters, *) CntrPar%PC_FinePit
        READ(UnControllerParameters, *) CntrPar%PC_Switch
        !-- sine pitch excitiation --
        READ(UnControllerParameters, *) CntrPar%Z_EnableSine
        READ(UnControllerParameters, *) CntrPar%Z_PitchAmplitude
        READ(UnControllerParameters, *) CntrPar%Z_PitchFrequency
        READ(UnControllerParameters, *)

        !------------------- IPC CONSTANTS -----------------------
        READ(UnControllerParameters, *) 
        READ(UnControllerParameters, *) CntrPar%IPC_IntSat
        ALLOCATE(CntrPar%IPC_KI(2))
        READ(UnControllerParameters,*) CntrPar%IPC_KI
        ALLOCATE(CntrPar%IPC_aziOffset(2))
        READ(UnControllerParameters,*) CntrPar%IPC_aziOffset
        READ(UnControllerParameters, *) CntrPar%IPC_CornerFreqAct
        READ(UnControllerParameters, *)

        !------------ VS TORQUE CONTROL CONSTANTS ----------------
        READ(UnControllerParameters, *)
        READ(UnControllerParameters, *) CntrPar%VS_GenEff
        READ(UnControllerParameters, *) CntrPar%VS_ArSatTq
        READ(UnControllerParameters, *) CntrPar%VS_MaxRat
        READ(UnControllerParameters, *) CntrPar%VS_MaxTq
        READ(UnControllerParameters, *) CntrPar%VS_MinTq
        READ(UnControllerParameters, *) CntrPar%VS_MinOMSpd
        READ(UnControllerParameters, *) CntrPar%VS_Rgn2K
        READ(UnControllerParameters, *) CntrPar%VS_RtPwr
        READ(UnControllerParameters, *) CntrPar%VS_RtTq
        READ(UnControllerParameters, *) CntrPar%VS_RefSpd
        READ(UnControllerParameters, *) CntrPar%VS_n
        ALLOCATE(CntrPar%VS_KP(CntrPar%VS_n))
        READ(UnControllerParameters,*) CntrPar%VS_KP
        ALLOCATE(CntrPar%VS_KI(CntrPar%VS_n))
        READ(UnControllerParameters,*) CntrPar%VS_KI
        READ(UnControllerParameters,*) CntrPar%VS_TSRopt
        READ(UnControllerParameters, *)

        !------- Setpoint Smoother --------------------------------
        READ(UnControllerParameters, *)
        READ(UnControllerParameters, *) CntrPar%SS_VSGain
        READ(UnControllerParameters, *) CntrPar%SS_PCGain
        READ(UnControllerParameters, *) 

        !------------ WIND SPEED ESTIMATOR CONTANTS --------------
        READ(UnControllerParameters, *)
        READ(UnControllerParameters, *) CntrPar%WE_BladeRadius
        READ(UnControllerParameters, *) CntrPar%WE_CP_n
        ALLOCATE(CntrPar%WE_CP(CntrPar%WE_CP_n))
        READ(UnControllerParameters, *) CntrPar%WE_CP
        READ(UnControllerParameters, *) CntrPar%WE_Gamma
        READ(UnControllerParameters, *) CntrPar%WE_GearboxRatio
        READ(UnControllerParameters, *) CntrPar%WE_Jtot
        READ(UnControllerParameters, *) CntrPar%WE_RhoAir
        READ(UnControllerParameters, *) CntrPar%PerfFileName
        ALLOCATE(CntrPar%PerfTableSize(2))
        READ(UnControllerParameters, *) CntrPar%PerfTableSize
        READ(UnControllerParameters, *) CntrPar%WE_FOPoles_N
        ALLOCATE(CntrPar%WE_FOPoles_v(CntrPar%WE_FOPoles_n))
        READ(UnControllerParameters, *) CntrPar%WE_FOPoles_v
        ALLOCATE(CntrPar%WE_FOPoles(CntrPar%WE_FOPoles_n))
        READ(UnControllerParameters, *) CntrPar%WE_FOPoles

        READ(UnControllerParameters, *)

        !-------------- YAW CONTROLLER CONSTANTS -----------------
        READ(UnControllerParameters, *)
        READ(UnControllerParameters, *) CntrPar%Y_ErrThresh
        READ(UnControllerParameters, *) CntrPar%Y_IPC_IntSat
        READ(UnControllerParameters, *) CntrPar%Y_IPC_n
        ALLOCATE(CntrPar%Y_IPC_KP(CntrPar%Y_IPC_n))
        READ(UnControllerParameters,*) CntrPar%Y_IPC_KP
        ALLOCATE(CntrPar%Y_IPC_KI(CntrPar%Y_IPC_n))
        READ(UnControllerParameters,*) CntrPar%Y_IPC_KI
        READ(UnControllerParameters, *) CntrPar%Y_IPC_omegaLP
        READ(UnControllerParameters, *) CntrPar%Y_IPC_zetaLP
        READ(UnControllerParameters, *) CntrPar%Y_MErrSet
        READ(UnControllerParameters, *) CntrPar%Y_omegaLPFast
        READ(UnControllerParameters, *) CntrPar%Y_omegaLPSlow
        READ(UnControllerParameters, *) CntrPar%Y_Rate
        READ(UnControllerParameters, *)

        !------------ FORE-AFT TOWER DAMPER CONSTANTS ------------
        READ(UnControllerParameters, *)      
        READ(UnControllerParameters, *) CntrPar%FA_KI  
        READ(UnControllerParameters, *) CntrPar%FA_HPFCornerFreq
        READ(UnControllerParameters, *) CntrPar%FA_IntSat
        READ(UnControllerParameters, *)      

        !------------ PEAK SHAVING ------------
        READ(UnControllerParameters, *)      
        READ(UnControllerParameters, *) CntrPar%PS_BldPitchMin_N  
        ALLOCATE(CntrPar%PS_WindSpeeds(CntrPar%PS_BldPitchMin_N))
        READ(UnControllerParameters, *) CntrPar%PS_WindSpeeds
        ALLOCATE(CntrPar%PS_BldPitchMin(CntrPar%PS_BldPitchMin_N))
        READ(UnControllerParameters, *) CntrPar%PS_BldPitchMin
        READ(UnControllerParameters, *) 

        !------------ SHUTDOWN ------------
        READ(UnControllerParameters, *)      
        READ(UnControllerParameters, *) CntrPar%SD_MaxPit  
        READ(UnControllerParameters, *) CntrPar%SD_CornerFreq
        READ(UnControllerParameters, *)      

        !------------ FLOATING ------------
        READ(UnControllerParameters, *)      
        READ(UnControllerParameters, *) CntrPar%Fl_Kp  
        ! END OF INPUT FILE    
        
        !------------------- CALCULATED CONSTANTS -----------------------
        CntrPar%PC_RtTq99 = CntrPar%VS_RtTq*0.99
        CntrPar%VS_MinOMTq = CntrPar%VS_Rgn2K*CntrPar%VS_MinOMSpd**2
        CntrPar%VS_MaxOMTq = CntrPar%VS_Rgn2K*CntrPar%VS_RefSpd**2
        CntrPar%VS_Rgn3Pitch = CntrPar%PC_FinePit + CntrPar%PC_Switch
        
        CLOSE(UnControllerParameters)
        
        !------------------- HOUSEKEEPING -----------------------
        CntrPar%PerfFileName = TRIM(CntrPar%PerfFileName)

    END SUBROUTINE ReadControlParameterFileSub
    ! -----------------------------------------------------------------------------------
    ! Calculate setpoints for primary control actions    
    SUBROUTINE ComputeVariablesSetpoints(CntrPar, LocalVar, objInst)
        USE ROSCO_Types, ONLY : ControlParameters, LocalVariables, ObjectInstances
        
        ! Allocate variables
        TYPE(ControlParameters), INTENT(INOUT)  :: CntrPar
        TYPE(LocalVariables), INTENT(INOUT)     :: LocalVar
        TYPE(ObjectInstances), INTENT(INOUT)    :: objInst

        REAL(4)                                 :: VS_RefSpd        ! Referece speed for variable speed torque controller, [rad/s] 
        REAL(4)                                 :: PC_RefSpd        ! Referece speed for pitch controller, [rad/s] 
        REAL(4)                                 :: Omega_op         ! Optimal TSR-tracking generator speed, [rad/s]
        REAL(4)                                 :: WE_Vw_f          ! Filtered Wind Speed Estimate
        ! temp
        ! REAL(4)                                 :: VS_TSRop = 7.5

        ! ----- Calculate yaw misalignment error -----
        LocalVar%Y_MErr = LocalVar%Y_M + CntrPar%Y_MErrSet ! Yaw-alignment error
        
        ! ----- Pitch controller speed and power error -----
        ! Implement setpoint smoothing
        IF (LocalVar%SS_DelOmegaF < 0) THEN
            PC_RefSpd = CntrPar%PC_RefSpd - LocalVar%SS_DelOmegaF
        ELSE
            PC_RefSpd = CntrPar%PC_RefSpd
        ENDIF
        LocalVar%PC_SpdErr = PC_RefSpd - LocalVar%GenSpeedF            ! Speed error
        LocalVar%PC_PwrErr = CntrPar%VS_RtPwr - LocalVar%VS_GenPwr             ! Power error
        
        ! ----- Torque controller reference errors -----
        ! Define VS reference generator speed [rad/s]
        IF (CntrPar%VS_ControlMode == 2) THEN
<<<<<<< HEAD
            WE_Vw_f = LPFilter(LocalVar%We_Vw, LocalVar%DT, 0.6283, LocalVar%iStatus, .FALSE., objInst%instLPF)
            ! WE_Vw_f = LocalVar%We_Vw
=======
            ! WE_Vw_f = LPFilter(LocalVar%We_Vw, LocalVar%DT, 0.625, LocalVar%iStatus, .FALSE., objInst%instLPF)
            WE_Vw_f = LocalVar%We_Vw
>>>>>>> 9e53a23b
            VS_RefSpd = (CntrPar%VS_TSRopt * WE_Vw_f / CntrPar%WE_BladeRadius) * CntrPar%WE_GearboxRatio
            VS_RefSpd = saturate(VS_RefSpd,CntrPar%VS_MinOMSpd, CntrPar%VS_RefSpd)
        ELSE
            VS_RefSpd = CntrPar%VS_RefSpd
        ENDIF 

        
        ! Implement setpoint smoothing
        IF (LocalVar%SS_DelOmegaF > 0) THEN
            VS_RefSpd = VS_RefSpd - LocalVar%SS_DelOmegaF
        ENDIF

        ! Force zero torque in shutdown mode
        IF (LocalVar%SD) THEN
            VS_RefSpd = CntrPar%VS_MinOMSpd
        ENDIF

        ! Force minimum rotor speed
        VS_RefSpd = max(VS_RefSpd, CntrPar%VS_MinOmSpd)

        ! TSR-tracking reference error
        IF (CntrPar%VS_ControlMode == 2) THEN
            LocalVar%VS_SpdErr = VS_RefSpd - LocalVar%GenSpeedF
        ENDIF

        ! Define transition region setpoint errors
        LocalVar%VS_SpdErrAr = VS_RefSpd - LocalVar%GenSpeedF               ! Current speed error - Region 2.5 PI-control (Above Rated)
        LocalVar%VS_SpdErrBr = CntrPar%VS_MinOMSpd - LocalVar%GenSpeedF     ! Current speed error - Region 1.5 PI-control (Below Rated)
    
    
    END SUBROUTINE ComputeVariablesSetpoints
    ! -----------------------------------------------------------------------------------
    ! Read avrSWAP array passed from ServoDyn    
    SUBROUTINE ReadAvrSWAP(avrSWAP, LocalVar)
        USE ROSCO_Types, ONLY : LocalVariables
    
        REAL(C_FLOAT), INTENT(INOUT) :: avrSWAP(*)   ! The swap array, used to pass data to, and receive data from, the DLL controller.
        TYPE(LocalVariables), INTENT(INOUT) :: LocalVar
        
        ! Load variables from calling program (See Appendix A of Bladed User's Guide):
        LocalVar%iStatus = NINT(avrSWAP(1))
        LocalVar%Time = avrSWAP(2)
        LocalVar%DT = avrSWAP(3)
        LocalVar%VS_MechGenPwr = avrSWAP(14)
        LocalVar%VS_GenPwr = avrSWAP(15)
        LocalVar%GenSpeed = avrSWAP(20)
        LocalVar%RotSpeed = avrSWAP(21)
        LocalVar%GenTqMeas = avrSWAP(23)
        LocalVar%Y_M = avrSWAP(24)
        LocalVar%HorWindV = avrSWAP(27)
        LocalVar%rootMOOP(1) = avrSWAP(30)
        LocalVar%rootMOOP(2) = avrSWAP(31)
        LocalVar%rootMOOP(3) = avrSWAP(32)
        LocalVar%FA_Acc = avrSWAP(53)
        LocalVar%NacIMU_FA_Acc = avrSWAP(83)
        LocalVar%Azimuth = avrSWAP(60)
        LocalVar%NumBl = NINT(avrSWAP(61))

          ! --- NJA: usually feedback back the previous pitch command helps for numerical stability, sometimes it does not...
        IF (LocalVar%iStatus == 0) THEN
            LocalVar%BlPitch(1) = avrSWAP(4)
            LocalVar%BlPitch(2) = avrSWAP(33)
            LocalVar%BlPitch(3) = avrSWAP(34)
        ELSE
            LocalVar%BlPitch(1) = LocalVar%PitCom(1)
            LocalVar%BlPitch(2) = LocalVar%PitCom(2)
            LocalVar%BlPitch(3) = LocalVar%PitCom(3)      
        ENDIF

    END SUBROUTINE ReadAvrSWAP
    ! -----------------------------------------------------------------------------------
    ! Check for errors before any execution
    SUBROUTINE Assert(LocalVar, CntrPar, avrSWAP, aviFAIL, ErrMsg, size_avcMSG)
        USE, INTRINSIC :: ISO_C_Binding
        USE ROSCO_Types, ONLY : LocalVariables, ControlParameters
    
        IMPLICIT NONE
    
        ! Inputs
        TYPE(ControlParameters), INTENT(IN)     :: CntrPar
        TYPE(LocalVariables), INTENT(IN)        :: LocalVar
        INTEGER(4), INTENT(IN)                  :: size_avcMSG
        REAL(C_FLOAT), INTENT(IN)               :: avrSWAP(*)          ! The swap array, used to pass data to, and receive data from, the DLL controller.
        
        ! Outputs
        INTEGER(C_INT), INTENT(OUT)             :: aviFAIL             ! A flag used to indicate the success of this DLL call set as follows: 0 if the DLL call was successful, >0 if the DLL call was successful but cMessage should be issued as a warning messsage, <0 if the DLL call was unsuccessful or for any other reason the simulation is to be stopped at this point with cMessage as the error message.
        CHARACTER(size_avcMSG-1), INTENT(OUT)   :: ErrMsg              ! a Fortran version of the C string argument (not considered an array here) [subtract 1 for the C null-character]
        
        ! Local
        
        !..............................................................................................................................
        ! Check validity of input parameters:
        !..............................................................................................................................
        
        IF ((CntrPar%F_LPFType > 2.0) .OR. (CntrPar%F_LPFType < 1.0)) THEN
            aviFAIL = -1
            ErrMsg  = 'F_LPFType must be 1 or 2.'
        ENDIF
        
        IF ((CntrPar%F_LPFDamping > 1.0) .OR. (CntrPar%F_LPFDamping < 0.0)) THEN
            aviFAIL = -1
            ErrMsg  = 'Filter damping coefficient must be between [0, 1]'
        ENDIF
        
        IF (CntrPar%IPC_CornerFreqAct < 0.0) THEN
            aviFAIL = -1
            ErrMsg  = 'Corner frequency of IPC actuator model must be positive, or set to 0 to disable.'
        ENDIF
        
        IF (CntrPar%F_LPFCornerFreq <= 0.0) THEN
            aviFAIL = -1
            ErrMsg  = 'CornerFreq must be greater than zero.'
        ENDIF
        
        IF ((CntrPar%IPC_ControlMode > 0) .AND. (CntrPar%Y_ControlMode > 1)) THEN
            aviFAIL = -1
            ErrMsg  = 'IPC control for load reductions and yaw-by-IPC cannot be activated simultaneously'
        ENDIF
        
        IF (LocalVar%DT <= 0.0) THEN
            aviFAIL = -1
            ErrMsg  = 'DT must be greater than zero.'
        ENDIF
        
        IF (CntrPar%VS_MaxRat <= 0.0) THEN
            aviFAIL =  -1
            ErrMsg  = 'VS_MaxRat must be greater than zero.'
        ENDIF
        
        IF (CntrPar%VS_RtTq < 0.0) THEN
            aviFAIL = -1
            ErrMsg  = 'VS_RtTq must not be negative.'
        ENDIF
        
        IF (CntrPar%VS_Rgn2K < 0.0) THEN
            aviFAIL = -1
            ErrMsg  = 'VS_Rgn2K must not be negative.'
        ENDIF
        
        IF (CntrPar%VS_MaxTq < CntrPar%VS_RtTq) THEN
            aviFAIL = -1
            ErrMsg  = 'VS_RtTq must not be greater than VS_MaxTq.'
        ENDIF
        
        IF (CntrPar%VS_KP(1) > 0.0) THEN
            aviFAIL = -1
            ErrMsg  = 'VS_KP must be greater than zero.'
        ENDIF
        
        IF (CntrPar%VS_KI(1) > 0.0) THEN
            aviFAIL = -1
            ErrMsg  = 'VS_KI must be greater than zero.'
        ENDIF
        
        IF (CntrPar%PC_RefSpd <= 0.0) THEN
            aviFAIL = -1
            ErrMsg  = 'PC_RefSpd must be greater than zero.'
        ENDIF
        
        IF (CntrPar%PC_MaxRat <= 0.0) THEN
            aviFAIL = -1
            ErrMsg  = 'PC_MaxRat must be greater than zero.'
        ENDIF
        
        IF (CntrPar%PC_MinPit >= CntrPar%PC_MaxPit)  THEN
            aviFAIL = -1
            ErrMsg  = 'PC_MinPit must be less than PC_MaxPit.'
        ENDIF
        
        IF (CntrPar%IPC_KI(1) < 0.0)  THEN
            aviFAIL = -1
            ErrMsg  = 'IPC_KI(1) must be zero or greater than zero.'
        ENDIF
        
        IF (CntrPar%IPC_KI(2) < 0.0)  THEN
            aviFAIL = -1
            ErrMsg  = 'IPC_KI(2) must be zero or greater than zero.'
        ENDIF
        
        ! ---- Yaw Control ----
        IF (CntrPar%Y_ControlMode > 0) THEN
            IF (CntrPar%Y_IPC_omegaLP <= 0.0)  THEN
                aviFAIL = -1
                ErrMsg  = 'Y_IPC_omegaLP must be greater than zero.'
            ENDIF
            
            IF (CntrPar%Y_IPC_zetaLP <= 0.0)  THEN
                aviFAIL = -1
                ErrMsg  = 'Y_IPC_zetaLP must be greater than zero.'
            ENDIF
            
            IF (CntrPar%Y_ErrThresh <= 0.0)  THEN
                aviFAIL = -1
                ErrMsg  = 'Y_ErrThresh must be greater than zero.'
            ENDIF
            
            IF (CntrPar%Y_Rate <= 0.0)  THEN
                aviFAIL = -1
                ErrMsg  = 'CntrPar%Y_Rate must be greater than zero.'
            ENDIF
            
            IF (CntrPar%Y_omegaLPFast <= 0.0)  THEN
                aviFAIL = -1
                ErrMsg  = 'Y_omegaLPFast must be greater than zero.'
            ENDIF
            
            IF (CntrPar%Y_omegaLPSlow <= 0.0)  THEN
                aviFAIL = -1
                ErrMsg  = 'Y_omegaLPSlow must be greater than zero.'
            ENDIF
        ENDIF
        ! Abort if the user has not requested a pitch angle actuator (See Appendix A
        ! of Bladed User's Guide):
        IF (NINT(avrSWAP(10)) /= 0)  THEN ! .TRUE. if a pitch angle actuator hasn't been requested
            aviFAIL = -1
            ErrMsg  = 'Pitch angle actuator not requested.'
        ENDIF
        
        IF (NINT(avrSWAP(28)) == 0 .AND. ((CntrPar%IPC_ControlMode > 0) .OR. (CntrPar%Y_ControlMode > 1))) THEN
            aviFAIL = -1
            ErrMsg  = 'IPC enabled, but Ptch_Cntrl in ServoDyn has a value of 0. Set it to 1.'
        ENDIF

    END SUBROUTINE Assert
    ! -----------------------------------------------------------------------------------
    ! Define parameters for control actions
    SUBROUTINE SetParameters(avrSWAP, aviFAIL, accINFILE, ErrMsg, size_avcMSG, CntrPar, LocalVar, objInst, PerfData)
        USE ROSCO_Types, ONLY : ControlParameters, LocalVariables, ObjectInstances, PerformanceData
        
        INTEGER(4), INTENT(IN) :: size_avcMSG
        TYPE(ControlParameters), INTENT(INOUT) :: CntrPar
        TYPE(LocalVariables), INTENT(INOUT) :: LocalVar
        TYPE(ObjectInstances), INTENT(INOUT) :: objInst
        TYPE(PerformanceData), INTENT(INOUT) :: PerfData

        REAL(C_FLOAT), INTENT(INOUT) :: avrSWAP(*)          ! The swap array, used to pass data to, and receive data from, the DLL controller.
        INTEGER(C_INT), INTENT(OUT) :: aviFAIL              ! A flag used to indicate the success of this DLL call set as follows: 0 if the DLL call was successful, >0 if the DLL call was successful but cMessage should be issued as a warning messsage, <0 if the DLL call was unsuccessful or for any other reason the simulation is to be stopped at this point with cMessage as the error message.
        CHARACTER(KIND=C_CHAR), INTENT(IN)      :: accINFILE(NINT(avrSWAP(50)))     ! The name of the parameter input file
        CHARACTER(size_avcMSG-1), INTENT(OUT) :: ErrMsg     ! a Fortran version of the C string argument (not considered an array here) [subtract 1 for the C null-character]
        INTEGER(4) :: K    ! Index used for looping through blades.
        
        ! Set aviFAIL to 0 in each iteration:
        aviFAIL = 0
        
        ! Initialize all filter instance counters at 1
        objInst%instLPF = 1
        objInst%instSecLPF = 1
        objInst%instHPF = 1
        objInst%instNotchSlopes = 1
        objInst%instNotch = 1
        objInst%instPI = 1
        
        ! Set unused outputs to zero (See Appendix A of Bladed User's Guide):
        avrSWAP(35) = 1.0 ! Generator contactor status: 1=main (high speed) variable-speed generator
        avrSWAP(36) = 0.0 ! Shaft brake status: 0=off
        avrSWAP(41) = 0.0 ! Demanded yaw actuator torque
        avrSWAP(46) = 0.0 ! Demanded pitch rate (Collective pitch)
        avrSWAP(55) = 0.0 ! Pitch override: 0=yes
        avrSWAP(56) = 0.0 ! Torque override: 0=yes
        avrSWAP(65) = 0.0 ! Number of variables returned for logging
        avrSWAP(72) = 0.0 ! Generator start-up resistance
        avrSWAP(79) = 0.0 ! Request for loads: 0=none
        avrSWAP(80) = 0.0 ! Variable slip current status
        avrSWAP(81) = 0.0 ! Variable slip current demand
        
        ! Read any External Controller Parameters specified in the User Interface
        !   and initialize variables:
        IF (LocalVar%iStatus == 0) THEN ! .TRUE. if we're on the first call to the DLL
            
            ! Inform users that we are using this user-defined routine:
            aviFAIL = 1
            ErrMsg = '                                                                              '//NEW_LINE('A')// &
                     '------------------------------------------------------------------------------'//NEW_LINE('A')// &
                     'Running a controller implemented through NREL''s ROSCO Toolbox                    '//NEW_LINE('A')// &
                     'A wind turbine controller framework for public use in the scientific field    '//NEW_LINE('A')// &
                     'Developed in collaboration: National Renewable Energy Laboratory              '//NEW_LINE('A')// &
                     '                            Delft University of Technology, The Netherlands   '//NEW_LINE('A')// &
                     'Primary development by (listed alphabetically): Nikhar J. Abbas               '//NEW_LINE('A')// &
                     '                                                Sebastiaan P. Mulders         '//NEW_LINE('A')// &
                     '                                                Jan-Willem van Wingerden      '//NEW_LINE('A')// &
                     'Visit our GitHub-page to contribute to this project:                          '//NEW_LINE('A')// &
                     'https://github.com/NREL/ROSCO                                                 '//NEW_LINE('A')// &
                     '------------------------------------------------------------------------------'
            CALL ReadControlParameterFileSub(CntrPar, accINFILE, NINT(avrSWAP(50)))

            IF (CntrPar%WE_Mode > 0) THEN
                CALL READCpFile(CntrPar,PerfData)
            ENDIF
            ! Initialize testValue (debugging variable)
            LocalVar%TestType = 0
        
            ! Initialize the SAVED variables:

            ! DO K = 1,LocalVar%NumBl
            LocalVar%PitCom = LocalVar%BlPitch ! This will ensure that the variable speed controller picks the correct control region and the pitch controller picks the correct gain on the first call
            ! END DO
            
            LocalVar%Y_AccErr = 0.0  ! This will ensure that the accumulated yaw error starts at zero
            LocalVar%Y_YawEndT = -1.0 ! This will ensure that the initial yaw end time is lower than the actual time to prevent initial yawing
            
            ! Wind speed estimator initialization, we always assume an initial wind speed of 10 m/s
            LocalVar%WE_Vw = 10
            LocalVar%WE_VwI = LocalVar%WE_Vw - CntrPar%WE_Gamma*LocalVar%RotSpeed
            
            ! Setpoint Smoother initialization to zero
            LocalVar%SS_DelOmegaF = 0

            ! Generator Torque at K omega^2 or rated
            IF (LocalVar%GenSpeed > 0.98 * CntrPar%PC_RefSpd) THEN
                LocalVar%GenTq = CntrPar%VS_RtTq
            ELSE
                LocalVar%GenTq = min(CntrPar%VS_RtTq, CntrPar%VS_Rgn2K*LocalVar%GenSpeed*LocalVar%GenSpeed)
            ENDIF            
            LocalVar%VS_LastGenTrq = LocalVar%GenTq       
            
            ! Check validity of input parameters:
            CALL Assert(LocalVar, CntrPar, avrSWAP, aviFAIL, ErrMsg, size_avcMSG)
            

        ENDIF
    END SUBROUTINE SetParameters
    ! -----------------------------------------------------------------------------------
    ! Read all constant control parameters from DISCON.IN parameter file
    SUBROUTINE ReadCpFile(CntrPar,PerfData)
        USE ROSCO_Types, ONLY : PerformanceData, ControlParameters

        INTEGER(4), PARAMETER :: UnPerfParameters = 89
        TYPE(PerformanceData), INTENT(INOUT) :: PerfData
        TYPE(ControlParameters), INTENT(INOUT) :: CntrPar
        ! Local variables
        INTEGER(4)                  :: i ! iteration index
        OPEN(unit=UnPerfParameters, file=TRIM(CntrPar%PerfFileName), status='old', action='read') ! Should put input file into DISCON.IN
        
        ! ----------------------- Axis Definitions ------------------------
        READ(UnPerfParameters, *)
        READ(UnPerfParameters, *)
        READ(UnPerfParameters, *)
        READ(UnPerfParameters, *)
        ALLOCATE(PerfData%Beta_vec(CntrPar%PerfTableSize(1)))
        READ(UnPerfParameters, *) PerfData%Beta_vec
        READ(UnPerfParameters, *) 
        ALLOCATE(PerfData%TSR_vec(CntrPar%PerfTableSize(2)))
        READ(UnPerfParameters, *) PerfData%TSR_vec

        ! ----------------------- Read Cp, Ct, Cq, Tables ------------------------
        READ(UnPerfParameters, *) 
        READ(UnPerfParameters, *) ! Input file should contains wind speed information here - unneeded for now
        READ(UnPerfParameters, *) 
        READ(UnPerfParameters, *) 
        READ(UnPerfParameters, *) 
        ALLOCATE(PerfData%Cp_mat(CntrPar%PerfTableSize(2),CntrPar%PerfTableSize(1)))
        DO i = 1,CntrPar%PerfTableSize(2)
            READ(UnPerfParameters, *) PerfData%Cp_mat(i,:) ! Read Cp table
        END DO
        READ(UnPerfParameters, *) 
        READ(UnPerfParameters, *) 
        READ(UnPerfParameters, *) 
        READ(UnPerfParameters, *) 
        ALLOCATE(PerfData%Ct_mat(CntrPar%PerfTableSize(1),CntrPar%PerfTableSize(2)))
        DO i = 1,CntrPar%PerfTableSize(2)
            READ(UnPerfParameters, *) PerfData%Ct_mat(i,:) ! Read Ct table
        END DO
        READ(UnPerfParameters, *) 
        READ(UnPerfParameters, *) 
        READ(UnPerfParameters, *) 
        READ(UnPerfParameters, *) 
        ALLOCATE(PerfData%Cq_mat(CntrPar%PerfTableSize(1),CntrPar%PerfTableSize(2)))
        DO i = 1,CntrPar%PerfTableSize(2)
            READ(UnPerfParameters, *) PerfData%Ct_mat(i,:) ! Read Cq table
        END DO
    
    END SUBROUTINE ReadCpFile
END MODULE ReadSetParameters<|MERGE_RESOLUTION|>--- conflicted
+++ resolved
@@ -250,13 +250,8 @@
         ! ----- Torque controller reference errors -----
         ! Define VS reference generator speed [rad/s]
         IF (CntrPar%VS_ControlMode == 2) THEN
-<<<<<<< HEAD
-            WE_Vw_f = LPFilter(LocalVar%We_Vw, LocalVar%DT, 0.6283, LocalVar%iStatus, .FALSE., objInst%instLPF)
-            ! WE_Vw_f = LocalVar%We_Vw
-=======
             ! WE_Vw_f = LPFilter(LocalVar%We_Vw, LocalVar%DT, 0.625, LocalVar%iStatus, .FALSE., objInst%instLPF)
             WE_Vw_f = LocalVar%We_Vw
->>>>>>> 9e53a23b
             VS_RefSpd = (CntrPar%VS_TSRopt * WE_Vw_f / CntrPar%WE_BladeRadius) * CntrPar%WE_GearboxRatio
             VS_RefSpd = saturate(VS_RefSpd,CntrPar%VS_MinOMSpd, CntrPar%VS_RefSpd)
         ELSE
