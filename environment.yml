channels:
  - conda-forge
  - defaults

dependencies:
  - dash
  - dill
  - jsonmerge
  - mat4py
  - nlopt
<<<<<<< HEAD
  - numpydoc
  - openfast>=3.5.3
  - openraft>=1.2.4
=======
  - openfast==3.5.2
  - openraft==1.3.1
>>>>>>> fdd5ab5a
  - osqp  
  - pcrunch
  - pip
  - pyhams==1.3.0
  #- pyoptsparse
<<<<<<< HEAD
  - rosco>=2.9.4
  - smt
  - wisdem>=3.18
=======
  - rosco==2.9.4
  - smt
  - wisdem==3.16.4
>>>>>>> fdd5ab5a
  - pip:
    - dash-bootstrap-components
    - dash-mantine-components
    - dearpygui
    - marmot-agents
# Needs to be done outside of environment file:
#  - m2w64-toolchain # [win]
#  - libpython # [win]
#  - compilers # [not win]
#  - petsc4py # [not win]
#  - mpi4py # [not win]<|MERGE_RESOLUTION|>--- conflicted
+++ resolved
@@ -8,28 +8,17 @@
   - jsonmerge
   - mat4py
   - nlopt
-<<<<<<< HEAD
   - numpydoc
   - openfast>=3.5.3
   - openraft>=1.2.4
-=======
-  - openfast==3.5.2
-  - openraft==1.3.1
->>>>>>> fdd5ab5a
   - osqp  
   - pcrunch
   - pip
   - pyhams==1.3.0
   #- pyoptsparse
-<<<<<<< HEAD
   - rosco>=2.9.4
   - smt
   - wisdem>=3.18
-=======
-  - rosco==2.9.4
-  - smt
-  - wisdem==3.16.4
->>>>>>> fdd5ab5a
   - pip:
     - dash-bootstrap-components
     - dash-mantine-components
