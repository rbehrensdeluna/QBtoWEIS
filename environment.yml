--- conflicted
+++ resolved
@@ -8,12 +8,8 @@
   - jsonmerge
   - mat4py
   - nlopt
-<<<<<<< HEAD
-  - openfast=3.5.2
-=======
   - numpydoc
   - openfast>=3.5.3
->>>>>>> 15f1d875
   - openraft>=1.2.4
   - osqp  
   - pcrunch
