channels:
  - conda-forge
  - defaults

dependencies:
  - cmake>=3.21.1
  - control
  - coveralls
  - cython
  - dill
  - git
  - Jinja2
  - jsonschema
  - make
  - pip
  - matplotlib-base
  - nlopt
  - numpy
  - openmdao
  - openpyxl
  - pandas
  - pip
  - pyoptsparse
  - pyside2
  - pytest
  - pytest-cov
  - python-benedict
  - pyyaml
  - ruamel_yaml
  - scipy
  - setuptools
<<<<<<< HEAD
=======
  - simpy
>>>>>>> c2aa02b9
  - slycot
  - smt
  - sortedcontainers
  - swig
#  - versioneer
  - pip:
    - fatpack
    - jsonmerge
    - marmot-agents
# Needs to be done outside of environment file:
#  - m2w64-toolchain # [win]
#  - libpython # [win]
#  - compilers # [not win]
#  - petsc4py # [not win]
#  - mpi4py # [not win]<|MERGE_RESOLUTION|>--- conflicted
+++ resolved
@@ -29,10 +29,7 @@
   - ruamel_yaml
   - scipy
   - setuptools
-<<<<<<< HEAD
-=======
   - simpy
->>>>>>> c2aa02b9
   - slycot
   - smt
   - sortedcontainers
