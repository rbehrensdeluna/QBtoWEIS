--- conflicted
+++ resolved
@@ -9,20 +9,12 @@
   - arrow
   - async-lru
   - babel
-<<<<<<< HEAD
   - beautifulsoup4
   - bleach
   - cffi
   - comm
   - debugpy
   - decorator
-=======
-  - cmake
-  - cmake-build-extension
-  - control
-  - coveralls
-  - cython
->>>>>>> 0e204dae
   - dill
   - executing
   - fqdn
