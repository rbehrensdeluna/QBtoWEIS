  
name: 'Development Pipeline'

on:
  push:
    paths-ignore:
      - 'LICENSE'
      - 'README.rst'
      - 'docs/**'
      - 'share/**'
      - 'vs-build/**'

  pull_request:
    types: [opened, synchronize, edited, reopened] #labeled, assigned]
    # Pull request event triggers are unrelated to paths
    # paths-ignore:

env:
  FORTRAN_COMPILER: gfortran-10
  CXX_COMPILER: g++-10
  C_COMPILER: gcc-10
  GCOV_EXE: gcov-10
  NUM_PROCS: 8


jobs:
  regression-tests-release:
    runs-on: ubuntu-20.04
    steps:
      - name: Checkout
        uses: actions/checkout@main
        with:
          submodules: recursive

      - name: Setup Python
        uses: actions/setup-python@v2
        with:
          python-version: '3.7'
      - name: Install dependencies
        run: |
          python -m pip install --upgrade pip
          pip install numpy Bokeh==1.4

      - name: Setup Workspace
        run: cmake -E make_directory ${{runner.workspace}}/openfast/build
      - name: Configure Build
        working-directory: ${{runner.workspace}}/openfast/build
        run: |
          cmake \
            -DCMAKE_INSTALL_PREFIX:PATH=${{runner.workspace}}/openfast/install \
            -DCMAKE_Fortran_COMPILER:STRING=${{env.FORTRAN_COMPILER}} \
            -DCMAKE_CXX_COMPILER:STRING=${{env.CXX_COMPILER}} \
            -DCMAKE_C_COMPILER:STRING=${{env.C_COMPILER}} \
            -DCMAKE_BUILD_TYPE:STRING=RelWithDebInfo \
            -DBUILD_TESTING:BOOL=ON \
            -DCTEST_PLOT_ERRORS:BOOL=ON \
            ${GITHUB_WORKSPACE}
      - name: Build OpenFAST
        # if: contains(github.event.head_commit.message, 'Action - Test All') || contains(github.event.pull_request.labels.*.name, 'Action - Test All') 
        working-directory: ${{runner.workspace}}/openfast/build
        run: cmake --build . --target install -- -j ${{env.NUM_PROCS}}

      - name: Run SubDyn tests
        uses: ./.github/actions/tests-module-subdyn
      - name: Run AeroDyn tests
        uses: ./.github/actions/tests-module-aerodyn
        with:
          test-target: regression
      - name: Run HydroDyn tests
        uses: ./.github/actions/tests-module-hydrodyn
      - name: Run InflowWind tests
        uses: ./.github/actions/tests-module-inflowwind
        with:
          test-target: regression
      - name: Run BeamDyn tests
        uses: ./.github/actions/tests-module-beamdyn
        with:
          test-target: regression
      - name: Run OpenFAST tests
        # if: contains(github.event.head_commit.message, 'Action - Test All') || contains(github.event.pull_request.labels.*.name, 'Action - Test All') 
        uses: ./.github/actions/tests-gluecode-openfast

      - name: Failing test artifacts
        uses: actions/upload-artifact@v2
        if: failure()
        with:
          name: regression-tests-release
          path: |
            ${{runner.workspace}}/openfast/build/reg_tests/modules
            ${{runner.workspace}}/openfast/build/reg_tests/glue-codes/openfast
            !${{runner.workspace}}/openfast/build/reg_tests/glue-codes/openfast/5MW_Baseline
            !${{runner.workspace}}/openfast/build/reg_tests/glue-codes/openfast/AOC
            !${{runner.workspace}}/openfast/build/reg_tests/glue-codes/openfast/AWT27
            !${{runner.workspace}}/openfast/build/reg_tests/glue-codes/openfast/SWRT
            !${{runner.workspace}}/openfast/build/reg_tests/glue-codes/openfast/UAE_VI
            !${{runner.workspace}}/openfast/build/reg_tests/glue-codes/openfast/WP_Baseline

  regression-tests-debug:
    runs-on: ${{ matrix.os }}
    strategy:
      fail-fast: false
      matrix:
        include:
          - os: macOS-11
            FORTRAN_COMPILER: gfortran-11
            install_deps: brew install gcovr
          - os: ubuntu-20.04
            FORTRAN_COMPILER: gfortran-10
            install_deps: sudo apt-get install -y gcovr

    name: regression-test-debug-${{ matrix.os }}-${{ matrix.FORTRAN_COMPILER }}
    steps:
      - name: Checkout
        uses: actions/checkout@main
        with:
          submodules: recursive

      - name: Setup Python
        uses: actions/setup-python@v2
        with:
          python-version: '3.7'
      - name: Install Dependencies
        run: |
          python -m pip install --upgrade pip
          pip install numpy Bokeh==1.4
          ${{matrix.install_deps}}

      - name: Setup Workspace
        run: cmake -E make_directory ${{runner.workspace}}/openfast/build
      - name: Configure Build
        working-directory: ${{runner.workspace}}/openfast/build
        run: |
          cmake \
            -DCMAKE_INSTALL_PREFIX:PATH=${{runner.workspace}}/openfast/install \
            -DCMAKE_Fortran_COMPILER:STRING=${{matrix.FORTRAN_COMPILER}} \
            -DCMAKE_CXX_COMPILER:STRING=${{env.CXX_COMPILER}} \
            -DCMAKE_C_COMPILER:STRING=${{env.C_COMPILER}} \
            -DCMAKE_BUILD_TYPE:STRING=Debug \
            -DBUILD_TESTING:BOOL=ON \
            -DCODECOV:BOOL=ON \
            -DCTEST_PLOT_ERRORS:BOOL=ON \
            ${GITHUB_WORKSPACE}

      - name: Build Drivers
        working-directory: ${{runner.workspace}}/openfast/build
        run: |
          cmake --build . --target aerodyn_driver -- -j ${{env.NUM_PROCS}}
          cmake --build . --target beamdyn_driver -- -j ${{env.NUM_PROCS}}
          cmake --build . --target hydrodyn_driver -- -j ${{env.NUM_PROCS}}
          cmake --build . --target inflowwind_driver -- -j ${{env.NUM_PROCS}}
          cmake --build . --target subdyn_driver -- -j ${{env.NUM_PROCS}}

      - name: Run SubDyn tests
        uses: ./.github/actions/tests-module-subdyn
      - name: Run AeroDyn tests
        uses: ./.github/actions/tests-module-aerodyn
        with:
          test-target: regression
      - name: Run HydroDyn tests
        uses: ./.github/actions/tests-module-hydrodyn
      - name: Run InflowWind tests
        uses: ./.github/actions/tests-module-inflowwind
        with:
          test-target: regression
      - name: Run BeamDyn tests
        uses: ./.github/actions/tests-module-beamdyn
        with:
          test-target: regression

<<<<<<< HEAD
      - name: Generate coverage report
        working-directory: ${{runner.workspace}}/openfast/build
        run: |
          find . -type f -name '*.gcno' -not -path "**tests**" -exec ${{env.GCOV_EXE}} -pb {} +
          cd ..
          gcovr -g -k -r . --xml regressioncov.xml  # --html --html-details -o regressioncov.html # -v

          # cp `find . -name *.gcno` .
          # cp `find . -name *.gcda` .
          # ${{env.GCOV_EXE}} -b -l -p -c *.gcno
      - name: Upload coverage to Codecov
        uses: codecov/codecov-action@v2
        with:
          dry_run: false
          # token: ${{ secrets.CODECOV_TOKEN }} # not required for public repos
          files: ./regressioncov.xml # optional
          flags: regtests # optional
          # name: codecov-umbrella # optional
          fail_ci_if_error: true # optional (default = false)
          verbose: true # optional (default = false)
          directory: ${{runner.workspace}}/openfast

      - name: Success artifacts
        uses: actions/upload-artifact@v2
        if: success()
        with:
          name: regression-tests-debug
          path: |
            ${{runner.workspace}}/openfast/regressioncov.xml
=======
      # Disabled Codecov since the dashboard and GitHub comments were buggy,
      # but it may be useful to post the gcov coverage reports to GitHub Actions
      # artifacts.
      # Note: if reenabling Codecov, the reports must be in xml format not html.
      # - name: Generate coverage report
      #   working-directory: ${{runner.workspace}}/openfast/build
      #   run: |
      #     find . -type f -name '*.gcno' -not -path "**tests**" -exec ${{env.GCOV_EXE}} -pb {} +
      #     cd ..
      #     gcovr -g -k -r . --html --html-details -o regressioncov.html # -v
      #     # cp `find . -name *.gcno` .
      #     # cp `find . -name *.gcda` .
      #     # ${{env.GCOV_EXE}} -b -l -p -c *.gcno
      # - name: Success artifacts
      #   uses: actions/upload-artifact@v2
      #   if: success()
      #   with:
      #     name: regression-tests-debug
      #     path: |
      #       ${{runner.workspace}}/openfast/regressioncov.html
>>>>>>> 0054e9e6
      - name: Failing test artifacts
        uses: actions/upload-artifact@v2
        if: failure()
        with:
          name: regression-tests-debug
          path: |
            ${{runner.workspace}}/openfast/build/reg_tests/modules

  fastfarm-regression-test:
    runs-on: ubuntu-20.04
    steps:
      - name: Checkout
        uses: actions/checkout@main
        with:
          submodules: recursive

      - name: Setup Python
        uses: actions/setup-python@v2
        with:
          python-version: '3.7'
      - name: Install dependencies
        run: |
          python -m pip install --upgrade pip
          pip install numpy Bokeh==1.4

      - name: Setup Workspace
        run: cmake -E make_directory ${{runner.workspace}}/openfast/build
      - name: Configure Build
        working-directory: ${{runner.workspace}}/openfast/build
        run: |
          cmake \
            -DCMAKE_INSTALL_PREFIX:PATH=${{runner.workspace}}/openfast/install \
            -DCMAKE_Fortran_COMPILER:STRING=${{env.FORTRAN_COMPILER}} \
            -DOPENMP:BOOL=ON \
            -DBUILD_FASTFARM:BOOL=ON \
            -DCMAKE_BUILD_TYPE:STRING=RelWithDebInfo \
            -DBUILD_TESTING:BOOL=ON \
            -DCTEST_PLOT_ERRORS:BOOL=ON \
            ${GITHUB_WORKSPACE}
      - name: Build FAST.Farm
        # if: contains(github.event.head_commit.message, 'Action - Test All') || contains(github.event.pull_request.labels.*.name, 'Action - Test All') 
        working-directory: ${{runner.workspace}}/openfast/build
        run: |
          cmake --build . --target FAST.Farm -- -j ${{env.NUM_PROCS}}
          cmake --build . --target regression_tests -- -j ${{env.NUM_PROCS}}

      - name: Run FAST.Farm tests
        run: |
          ctest -VV -L fastfarm -j ${{env.NUM_PROCS}}
        working-directory: ${{runner.workspace}}/openfast/build
        shell: bash

      - name: Failing test artifacts
        uses: actions/upload-artifact@v2
        if: failure()
        with:
          name: test-results
          path: |
            ${{runner.workspace}}/openfast/build/reg_tests/glue-codes/fastfarm

  unit-test:
    runs-on: ubuntu-20.04
    steps:
      - name: Checkout
        uses: actions/checkout@main
        with:
          submodules: recursive

      - name: Setup Python
        uses: actions/setup-python@v2
        with:
          python-version: '3.7'
      - name: Install dependencies
        run: |
          python -m pip install --upgrade pip
          pip install numpy Bokeh==1.4

          sudo apt-get update -y
          sudo apt-get install -y gcovr

      - name: Setup Workspace
        run: cmake -E make_directory ${{runner.workspace}}/openfast/build
      - name: Configure Build
        working-directory: ${{runner.workspace}}/openfast/build
        run: |
          cmake \
            -DCMAKE_INSTALL_PREFIX:PATH=${{runner.workspace}}/openfast/install \
            -DCMAKE_Fortran_COMPILER:STRING=${{env.FORTRAN_COMPILER}} \
            -DCMAKE_CXX_COMPILER:STRING=${{env.CXX_COMPILER}} \
            -DCMAKE_C_COMPILER:STRING=${{env.C_COMPILER}} \
            -DCMAKE_BUILD_TYPE:STRING=Debug \
            -DBUILD_TESTING:BOOL=ON \
            -DCODECOV:BOOL=ON \
            ${GITHUB_WORKSPACE}

      - name: Build unit tests
        working-directory: ${{runner.workspace}}/openfast/build
        run: cmake --build . --target unit_tests -- -j ${{env.NUM_PROCS}}

      - name: Run NWTC Library tests
        uses: ./.github/actions/tests-module-nwtclibrary
      - name: Run AeroDyn tests
        uses: ./.github/actions/tests-module-aerodyn
        with:
          test-target: unit
      - name: Run BeamDyn tests
        uses: ./.github/actions/tests-module-beamdyn
        with:
          test-target: unit
      - name: Run InflowWind tests
        uses: ./.github/actions/tests-module-inflowwind
        with:
          test-target: unit

<<<<<<< HEAD
      - name: Generate coverage report
        working-directory: ${{runner.workspace}}/openfast/build
        run: |
          find . -type f -name '*.gcno' -not -path "**tests**" -exec ${{env.GCOV_EXE}} -pb {} +
          cd ..
          gcovr -g -k -r . --xml unitcov.xml
      - name: Upload coverage to Codecov
        uses: codecov/codecov-action@v2
        with:
          dry_run: false
          # token: ${{ secrets.CODECOV_TOKEN }} # not required for public repos
          files: ./unitcov.xml # optional
          flags: unittests # optional
          # name: codecov-umbrella # optional
          fail_ci_if_error: true # optional (default = false)
          verbose: true # optional (default = false)
          directory: ${{runner.workspace}}/openfast

      - name: Success artifacts
        uses: actions/upload-artifact@v2
        if: success()
        with:
          name: unit-tests
          path: |
            ${{runner.workspace}}/openfast/unitcov.xml
=======
      # Disabled Codecov since the dashboard and GitHub comments were buggy,
      # but it may be useful to post the gcov coverage reports to GitHub Actions
      # artifacts.
      # Note: if reenabling Codecov, the reports must be in xml format not html.
      # - name: Generate coverage report
      #   working-directory: ${{runner.workspace}}/openfast/build
      #   run: |
      #     find . -type f -name '*.gcno' -not -path "**tests**" -exec ${{env.GCOV_EXE}} -pb {} +
      #     cd ..
      #     gcovr -g -k -r . --html --html-details unitcov.html
      # - name: Success artifacts
      #   uses: actions/upload-artifact@v2
      #   if: success()
      #   with:
      #     name: unit-tests
      #     path: |
      #       ${{runner.workspace}}/openfast/unitcov.html
>>>>>>> 0054e9e6

      - name: Failing test artifacts
        uses: actions/upload-artifact@v2
        if: failure()
        with:
          name: unit-tests
          path: |
            ${{runner.workspace}}/openfast/build/unit_tests

  compile-all-single-precision:
    # Test if single precision compile completes.
    # Compiles all targets excluding tests.
    # Run with the OpenFAST registry generating the types files.
    # Do not run the test suite.

    runs-on: ubuntu-20.04
    steps:
      - name: Checkout
        uses: actions/checkout@main
        with:
          submodules: recursive
      - name: Setup
        run: cmake -E make_directory ${{runner.workspace}}/openfast/build
      - name: Configure
        working-directory: ${{runner.workspace}}/openfast/build
        run: |
          cmake \
            -DCMAKE_INSTALL_PREFIX:PATH=${{runner.workspace}}/openfast/install \
            -DCMAKE_Fortran_COMPILER:STRING=${{env.FORTRAN_COMPILER}} \
            -DCMAKE_BUILD_TYPE:STRING=Debug \
            -DDOUBLE_PRECISION:BOOL=OFF \
            -DGENERATE_TYPES:BOOL=ON \
            ${GITHUB_WORKSPACE}
      - name: Build all
        working-directory: ${{runner.workspace}}/openfast/build
        run: cmake --build . --target all -- -j ${{env.NUM_PROCS}}
      - name: Test
        working-directory: ${{runner.workspace}}/openfast/build
        run: ./glue-codes/openfast/openfast -v

  interface-tests:
    runs-on: ubuntu-20.04
    steps:
      - name: Checkout
        uses: actions/checkout@main
        with:
          submodules: recursive

      - name: Setup Python
        uses: actions/setup-python@v2
        with:
          python-version: '3.7'
      - name: Install dependencies
        run: |
          python -m pip install --upgrade pip
          pip install numpy Bokeh==1.4

          sudo apt-get update -y
          sudo apt-get install -y gcovr
          sudo apt-get install -y libhdf5-dev libopenmpi-dev libyaml-cpp-dev

      - name: Setup Workspace
        run: cmake -E make_directory ${{runner.workspace}}/openfast/build
      - name: Configure Build
        working-directory: ${{runner.workspace}}/openfast/build
        run: |
          cmake \
            -DCMAKE_INSTALL_PREFIX:PATH=${{runner.workspace}}/openfast/install \
            -DCMAKE_Fortran_COMPILER:STRING=${{env.FORTRAN_COMPILER}} \
            -DCMAKE_CXX_COMPILER:STRING=${{env.CXX_COMPILER}} \
            -DCMAKE_C_COMPILER:STRING=${{env.C_COMPILER}} \
            -DCMAKE_BUILD_TYPE:STRING=Debug \
            -DBUILD_OPENFAST_CPP_API:BOOL=ON \
            -DBUILD_SHARED_LIBS:BOOL=ON \
            -DBUILD_TESTING:BOOL=ON \
            -DCTEST_PLOT_ERRORS:BOOL=ON \
            -DCODECOV:BOOL=ON \
            ${GITHUB_WORKSPACE}

      - name: Build OpenFAST C-Interfaces
        working-directory: ${{runner.workspace}}/openfast/build
        run: |
          cmake --build . --target openfastlib -- -j ${{env.NUM_PROCS}}
          cmake --build . --target openfastcpp -- -j ${{env.NUM_PROCS}}
          cmake --build . --target ifw_c_binding -- -j ${{env.NUM_PROCS}}
          cmake --build . --target regression_tests -- -j ${{env.NUM_PROCS}}

      - name: Run C++ API tests
        working-directory: ${{runner.workspace}}/openfast/build
        run: |
          ctest -VV -L cpp

      - name: Run Python API tests
        working-directory: ${{runner.workspace}}/openfast/build
        run: |
          ctest -VV -L python

<<<<<<< HEAD
      - name: Generate coverage report
        working-directory: ${{runner.workspace}}/openfast/build
        run: |
          find . -type f -name '*.gcno' -not -path "**tests**" -exec ${{env.GCOV_EXE}} -pb {} +
          cd ..
          gcovr -g -k -r . --xml regressioncov.xml
      - name: Upload coverage to Codecov
        uses: codecov/codecov-action@v2
        with:
          dry_run: false
          # token: ${{ secrets.CODECOV_TOKEN }} # not required for public repos
          files: ./regressioncov.xml # optional
          flags: regtests # optional
          # name: codecov-umbrella # optional
          fail_ci_if_error: true # optional (default = false)
          verbose: true # optional (default = false)
          directory: ${{runner.workspace}}/openfast

      - name: Success artifacts
        uses: actions/upload-artifact@v2
        if: success()
        with:
          name: c-interface-reg-tests
          path: |
            ${{runner.workspace}}/openfast/regressioncov.xml
=======
      # Disabled Codecov since the dashboard and GitHub comments were buggy,
      # but it may be useful to post the gcov coverage reports to GitHub Actions
      # artifacts.
      # Note: if reenabling Codecov, the reports must be in xml format not html.
      # - name: Generate coverage report
      #   working-directory: ${{runner.workspace}}/openfast/build
      #   run: |
      #     find . -type f -name '*.gcno' -not -path "**tests**" -exec ${{env.GCOV_EXE}} -pb {} +
      #     cd ..
      #     gcovr -g -k -r . --html --html-details regressioncov.html
      # - name: Success artifacts
      #   uses: actions/upload-artifact@v2
      #   if: success()
      #   with:
      #     name: c-interface-reg-tests
      #     path: |
      #       ${{runner.workspace}}/openfast/regressioncov.html
>>>>>>> 0054e9e6

      - name: Failing test artifacts
        uses: actions/upload-artifact@v2
        if: failure()
        with:
          name: c-interface-reg-tests
          path: |
            ${{runner.workspace}}/openfast/build/reg_tests/glue-codes/openfast-cpp
            ${{runner.workspace}}/openfast/build/reg_tests/modules/inflowwind
            !${{runner.workspace}}/openfast/build/reg_tests/glue-codes/openfast-cpp/5MW_Baseline<|MERGE_RESOLUTION|>--- conflicted
+++ resolved
@@ -137,7 +137,6 @@
             -DCMAKE_C_COMPILER:STRING=${{env.C_COMPILER}} \
             -DCMAKE_BUILD_TYPE:STRING=Debug \
             -DBUILD_TESTING:BOOL=ON \
-            -DCODECOV:BOOL=ON \
             -DCTEST_PLOT_ERRORS:BOOL=ON \
             ${GITHUB_WORKSPACE}
 
@@ -167,37 +166,6 @@
         with:
           test-target: regression
 
-<<<<<<< HEAD
-      - name: Generate coverage report
-        working-directory: ${{runner.workspace}}/openfast/build
-        run: |
-          find . -type f -name '*.gcno' -not -path "**tests**" -exec ${{env.GCOV_EXE}} -pb {} +
-          cd ..
-          gcovr -g -k -r . --xml regressioncov.xml  # --html --html-details -o regressioncov.html # -v
-
-          # cp `find . -name *.gcno` .
-          # cp `find . -name *.gcda` .
-          # ${{env.GCOV_EXE}} -b -l -p -c *.gcno
-      - name: Upload coverage to Codecov
-        uses: codecov/codecov-action@v2
-        with:
-          dry_run: false
-          # token: ${{ secrets.CODECOV_TOKEN }} # not required for public repos
-          files: ./regressioncov.xml # optional
-          flags: regtests # optional
-          # name: codecov-umbrella # optional
-          fail_ci_if_error: true # optional (default = false)
-          verbose: true # optional (default = false)
-          directory: ${{runner.workspace}}/openfast
-
-      - name: Success artifacts
-        uses: actions/upload-artifact@v2
-        if: success()
-        with:
-          name: regression-tests-debug
-          path: |
-            ${{runner.workspace}}/openfast/regressioncov.xml
-=======
       # Disabled Codecov since the dashboard and GitHub comments were buggy,
       # but it may be useful to post the gcov coverage reports to GitHub Actions
       # artifacts.
@@ -218,7 +186,6 @@
       #     name: regression-tests-debug
       #     path: |
       #       ${{runner.workspace}}/openfast/regressioncov.html
->>>>>>> 0054e9e6
       - name: Failing test artifacts
         uses: actions/upload-artifact@v2
         if: failure()
@@ -311,7 +278,6 @@
             -DCMAKE_C_COMPILER:STRING=${{env.C_COMPILER}} \
             -DCMAKE_BUILD_TYPE:STRING=Debug \
             -DBUILD_TESTING:BOOL=ON \
-            -DCODECOV:BOOL=ON \
             ${GITHUB_WORKSPACE}
 
       - name: Build unit tests
@@ -333,33 +299,6 @@
         with:
           test-target: unit
 
-<<<<<<< HEAD
-      - name: Generate coverage report
-        working-directory: ${{runner.workspace}}/openfast/build
-        run: |
-          find . -type f -name '*.gcno' -not -path "**tests**" -exec ${{env.GCOV_EXE}} -pb {} +
-          cd ..
-          gcovr -g -k -r . --xml unitcov.xml
-      - name: Upload coverage to Codecov
-        uses: codecov/codecov-action@v2
-        with:
-          dry_run: false
-          # token: ${{ secrets.CODECOV_TOKEN }} # not required for public repos
-          files: ./unitcov.xml # optional
-          flags: unittests # optional
-          # name: codecov-umbrella # optional
-          fail_ci_if_error: true # optional (default = false)
-          verbose: true # optional (default = false)
-          directory: ${{runner.workspace}}/openfast
-
-      - name: Success artifacts
-        uses: actions/upload-artifact@v2
-        if: success()
-        with:
-          name: unit-tests
-          path: |
-            ${{runner.workspace}}/openfast/unitcov.xml
-=======
       # Disabled Codecov since the dashboard and GitHub comments were buggy,
       # but it may be useful to post the gcov coverage reports to GitHub Actions
       # artifacts.
@@ -377,7 +316,6 @@
       #     name: unit-tests
       #     path: |
       #       ${{runner.workspace}}/openfast/unitcov.html
->>>>>>> 0054e9e6
 
       - name: Failing test artifacts
         uses: actions/upload-artifact@v2
@@ -454,7 +392,6 @@
             -DBUILD_SHARED_LIBS:BOOL=ON \
             -DBUILD_TESTING:BOOL=ON \
             -DCTEST_PLOT_ERRORS:BOOL=ON \
-            -DCODECOV:BOOL=ON \
             ${GITHUB_WORKSPACE}
 
       - name: Build OpenFAST C-Interfaces
@@ -475,33 +412,6 @@
         run: |
           ctest -VV -L python
 
-<<<<<<< HEAD
-      - name: Generate coverage report
-        working-directory: ${{runner.workspace}}/openfast/build
-        run: |
-          find . -type f -name '*.gcno' -not -path "**tests**" -exec ${{env.GCOV_EXE}} -pb {} +
-          cd ..
-          gcovr -g -k -r . --xml regressioncov.xml
-      - name: Upload coverage to Codecov
-        uses: codecov/codecov-action@v2
-        with:
-          dry_run: false
-          # token: ${{ secrets.CODECOV_TOKEN }} # not required for public repos
-          files: ./regressioncov.xml # optional
-          flags: regtests # optional
-          # name: codecov-umbrella # optional
-          fail_ci_if_error: true # optional (default = false)
-          verbose: true # optional (default = false)
-          directory: ${{runner.workspace}}/openfast
-
-      - name: Success artifacts
-        uses: actions/upload-artifact@v2
-        if: success()
-        with:
-          name: c-interface-reg-tests
-          path: |
-            ${{runner.workspace}}/openfast/regressioncov.xml
-=======
       # Disabled Codecov since the dashboard and GitHub comments were buggy,
       # but it may be useful to post the gcov coverage reports to GitHub Actions
       # artifacts.
@@ -519,7 +429,6 @@
       #     name: c-interface-reg-tests
       #     path: |
       #       ${{runner.workspace}}/openfast/regressioncov.html
->>>>>>> 0054e9e6
 
       - name: Failing test artifacts
         uses: actions/upload-artifact@v2
