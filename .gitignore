--- conflicted
+++ resolved
@@ -49,9 +49,6 @@
 # Matlab Stuff
 Matlab_Toolbox/*.slxc
 *.mat
-<<<<<<< HEAD
 
 # Exclude testing results
-ROSCO_testing/results/
-=======
->>>>>>> fbb5cbc8
+ROSCO_testing/results/