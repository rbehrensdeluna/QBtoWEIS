------- SERVODYN v1.05.* INPUT FILE --------------------------------------------
NREL 5.0 MW Baseline Wind Turbine for Use in Offshore Analysis. Properties from Dutch Offshore Wind Energy Converter (DOWEC) 6MW Pre-Design (10046_009.pdf) and REpower 5M 5MW (5m_uk.pdf)
---------------------- SIMULATION CONTROL --------------------------------------
False         Echo         - Echo input data to <RootName>.ech (flag)
"default"     DT           - Communication interval for controllers (s) (or "default")
---------------------- PITCH CONTROL -------------------------------------------
          5   PCMode       - Pitch control mode {0: none, 3: user-defined from routine PitchCntrl, 4: user-defined from Simulink/Labview, 5: user-defined from Bladed-style DLL} (switch)
          0   TPCOn        - Time to enable active pitch control (s) [unused when PCMode=0]
     9999.9   TPitManS(1)  - Time to start override pitch maneuver for blade 1 and end standard pitch control (s)
     9999.9   TPitManS(2)  - Time to start override pitch maneuver for blade 2 and end standard pitch control (s)
     9999.9   TPitManS(3)  - Time to start override pitch maneuver for blade 3 and end standard pitch control (s) [unused for 2 blades]
          2   PitManRat(1) - Pitch rate at which override pitch maneuver heads toward final pitch angle for blade 1 (deg/s)
          2   PitManRat(2) - Pitch rate at which override pitch maneuver heads toward final pitch angle for blade 2 (deg/s)
          2   PitManRat(3) - Pitch rate at which override pitch maneuver heads toward final pitch angle for blade 3 (deg/s) [unused for 2 blades]
          0   BlPitchF(1)  - Blade 1 final pitch for pitch maneuvers (degrees)
          0   BlPitchF(2)  - Blade 2 final pitch for pitch maneuvers (degrees)
          0   BlPitchF(3)  - Blade 3 final pitch for pitch maneuvers (degrees) [unused for 2 blades]
---------------------- GENERATOR AND TORQUE CONTROL ----------------------------
          5   VSContrl     - Variable-speed control mode {0: none, 1: simple VS, 3: user-defined from routine UserVSCont, 4: user-defined from Simulink/Labview, 5: user-defined from Bladed-style DLL} (switch)
          2   GenModel     - Generator model {1: simple, 2: Thevenin, 3: user-defined from routine UserGen} (switch) [used only when VSContrl=0]
       94.4   GenEff       - Generator efficiency [ignored by the Thevenin and user-defined generator models] (%)
True          GenTiStr     - Method to start the generator {T: timed using TimGenOn, F: generator speed using SpdGenOn} (flag)
True          GenTiStp     - Method to stop the generator {T: timed using TimGenOf, F: when generator power = 0} (flag)
     9999.9   SpdGenOn     - Generator speed to turn on the generator for a startup (HSS speed) (rpm) [used only when GenTiStr=False]
          0   TimGenOn     - Time to turn on the generator for a startup (s) [used only when GenTiStr=True]
     9999.9   TimGenOf     - Time to turn off the generator (s) [used only when GenTiStp=True]
---------------------- SIMPLE VARIABLE-SPEED TORQUE CONTROL --------------------
     9999.9   VS_RtGnSp    - Rated generator speed for simple variable-speed generator control (HSS side) (rpm) [used only when VSContrl=1]
     9999.9   VS_RtTq      - Rated generator torque/constant generator torque in Region 3 for simple variable-speed generator control (HSS side) (N-m) [used only when VSContrl=1]
     9999.9   VS_Rgn2K     - Generator torque constant in Region 2 for simple variable-speed generator control (HSS side) (N-m/rpm^2) [used only when VSContrl=1]
     9999.9   VS_SlPc      - Rated generator slip percentage in Region 2 1/2 for simple variable-speed generator control (%) [used only when VSContrl=1]
---------------------- SIMPLE INDUCTION GENERATOR ------------------------------
     9999.9   SIG_SlPc     - Rated generator slip percentage (%) [used only when VSContrl=0 and GenModel=1]
     9999.9   SIG_SySp     - Synchronous (zero-torque) generator speed (rpm) [used only when VSContrl=0 and GenModel=1]
     9999.9   SIG_RtTq     - Rated torque (N-m) [used only when VSContrl=0 and GenModel=1]
     9999.9   SIG_PORt     - Pull-out ratio (Tpullout/Trated) (-) [used only when VSContrl=0 and GenModel=1]
---------------------- THEVENIN-EQUIVALENT INDUCTION GENERATOR -----------------
     9999.9   TEC_Freq     - Line frequency [50 or 60] (Hz) [used only when VSContrl=0 and GenModel=2]
       9998   TEC_NPol     - Number of poles [even integer > 0] (-) [used only when VSContrl=0 and GenModel=2]
     9999.9   TEC_SRes     - Stator resistance (ohms) [used only when VSContrl=0 and GenModel=2]
     9999.9   TEC_RRes     - Rotor resistance (ohms) [used only when VSContrl=0 and GenModel=2]
     9999.9   TEC_VLL      - Line-to-line RMS voltage (volts) [used only when VSContrl=0 and GenModel=2]
     9999.9   TEC_SLR      - Stator leakage reactance (ohms) [used only when VSContrl=0 and GenModel=2]
     9999.9   TEC_RLR      - Rotor leakage reactance (ohms) [used only when VSContrl=0 and GenModel=2]
     9999.9   TEC_MR       - Magnetizing reactance (ohms) [used only when VSContrl=0 and GenModel=2]
---------------------- HIGH-SPEED SHAFT BRAKE ----------------------------------
          0   HSSBrMode    - HSS brake model {0: none, 1: simple, 3: user-defined from routine UserHSSBr, 4: user-defined from Simulink/Labview, 5: user-defined from Bladed-style DLL} (switch)
     9999.9   THSSBrDp     - Time to initiate deployment of the HSS brake (s)
        0.6   HSSBrDT      - Time for HSS-brake to reach full deployment once initiated (sec) [used only when HSSBrMode=1]
    28116.2   HSSBrTqF     - Fully deployed HSS-brake torque (N-m)
---------------------- NACELLE-YAW CONTROL -------------------------------------
          0   YCMode       - Yaw control mode {0: none, 3: user-defined from routine UserYawCont, 4: user-defined from Simulink/Labview, 5: user-defined from Bladed-style DLL} (switch)
     9999.9   TYCOn        - Time to enable active yaw control (s) [unused when YCMode=0]
          0   YawNeut      - Neutral yaw position--yaw spring force is zero at this yaw (degrees)
9.02832E+09   YawSpr       - Nacelle-yaw spring constant (N-m/rad)
  1.916E+07   YawDamp      - Nacelle-yaw damping constant (N-m/(rad/s))
     9999.9   TYawManS     - Time to start override yaw maneuver and end standard yaw control (s)
          2   YawManRat    - Yaw maneuver rate (in absolute value) (deg/s)
          0   NacYawF      - Final yaw angle for override yaw maneuvers (degrees)
---------------------- TUNED MASS DAMPER ---------------------------------------
False         CompNTMD     - Compute nacelle tuned mass damper {true/false} (flag)
"../5MW_Baseline/NRELOffshrBsline5MW_ServoDyn_TMD.dat"    NTMDfile     - Name of the file for nacelle tuned mass damper (quoted string) [unused when CompNTMD is false]
False         CompTTMD     - Compute tower tuned mass damper {true/false} (flag)
"../5MW_Baseline/NRELOffshrBsline5MW_ServoDyn_TMD.dat"    TTMDfile     - Name of the file for tower tuned mass damper (quoted string) [unused when CompTTMD is false]
---------------------- BLADED INTERFACE ---------------------------------------- [used only with Bladed Interface]
<<<<<<< HEAD
"../../ROSCO/install/lib/libdiscon.so"    DLL_FileName - Name/location of the dynamic library {.dll [Windows] or .so [Linux]} in the Bladed-DLL format (-) [used only with Bladed Interface]
=======
"../../ROSCO/install/lib/libdiscon.dylib"    DLL_FileName - Name/location of the dynamic library {.dll [Windows] or .so [Linux]} in the Bladed-DLL format (-) [used only with Bladed Interface]
>>>>>>> 1b7f5275
"DISCON.IN"    DLL_InFile   - Name of input file sent to the DLL (-) [used only with Bladed Interface]
"DISCON"      DLL_ProcName - Name of procedure in DLL to be called (-) [case sensitive; used only with DLL Interface]
"default"     DLL_DT       - Communication interval for dynamic library (s) (or "default") [used only with Bladed Interface]
false         DLL_Ramp     - Whether a linear ramp should be used between DLL_DT time steps [introduces time shift when true] (flag) [used only with Bladed Interface]
     9999.9   BPCutoff     - Cutoff frequency for low-pass filter on blade pitch from DLL (Hz) [used only with Bladed Interface]
          0   NacYaw_North - Reference yaw angle of the nacelle when the upwind end points due North (deg) [used only with Bladed Interface]
          0   Ptch_Cntrl   - Record 28: Use individual pitch control {0: collective pitch; 1: individual pitch control} (switch) [used only with Bladed Interface]
          0   Ptch_SetPnt  - Record  5: Below-rated pitch angle set-point (deg) [used only with Bladed Interface]
          0   Ptch_Min     - Record  6: Minimum pitch angle (deg) [used only with Bladed Interface]
          0   Ptch_Max     - Record  7: Maximum pitch angle (deg) [used only with Bladed Interface]
          0   PtchRate_Min - Record  8: Minimum pitch rate (most negative value allowed) (deg/s) [used only with Bladed Interface]
          0   PtchRate_Max - Record  9: Maximum pitch rate  (deg/s) [used only with Bladed Interface]
          0   Gain_OM      - Record 16: Optimal mode gain (Nm/(rad/s)^2) [used only with Bladed Interface]
          0   GenSpd_MinOM - Record 17: Minimum generator speed (rpm) [used only with Bladed Interface]
          0   GenSpd_MaxOM - Record 18: Optimal mode maximum speed (rpm) [used only with Bladed Interface]
          0   GenSpd_Dem   - Record 19: Demanded generator speed above rated (rpm) [used only with Bladed Interface]
          0   GenTrq_Dem   - Record 22: Demanded generator torque above rated (Nm) [used only with Bladed Interface]
          0   GenPwr_Dem   - Record 13: Demanded power (W) [used only with Bladed Interface]
---------------------- BLADED INTERFACE TORQUE-SPEED LOOK-UP TABLE -------------
          0   DLL_NumTrq   - Record 26: No. of points in torque-speed look-up table {0 = none and use the optimal mode parameters; nonzero = ignore the optimal mode PARAMETERs by setting Record 16 to 0.0} (-) [used only with Bladed Interface]
 GenSpd_TLU   GenTrq_TLU
 (rpm)          (Nm)
---------------------- OUTPUT --------------------------------------------------
True          SumPrint     - Print summary data to <RootName>.sum (flag) (currently unused)
          1   OutFile      - Switch to determine where output will be placed: {1: in module output file only; 2: in glue code output file only; 3: both} (currently unused)
True          TabDelim     - Use tab delimiters in text tabular output file? (flag) (currently unused)
"ES10.3E2"    OutFmt       - Format used for text tabular output (except time).  Resulting field should be 10 characters. (quoted string) (currently unused)
          0   TStart       - Time to begin tabular output (s) (currently unused)
              OutList      - The next line(s) contains a list of output parameters.  See OutListParameters.xlsx for a listing of available output channels, (-)
"GenPwr"                  - Electrical generator power and torque
"GenTq"                   - Electrical generator power and torque
END of input file (the word "END" must appear in the first 3 columns of this last OutList line)
---------------------------------------------------------------------------------------
<|MERGE_RESOLUTION|>--- conflicted
+++ resolved
@@ -1,103 +1,99 @@
-------- SERVODYN v1.05.* INPUT FILE --------------------------------------------
-NREL 5.0 MW Baseline Wind Turbine for Use in Offshore Analysis. Properties from Dutch Offshore Wind Energy Converter (DOWEC) 6MW Pre-Design (10046_009.pdf) and REpower 5M 5MW (5m_uk.pdf)
----------------------- SIMULATION CONTROL --------------------------------------
-False         Echo         - Echo input data to <RootName>.ech (flag)
-"default"     DT           - Communication interval for controllers (s) (or "default")
----------------------- PITCH CONTROL -------------------------------------------
-          5   PCMode       - Pitch control mode {0: none, 3: user-defined from routine PitchCntrl, 4: user-defined from Simulink/Labview, 5: user-defined from Bladed-style DLL} (switch)
-          0   TPCOn        - Time to enable active pitch control (s) [unused when PCMode=0]
-     9999.9   TPitManS(1)  - Time to start override pitch maneuver for blade 1 and end standard pitch control (s)
-     9999.9   TPitManS(2)  - Time to start override pitch maneuver for blade 2 and end standard pitch control (s)
-     9999.9   TPitManS(3)  - Time to start override pitch maneuver for blade 3 and end standard pitch control (s) [unused for 2 blades]
-          2   PitManRat(1) - Pitch rate at which override pitch maneuver heads toward final pitch angle for blade 1 (deg/s)
-          2   PitManRat(2) - Pitch rate at which override pitch maneuver heads toward final pitch angle for blade 2 (deg/s)
-          2   PitManRat(3) - Pitch rate at which override pitch maneuver heads toward final pitch angle for blade 3 (deg/s) [unused for 2 blades]
-          0   BlPitchF(1)  - Blade 1 final pitch for pitch maneuvers (degrees)
-          0   BlPitchF(2)  - Blade 2 final pitch for pitch maneuvers (degrees)
-          0   BlPitchF(3)  - Blade 3 final pitch for pitch maneuvers (degrees) [unused for 2 blades]
----------------------- GENERATOR AND TORQUE CONTROL ----------------------------
-          5   VSContrl     - Variable-speed control mode {0: none, 1: simple VS, 3: user-defined from routine UserVSCont, 4: user-defined from Simulink/Labview, 5: user-defined from Bladed-style DLL} (switch)
-          2   GenModel     - Generator model {1: simple, 2: Thevenin, 3: user-defined from routine UserGen} (switch) [used only when VSContrl=0]
-       94.4   GenEff       - Generator efficiency [ignored by the Thevenin and user-defined generator models] (%)
-True          GenTiStr     - Method to start the generator {T: timed using TimGenOn, F: generator speed using SpdGenOn} (flag)
-True          GenTiStp     - Method to stop the generator {T: timed using TimGenOf, F: when generator power = 0} (flag)
-     9999.9   SpdGenOn     - Generator speed to turn on the generator for a startup (HSS speed) (rpm) [used only when GenTiStr=False]
-          0   TimGenOn     - Time to turn on the generator for a startup (s) [used only when GenTiStr=True]
-     9999.9   TimGenOf     - Time to turn off the generator (s) [used only when GenTiStp=True]
----------------------- SIMPLE VARIABLE-SPEED TORQUE CONTROL --------------------
-     9999.9   VS_RtGnSp    - Rated generator speed for simple variable-speed generator control (HSS side) (rpm) [used only when VSContrl=1]
-     9999.9   VS_RtTq      - Rated generator torque/constant generator torque in Region 3 for simple variable-speed generator control (HSS side) (N-m) [used only when VSContrl=1]
-     9999.9   VS_Rgn2K     - Generator torque constant in Region 2 for simple variable-speed generator control (HSS side) (N-m/rpm^2) [used only when VSContrl=1]
-     9999.9   VS_SlPc      - Rated generator slip percentage in Region 2 1/2 for simple variable-speed generator control (%) [used only when VSContrl=1]
----------------------- SIMPLE INDUCTION GENERATOR ------------------------------
-     9999.9   SIG_SlPc     - Rated generator slip percentage (%) [used only when VSContrl=0 and GenModel=1]
-     9999.9   SIG_SySp     - Synchronous (zero-torque) generator speed (rpm) [used only when VSContrl=0 and GenModel=1]
-     9999.9   SIG_RtTq     - Rated torque (N-m) [used only when VSContrl=0 and GenModel=1]
-     9999.9   SIG_PORt     - Pull-out ratio (Tpullout/Trated) (-) [used only when VSContrl=0 and GenModel=1]
----------------------- THEVENIN-EQUIVALENT INDUCTION GENERATOR -----------------
-     9999.9   TEC_Freq     - Line frequency [50 or 60] (Hz) [used only when VSContrl=0 and GenModel=2]
-       9998   TEC_NPol     - Number of poles [even integer > 0] (-) [used only when VSContrl=0 and GenModel=2]
-     9999.9   TEC_SRes     - Stator resistance (ohms) [used only when VSContrl=0 and GenModel=2]
-     9999.9   TEC_RRes     - Rotor resistance (ohms) [used only when VSContrl=0 and GenModel=2]
-     9999.9   TEC_VLL      - Line-to-line RMS voltage (volts) [used only when VSContrl=0 and GenModel=2]
-     9999.9   TEC_SLR      - Stator leakage reactance (ohms) [used only when VSContrl=0 and GenModel=2]
-     9999.9   TEC_RLR      - Rotor leakage reactance (ohms) [used only when VSContrl=0 and GenModel=2]
-     9999.9   TEC_MR       - Magnetizing reactance (ohms) [used only when VSContrl=0 and GenModel=2]
----------------------- HIGH-SPEED SHAFT BRAKE ----------------------------------
-          0   HSSBrMode    - HSS brake model {0: none, 1: simple, 3: user-defined from routine UserHSSBr, 4: user-defined from Simulink/Labview, 5: user-defined from Bladed-style DLL} (switch)
-     9999.9   THSSBrDp     - Time to initiate deployment of the HSS brake (s)
-        0.6   HSSBrDT      - Time for HSS-brake to reach full deployment once initiated (sec) [used only when HSSBrMode=1]
-    28116.2   HSSBrTqF     - Fully deployed HSS-brake torque (N-m)
----------------------- NACELLE-YAW CONTROL -------------------------------------
-          0   YCMode       - Yaw control mode {0: none, 3: user-defined from routine UserYawCont, 4: user-defined from Simulink/Labview, 5: user-defined from Bladed-style DLL} (switch)
-     9999.9   TYCOn        - Time to enable active yaw control (s) [unused when YCMode=0]
-          0   YawNeut      - Neutral yaw position--yaw spring force is zero at this yaw (degrees)
-9.02832E+09   YawSpr       - Nacelle-yaw spring constant (N-m/rad)
-  1.916E+07   YawDamp      - Nacelle-yaw damping constant (N-m/(rad/s))
-     9999.9   TYawManS     - Time to start override yaw maneuver and end standard yaw control (s)
-          2   YawManRat    - Yaw maneuver rate (in absolute value) (deg/s)
-          0   NacYawF      - Final yaw angle for override yaw maneuvers (degrees)
----------------------- TUNED MASS DAMPER ---------------------------------------
-False         CompNTMD     - Compute nacelle tuned mass damper {true/false} (flag)
-"../5MW_Baseline/NRELOffshrBsline5MW_ServoDyn_TMD.dat"    NTMDfile     - Name of the file for nacelle tuned mass damper (quoted string) [unused when CompNTMD is false]
-False         CompTTMD     - Compute tower tuned mass damper {true/false} (flag)
-"../5MW_Baseline/NRELOffshrBsline5MW_ServoDyn_TMD.dat"    TTMDfile     - Name of the file for tower tuned mass damper (quoted string) [unused when CompTTMD is false]
----------------------- BLADED INTERFACE ---------------------------------------- [used only with Bladed Interface]
-<<<<<<< HEAD
-"../../ROSCO/install/lib/libdiscon.so"    DLL_FileName - Name/location of the dynamic library {.dll [Windows] or .so [Linux]} in the Bladed-DLL format (-) [used only with Bladed Interface]
-=======
-"../../ROSCO/install/lib/libdiscon.dylib"    DLL_FileName - Name/location of the dynamic library {.dll [Windows] or .so [Linux]} in the Bladed-DLL format (-) [used only with Bladed Interface]
->>>>>>> 1b7f5275
-"DISCON.IN"    DLL_InFile   - Name of input file sent to the DLL (-) [used only with Bladed Interface]
-"DISCON"      DLL_ProcName - Name of procedure in DLL to be called (-) [case sensitive; used only with DLL Interface]
-"default"     DLL_DT       - Communication interval for dynamic library (s) (or "default") [used only with Bladed Interface]
-false         DLL_Ramp     - Whether a linear ramp should be used between DLL_DT time steps [introduces time shift when true] (flag) [used only with Bladed Interface]
-     9999.9   BPCutoff     - Cutoff frequency for low-pass filter on blade pitch from DLL (Hz) [used only with Bladed Interface]
-          0   NacYaw_North - Reference yaw angle of the nacelle when the upwind end points due North (deg) [used only with Bladed Interface]
-          0   Ptch_Cntrl   - Record 28: Use individual pitch control {0: collective pitch; 1: individual pitch control} (switch) [used only with Bladed Interface]
-          0   Ptch_SetPnt  - Record  5: Below-rated pitch angle set-point (deg) [used only with Bladed Interface]
-          0   Ptch_Min     - Record  6: Minimum pitch angle (deg) [used only with Bladed Interface]
-          0   Ptch_Max     - Record  7: Maximum pitch angle (deg) [used only with Bladed Interface]
-          0   PtchRate_Min - Record  8: Minimum pitch rate (most negative value allowed) (deg/s) [used only with Bladed Interface]
-          0   PtchRate_Max - Record  9: Maximum pitch rate  (deg/s) [used only with Bladed Interface]
-          0   Gain_OM      - Record 16: Optimal mode gain (Nm/(rad/s)^2) [used only with Bladed Interface]
-          0   GenSpd_MinOM - Record 17: Minimum generator speed (rpm) [used only with Bladed Interface]
-          0   GenSpd_MaxOM - Record 18: Optimal mode maximum speed (rpm) [used only with Bladed Interface]
-          0   GenSpd_Dem   - Record 19: Demanded generator speed above rated (rpm) [used only with Bladed Interface]
-          0   GenTrq_Dem   - Record 22: Demanded generator torque above rated (Nm) [used only with Bladed Interface]
-          0   GenPwr_Dem   - Record 13: Demanded power (W) [used only with Bladed Interface]
----------------------- BLADED INTERFACE TORQUE-SPEED LOOK-UP TABLE -------------
-          0   DLL_NumTrq   - Record 26: No. of points in torque-speed look-up table {0 = none and use the optimal mode parameters; nonzero = ignore the optimal mode PARAMETERs by setting Record 16 to 0.0} (-) [used only with Bladed Interface]
- GenSpd_TLU   GenTrq_TLU
- (rpm)          (Nm)
----------------------- OUTPUT --------------------------------------------------
-True          SumPrint     - Print summary data to <RootName>.sum (flag) (currently unused)
-          1   OutFile      - Switch to determine where output will be placed: {1: in module output file only; 2: in glue code output file only; 3: both} (currently unused)
-True          TabDelim     - Use tab delimiters in text tabular output file? (flag) (currently unused)
-"ES10.3E2"    OutFmt       - Format used for text tabular output (except time).  Resulting field should be 10 characters. (quoted string) (currently unused)
-          0   TStart       - Time to begin tabular output (s) (currently unused)
-              OutList      - The next line(s) contains a list of output parameters.  See OutListParameters.xlsx for a listing of available output channels, (-)
-"GenPwr"                  - Electrical generator power and torque
-"GenTq"                   - Electrical generator power and torque
-END of input file (the word "END" must appear in the first 3 columns of this last OutList line)
----------------------------------------------------------------------------------------
+------- SERVODYN v1.05.* INPUT FILE --------------------------------------------
+NREL 5.0 MW Baseline Wind Turbine for Use in Offshore Analysis. Properties from Dutch Offshore Wind Energy Converter (DOWEC) 6MW Pre-Design (10046_009.pdf) and REpower 5M 5MW (5m_uk.pdf)
+---------------------- SIMULATION CONTROL --------------------------------------
+False         Echo         - Echo input data to <RootName>.ech (flag)
+"default"     DT           - Communication interval for controllers (s) (or "default")
+---------------------- PITCH CONTROL -------------------------------------------
+          5   PCMode       - Pitch control mode {0: none, 3: user-defined from routine PitchCntrl, 4: user-defined from Simulink/Labview, 5: user-defined from Bladed-style DLL} (switch)
+          0   TPCOn        - Time to enable active pitch control (s) [unused when PCMode=0]
+     9999.9   TPitManS(1)  - Time to start override pitch maneuver for blade 1 and end standard pitch control (s)
+     9999.9   TPitManS(2)  - Time to start override pitch maneuver for blade 2 and end standard pitch control (s)
+     9999.9   TPitManS(3)  - Time to start override pitch maneuver for blade 3 and end standard pitch control (s) [unused for 2 blades]
+          2   PitManRat(1) - Pitch rate at which override pitch maneuver heads toward final pitch angle for blade 1 (deg/s)
+          2   PitManRat(2) - Pitch rate at which override pitch maneuver heads toward final pitch angle for blade 2 (deg/s)
+          2   PitManRat(3) - Pitch rate at which override pitch maneuver heads toward final pitch angle for blade 3 (deg/s) [unused for 2 blades]
+          0   BlPitchF(1)  - Blade 1 final pitch for pitch maneuvers (degrees)
+          0   BlPitchF(2)  - Blade 2 final pitch for pitch maneuvers (degrees)
+          0   BlPitchF(3)  - Blade 3 final pitch for pitch maneuvers (degrees) [unused for 2 blades]
+---------------------- GENERATOR AND TORQUE CONTROL ----------------------------
+          5   VSContrl     - Variable-speed control mode {0: none, 1: simple VS, 3: user-defined from routine UserVSCont, 4: user-defined from Simulink/Labview, 5: user-defined from Bladed-style DLL} (switch)
+          2   GenModel     - Generator model {1: simple, 2: Thevenin, 3: user-defined from routine UserGen} (switch) [used only when VSContrl=0]
+       94.4   GenEff       - Generator efficiency [ignored by the Thevenin and user-defined generator models] (%)
+True          GenTiStr     - Method to start the generator {T: timed using TimGenOn, F: generator speed using SpdGenOn} (flag)
+True          GenTiStp     - Method to stop the generator {T: timed using TimGenOf, F: when generator power = 0} (flag)
+     9999.9   SpdGenOn     - Generator speed to turn on the generator for a startup (HSS speed) (rpm) [used only when GenTiStr=False]
+          0   TimGenOn     - Time to turn on the generator for a startup (s) [used only when GenTiStr=True]
+     9999.9   TimGenOf     - Time to turn off the generator (s) [used only when GenTiStp=True]
+---------------------- SIMPLE VARIABLE-SPEED TORQUE CONTROL --------------------
+     9999.9   VS_RtGnSp    - Rated generator speed for simple variable-speed generator control (HSS side) (rpm) [used only when VSContrl=1]
+     9999.9   VS_RtTq      - Rated generator torque/constant generator torque in Region 3 for simple variable-speed generator control (HSS side) (N-m) [used only when VSContrl=1]
+     9999.9   VS_Rgn2K     - Generator torque constant in Region 2 for simple variable-speed generator control (HSS side) (N-m/rpm^2) [used only when VSContrl=1]
+     9999.9   VS_SlPc      - Rated generator slip percentage in Region 2 1/2 for simple variable-speed generator control (%) [used only when VSContrl=1]
+---------------------- SIMPLE INDUCTION GENERATOR ------------------------------
+     9999.9   SIG_SlPc     - Rated generator slip percentage (%) [used only when VSContrl=0 and GenModel=1]
+     9999.9   SIG_SySp     - Synchronous (zero-torque) generator speed (rpm) [used only when VSContrl=0 and GenModel=1]
+     9999.9   SIG_RtTq     - Rated torque (N-m) [used only when VSContrl=0 and GenModel=1]
+     9999.9   SIG_PORt     - Pull-out ratio (Tpullout/Trated) (-) [used only when VSContrl=0 and GenModel=1]
+---------------------- THEVENIN-EQUIVALENT INDUCTION GENERATOR -----------------
+     9999.9   TEC_Freq     - Line frequency [50 or 60] (Hz) [used only when VSContrl=0 and GenModel=2]
+       9998   TEC_NPol     - Number of poles [even integer > 0] (-) [used only when VSContrl=0 and GenModel=2]
+     9999.9   TEC_SRes     - Stator resistance (ohms) [used only when VSContrl=0 and GenModel=2]
+     9999.9   TEC_RRes     - Rotor resistance (ohms) [used only when VSContrl=0 and GenModel=2]
+     9999.9   TEC_VLL      - Line-to-line RMS voltage (volts) [used only when VSContrl=0 and GenModel=2]
+     9999.9   TEC_SLR      - Stator leakage reactance (ohms) [used only when VSContrl=0 and GenModel=2]
+     9999.9   TEC_RLR      - Rotor leakage reactance (ohms) [used only when VSContrl=0 and GenModel=2]
+     9999.9   TEC_MR       - Magnetizing reactance (ohms) [used only when VSContrl=0 and GenModel=2]
+---------------------- HIGH-SPEED SHAFT BRAKE ----------------------------------
+          0   HSSBrMode    - HSS brake model {0: none, 1: simple, 3: user-defined from routine UserHSSBr, 4: user-defined from Simulink/Labview, 5: user-defined from Bladed-style DLL} (switch)
+     9999.9   THSSBrDp     - Time to initiate deployment of the HSS brake (s)
+        0.6   HSSBrDT      - Time for HSS-brake to reach full deployment once initiated (sec) [used only when HSSBrMode=1]
+    28116.2   HSSBrTqF     - Fully deployed HSS-brake torque (N-m)
+---------------------- NACELLE-YAW CONTROL -------------------------------------
+          0   YCMode       - Yaw control mode {0: none, 3: user-defined from routine UserYawCont, 4: user-defined from Simulink/Labview, 5: user-defined from Bladed-style DLL} (switch)
+     9999.9   TYCOn        - Time to enable active yaw control (s) [unused when YCMode=0]
+          0   YawNeut      - Neutral yaw position--yaw spring force is zero at this yaw (degrees)
+9.02832E+09   YawSpr       - Nacelle-yaw spring constant (N-m/rad)
+  1.916E+07   YawDamp      - Nacelle-yaw damping constant (N-m/(rad/s))
+     9999.9   TYawManS     - Time to start override yaw maneuver and end standard yaw control (s)
+          2   YawManRat    - Yaw maneuver rate (in absolute value) (deg/s)
+          0   NacYawF      - Final yaw angle for override yaw maneuvers (degrees)
+---------------------- TUNED MASS DAMPER ---------------------------------------
+False         CompNTMD     - Compute nacelle tuned mass damper {true/false} (flag)
+"../5MW_Baseline/NRELOffshrBsline5MW_ServoDyn_TMD.dat"    NTMDfile     - Name of the file for nacelle tuned mass damper (quoted string) [unused when CompNTMD is false]
+False         CompTTMD     - Compute tower tuned mass damper {true/false} (flag)
+"../5MW_Baseline/NRELOffshrBsline5MW_ServoDyn_TMD.dat"    TTMDfile     - Name of the file for tower tuned mass damper (quoted string) [unused when CompTTMD is false]
+---------------------- BLADED INTERFACE ---------------------------------------- [used only with Bladed Interface]
+"../../ROSCO/install/lib/libdiscon.dylib"    DLL_FileName - Name/location of the dynamic library {.dll [Windows] or .so [Linux]} in the Bladed-DLL format (-) [used only with Bladed Interface]
+"DISCON.IN"    DLL_InFile   - Name of input file sent to the DLL (-) [used only with Bladed Interface]
+"DISCON"      DLL_ProcName - Name of procedure in DLL to be called (-) [case sensitive; used only with DLL Interface]
+"default"     DLL_DT       - Communication interval for dynamic library (s) (or "default") [used only with Bladed Interface]
+false         DLL_Ramp     - Whether a linear ramp should be used between DLL_DT time steps [introduces time shift when true] (flag) [used only with Bladed Interface]
+     9999.9   BPCutoff     - Cutoff frequency for low-pass filter on blade pitch from DLL (Hz) [used only with Bladed Interface]
+          0   NacYaw_North - Reference yaw angle of the nacelle when the upwind end points due North (deg) [used only with Bladed Interface]
+          0   Ptch_Cntrl   - Record 28: Use individual pitch control {0: collective pitch; 1: individual pitch control} (switch) [used only with Bladed Interface]
+          0   Ptch_SetPnt  - Record  5: Below-rated pitch angle set-point (deg) [used only with Bladed Interface]
+          0   Ptch_Min     - Record  6: Minimum pitch angle (deg) [used only with Bladed Interface]
+          0   Ptch_Max     - Record  7: Maximum pitch angle (deg) [used only with Bladed Interface]
+          0   PtchRate_Min - Record  8: Minimum pitch rate (most negative value allowed) (deg/s) [used only with Bladed Interface]
+          0   PtchRate_Max - Record  9: Maximum pitch rate  (deg/s) [used only with Bladed Interface]
+          0   Gain_OM      - Record 16: Optimal mode gain (Nm/(rad/s)^2) [used only with Bladed Interface]
+          0   GenSpd_MinOM - Record 17: Minimum generator speed (rpm) [used only with Bladed Interface]
+          0   GenSpd_MaxOM - Record 18: Optimal mode maximum speed (rpm) [used only with Bladed Interface]
+          0   GenSpd_Dem   - Record 19: Demanded generator speed above rated (rpm) [used only with Bladed Interface]
+          0   GenTrq_Dem   - Record 22: Demanded generator torque above rated (Nm) [used only with Bladed Interface]
+          0   GenPwr_Dem   - Record 13: Demanded power (W) [used only with Bladed Interface]
+---------------------- BLADED INTERFACE TORQUE-SPEED LOOK-UP TABLE -------------
+          0   DLL_NumTrq   - Record 26: No. of points in torque-speed look-up table {0 = none and use the optimal mode parameters; nonzero = ignore the optimal mode PARAMETERs by setting Record 16 to 0.0} (-) [used only with Bladed Interface]
+ GenSpd_TLU   GenTrq_TLU
+ (rpm)          (Nm)
+---------------------- OUTPUT --------------------------------------------------
+True          SumPrint     - Print summary data to <RootName>.sum (flag) (currently unused)
+          1   OutFile      - Switch to determine where output will be placed: {1: in module output file only; 2: in glue code output file only; 3: both} (currently unused)
+True          TabDelim     - Use tab delimiters in text tabular output file? (flag) (currently unused)
+"ES10.3E2"    OutFmt       - Format used for text tabular output (except time).  Resulting field should be 10 characters. (quoted string) (currently unused)
+          0   TStart       - Time to begin tabular output (s) (currently unused)
+              OutList      - The next line(s) contains a list of output parameters.  See OutListParameters.xlsx for a listing of available output channels, (-)
+"GenPwr"                  - Electrical generator power and torque
+"GenTq"                   - Electrical generator power and torque
+END of input file (the word "END" must appear in the first 3 columns of this last OutList line)
+---------------------------------------------------------------------------------------