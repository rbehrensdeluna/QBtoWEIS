--- conflicted
+++ resolved
@@ -57,11 +57,7 @@
     
 2.  Use conda to install the build dependencies.  Note the differences between Windows and Mac/Linux build systems. Skip to point #3 if you are on the DOE HPC system Eagle
 
-<<<<<<< HEAD
-        conda install -y cmake cython control dill git jsonschema make matplotlib-base numpy openmdao openpyxl pandas pip pytest python-benedict pyyaml ruamel_yaml scipy seaborn setuptools smt sortedcontainers swig slycot
-=======
         conda install -y cmake cython control dill git jsonschema make matplotlib-base numpy openmdao openpyxl pandas pip pyoptsparse pytest python-benedict pyyaml ruamel_yaml scipy setuptools simpy slycot smt sortedcontainers swig
->>>>>>> c2aa02b9
         conda install -y petsc4py mpi4py                 # (Mac / Linux only)   
         conda install -y compilers                       # (Mac only)   
         conda install -y m2w64-toolchain libpython       # (Windows only)
@@ -73,15 +69,9 @@
 
 3. Instructions specific for DOE HPC system Eagle
 
-<<<<<<< HEAD
-        conda install -y cmake cython control dill git jsonschema make matplotlib-base numpy openmdao openpyxl pandas pip pytest python-benedict pyyaml ruamel_yaml scipy seaborn setuptools smt sortedcontainers swig slycot
-        conda install -y petsc4py mpi4py  
-        pip install simpy marmot-agents jsonmerge fatpack
-=======
         conda install -y cmake cython control dill git jsonschema make matplotlib-base numpy openmdao openpyxl pandas pip pyoptsparse pytest python-benedict pyyaml ruamel_yaml scipy setuptools simpy slycot smt sortedcontainers swig
         conda install -y petsc4py mpi4py
         pip install marmot-agents jsonmerge fatpack
->>>>>>> c2aa02b9
         git clone https://github.com/WISDEM/WEIS.git
         cd WEIS
         git checkout branch_name # (Only if you want to switch git branch, say develop)
