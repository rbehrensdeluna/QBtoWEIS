# Copyright 2019 NREL

# Licensed under the Apache License, Version 2.0 (the "License"); you may not use
# this file except in compliance with the License. You may obtain a copy of the
# License at http://www.apache.org/licenses/LICENSE-2.0

# Unless required by applicable law or agreed to in writing, software distributed
# under the License is distributed on an "AS IS" BASIS, WITHOUT WARRANTIES OR
# CONDITIONS OF ANY KIND, either express or implied. See the License for the
# specific language governing permissions and limitations under the License.
"""
Class FileProcessing used to write out controller 
    parameter files need to run ROSCO

Methods:
-----------
run_openfast
write_DISCON
read_DISCON
write_rotor_performance
load_from_txt
DISCON_dict
list_check
"""
import datetime
import os
import numpy as np
import subprocess
import ROSCO_toolbox

# Some useful constants
now = datetime.datetime.now()
pi = np.pi
rad2deg = np.rad2deg(1)
deg2rad = np.deg2rad(1)
rpm2RadSec = 2.0*(np.pi)/60.0
RadSec2rpm = 60/(2.0 * np.pi)

def write_DISCON(turbine, controller, param_file='DISCON.IN', txt_filename='Cp_Ct_Cq.txt', rosco_vt = {}):
    """
    Print the controller parameters to the DISCON.IN input file for the generic controller

    Parameters:
    -----------
    turbine: class
                Turbine class containing turbine operation information (ref speeds, etc...)
    controller: class
                Controller class containing controller operation information (gains, etc...)
    param_file: str, optional
        filename for parameter input file, should be DISCON.IN
    txt_filename: str, optional
                    filename of rotor performance file
    """

    # Get ROSCO var tree if not provided
    if not rosco_vt:
        rosco_vt = DISCON_dict(turbine, controller, txt_filename)

    print('Writing new controller parameter file parameter file: %s.' % param_file)
    # Should be obvious what's going on here...
    file = open(param_file,'w')
    file.write('! Controller parameter input file for the %s wind turbine\n' % turbine.TurbineName)
    file.write('!    - File written using ROSCO version {} controller tuning logic on {}\n'.format(ROSCO_toolbox.__version__, now.strftime('%m/%d/%y')))
    file.write('\n')
    file.write('!------- DEBUG ------------------------------------------------------------\n')
    file.write('{0:<12d}        ! LoggingLevel		- {{0: write no debug files, 1: write standard output .dbg-file, 2: LoggingLevel 1 + ROSCO LocalVars (.dbg2) 3: LoggingLevel 2 + complete avrSWAP-array (.dbg3)}}\n'.format(int(rosco_vt['LoggingLevel'])))
    file.write('\n')
    file.write('!------- CONTROLLER FLAGS -------------------------------------------------\n')
    file.write('{0:<12d}        ! F_LPFType			- {{1: first-order low-pass filter, 2: second-order low-pass filter}}, [rad/s] (currently filters generator speed and pitch control signals\n'.format(int(rosco_vt['F_LPFType'])))
    file.write('{0:<12d}        ! F_NotchType		- Notch on the measured generator speed and/or tower fore-aft motion (for floating) {{0: disable, 1: generator speed, 2: tower-top fore-aft motion, 3: generator speed and tower-top fore-aft motion}}\n'.format(int(rosco_vt['F_NotchType'])))
    file.write('{0:<12d}        ! IPC_ControlMode	- Turn Individual Pitch Control (IPC) for fatigue load reductions (pitch contribution) {{0: off, 1: 1P reductions, 2: 1P+2P reductions}}\n'.format(int(rosco_vt['IPC_ControlMode'])))
    file.write('{0:<12d}        ! VS_ControlMode	- Generator torque control mode in above rated conditions {{0: constant torque, 1: constant power, 2: TSR tracking PI control with constant torque, 3: TSR tracking PI control with constant power}}\n'.format(int(rosco_vt['VS_ControlMode'])))
    file.write('{0:<12d}        ! PC_ControlMode    - Blade pitch control mode {{0: No pitch, fix to fine pitch, 1: active PI blade pitch control}}\n'.format(int(rosco_vt['PC_ControlMode'])))
    file.write('{0:<12d}        ! Y_ControlMode		- Yaw control mode {{0: no yaw control, 1: yaw rate control, 2: yaw-by-IPC}}\n'.format(int(rosco_vt['Y_ControlMode'])))
    file.write('{0:<12d}        ! SS_Mode           - Setpoint Smoother mode {{0: no setpoint smoothing, 1: introduce setpoint smoothing}}\n'.format(int(rosco_vt['SS_Mode'])))
    file.write('{0:<12d}        ! WE_Mode           - Wind speed estimator mode {{0: One-second low pass filtered hub height wind speed, 1: Immersion and Invariance Estimator, 2: Extended Kalman Filter}}\n'.format(int(rosco_vt['WE_Mode'])))
    file.write('{0:<12d}        ! PS_Mode           - Pitch saturation mode {{0: no pitch saturation, 1: implement pitch saturation}}\n'.format(int(rosco_vt['PS_Mode'])))
    file.write('{0:<12d}        ! SD_Mode           - Shutdown mode {{0: no shutdown procedure, 1: pitch to max pitch at shutdown}}\n'.format(int(rosco_vt['SD_Mode'])))
    file.write('{0:<12d}        ! Fl_Mode           - Floating specific feedback mode {{0: no nacelle velocity feedback, 1: feed back translational velocity, 2: feed back rotational veloicty}}\n'.format(int(rosco_vt['Fl_Mode'])))
    file.write('{0:<12d}        ! TD_Mode           - Tower damper mode {{0: no tower damper, 1: feed back translational nacelle accelleration to pitch angle}}\n'.format(int(rosco_vt['TD_Mode'])))
    file.write('{0:<12d}        ! Flp_Mode          - Flap control mode {{0: no flap control, 1: steady state flap angle, 2: Proportional flap control, 2: Cyclic (1P) flap control}}\n'.format(int(rosco_vt['Flp_Mode'])))
    file.write('{0:<12d}        ! OL_Mode           - Open loop control mode {{0: no open loop control, 1: open loop control vs. time}}\n'.format(int(rosco_vt['OL_Mode'])))
    file.write('{0:<12d}        ! PA_Mode           - Pitch actuator mode {{0 - not used, 1 - first order filter, 2 - second order filter}}\n'.format(int(rosco_vt['PA_Mode'])))
    file.write('{0:<12d}        ! Ext_Mode          - External control mode {{0 - not used, 1 - call external dynamic library}}\n'.format(int(rosco_vt['Ext_Mode'])))
    file.write('{0:<12d}        ! ZMQ_Mode          - Fuse ZeroMQ interaface {{0: unused, 1: Yaw Control}}\n'.format(int(rosco_vt['ZMQ_Mode'])))

    file.write('\n')
    file.write('!------- FILTERS ----------------------------------------------------------\n') 
    file.write('{:<13.5f}       ! F_LPFCornerFreq	- Corner frequency (-3dB point) in the low-pass filters, [rad/s]\n'.format(rosco_vt['F_LPFCornerFreq'])) 
    file.write('{:<13.5f}       ! F_LPFDamping		- Damping coefficient {{used only when F_FilterType = 2}} [-]\n'.format(rosco_vt['F_LPFDamping']))
    file.write('{:<13.5f}       ! F_NotchCornerFreq	- Natural frequency of the notch filter, [rad/s]\n'.format(rosco_vt['F_NotchCornerFreq']))
    file.write('{}! F_NotchBetaNumDen	- Two notch damping values (numerator and denominator, resp) - determines the width and depth of the notch, [-]\n'.format(''.join('{:<4.6f}  '.format(rosco_vt['F_NotchBetaNumDen'][i]) for i in range(len(rosco_vt['F_NotchBetaNumDen'])))))
    file.write('{:<13.5f}       ! F_SSCornerFreq    - Corner frequency (-3dB point) in the first order low pass filter for the setpoint smoother, [rad/s].\n'.format(rosco_vt['F_SSCornerFreq']))
    file.write('{:<13.5f}       ! F_WECornerFreq    - Corner frequency (-3dB point) in the first order low pass filter for the wind speed estimate [rad/s].\n'.format(rosco_vt['F_WECornerFreq']))
    file.write('{:<13.5f}       ! F_YawErr          - Low pass filter corner frequency for yaw controller [rad/s].\n'.format(rosco_vt['F_YawErr']))
    file.write('{}! F_FlCornerFreq    - Natural frequency and damping in the second order low pass filter of the tower-top fore-aft motion for floating feedback control [rad/s, -].\n'.format(''.join('{:<4.6f}  '.format(rosco_vt['F_FlCornerFreq'][i]) for i in range(len(rosco_vt['F_FlCornerFreq'])))))
    file.write('{:<13.5f}       ! F_FlHighPassFreq    - Natural frequency of first-order high-pass filter for nacelle fore-aft motion [rad/s].\n'.format(rosco_vt['F_FlHighPassFreq']))
    file.write('{}! F_FlpCornerFreq   - Corner frequency and damping in the second order low pass filter of the blade root bending moment for flap control [rad/s, -].\n'.format(''.join('{:<4.6f}  '.format(rosco_vt['F_FlpCornerFreq'][i]) for i in range(len(rosco_vt['F_FlpCornerFreq'])))))
    
    file.write('\n')
    file.write('!------- BLADE PITCH CONTROL ----------------------------------------------\n')
    file.write('{:<11d}         ! PC_GS_n			- Amount of gain-scheduling table entries\n'.format(int(rosco_vt['PC_GS_n'])))
    file.write('{}              ! PC_GS_angles	    - Gain-schedule table: pitch angles [rad].\n'.format(''.join('{:<4.6f}  '.format(rosco_vt['PC_GS_angles'][i]) for i in range(len(rosco_vt['PC_GS_angles'])))))            
    file.write('{}              ! PC_GS_KP		- Gain-schedule table: pitch controller kp gains [s].\n'.format(''.join('{:<4.6f}  '.format(rosco_vt['PC_GS_KP'][i]) for i in range(len(rosco_vt['PC_GS_KP'])))))
    file.write('{}              ! PC_GS_KI		- Gain-schedule table: pitch controller ki gains [-].\n'.format(''.join('{:<4.6f}  '.format(rosco_vt['PC_GS_KI'][i]) for i in range(len(rosco_vt['PC_GS_KI'])))))
    file.write('{}              ! PC_GS_KD			- Gain-schedule table: pitch controller kd gains\n'.format(''.join('{:<4.6f}  '.format(rosco_vt['PC_GS_KD'][i]) for i in range(len(rosco_vt['PC_GS_KD'])))))
    file.write('{}              ! PC_GS_TF			- Gain-schedule table: pitch controller tf gains (derivative filter)\n'.format(''.join('{:<4.6f}  '.format(rosco_vt['PC_GS_TF'][i]) for i in range(len(rosco_vt['PC_GS_TF'])))))
    file.write('{:<014.5f}      ! PC_MaxPit			- Maximum physical pitch limit, [rad].\n'.format(rosco_vt['PC_MaxPit']))
    file.write('{:<014.5f}      ! PC_MinPit			- Minimum physical pitch limit, [rad].\n'.format(rosco_vt['PC_MinPit']))
    file.write('{:<014.5f}      ! PC_MaxRat			- Maximum pitch rate (in absolute value) in pitch controller, [rad/s].\n'.format(rosco_vt['PC_MaxRat']))
    file.write('{:<014.5f}      ! PC_MinRat			- Minimum pitch rate (in absolute value) in pitch controller, [rad/s].\n'.format(rosco_vt['PC_MinRat']))
    file.write('{:<014.5f}      ! PC_RefSpd			- Desired (reference) HSS speed for pitch controller, [rad/s].\n'.format(rosco_vt['PC_RefSpd']))
    file.write('{:<014.5f}      ! PC_FinePit		- Record 5: Below-rated pitch angle set-point, [rad]\n'.format(rosco_vt['PC_FinePit']))
    file.write('{:<014.5f}      ! PC_Switch			- Angle above lowest minimum pitch angle for switch, [rad]\n'.format(rosco_vt['PC_Switch']))
    file.write('\n')
    file.write('!------- INDIVIDUAL PITCH CONTROL -----------------------------------------\n')
    file.write('{}! IPC_Vramp		- Start and end wind speeds for cut-in ramp function. First entry: IPC inactive, second entry: IPC fully active. [m/s]\n'.format(''.join('{:<4.6f}  '.format(rosco_vt['IPC_Vramp'][i]) for i in range(len(rosco_vt['IPC_Vramp'])))))
    file.write('{:<13.1f}       ! IPC_IntSat		- Integrator saturation (maximum signal amplitude contribution to pitch from IPC), [rad]\n'.format(rosco_vt['IPC_IntSat'])) # Hardcode to 5 degrees
    file.write('{}! IPC_KP			- Proportional gain for the individual pitch controller: first parameter for 1P reductions, second for 2P reductions, [-]\n'.format(''.join('{:<4.3e} '.format(rosco_vt['IPC_KP'][i]) for i in range(len(rosco_vt['IPC_KP'])))))
    file.write('{}! IPC_KI			- Integral gain for the individual pitch controller: first parameter for 1P reductions, second for 2P reductions, [-]\n'.format(''.join('{:<4.3e} '.format(rosco_vt['IPC_KI'][i]) for i in range(len(rosco_vt['IPC_KI'])))))
    file.write('{}! IPC_aziOffset		- Phase offset added to the azimuth angle for the individual pitch controller, [rad]. \n'.format(''.join('{:<4.6f}  '.format(rosco_vt['IPC_aziOffset'][i]) for i in range(len(rosco_vt['IPC_aziOffset'])))))
    file.write('{:<13.1f}       ! IPC_CornerFreqAct - Corner frequency of the first-order actuators model, to induce a phase lag in the IPC signal {{0: Disable}}, [rad/s]\n'.format(rosco_vt['IPC_CornerFreqAct']))
    file.write('\n')
    file.write('!------- VS TORQUE CONTROL ------------------------------------------------\n')
    file.write('{:<014.5f}      ! VS_GenEff			- Generator efficiency mechanical power -> electrical power, [should match the efficiency defined in the generator properties!], [%]\n'.format(rosco_vt['VS_GenEff']))
    file.write('{:<014.5f}      ! VS_ArSatTq		- Above rated generator torque PI control saturation, [Nm]\n'.format(rosco_vt['VS_ArSatTq']))
    file.write('{:<014.5f}      ! VS_MaxRat			- Maximum torque rate (in absolute value) in torque controller, [Nm/s].\n'.format(rosco_vt['VS_MaxRat']))
    file.write('{:<014.5f}      ! VS_MaxTq			- Maximum generator torque in Region 3 (HSS side), [Nm].\n'.format(rosco_vt['VS_MaxTq']))
    file.write('{:<014.5f}      ! VS_MinTq			- Minimum generator torque (HSS side), [Nm].\n'.format(rosco_vt['VS_MinTq']))
    file.write('{:<014.5f}      ! VS_MinOMSpd		- Minimum generator speed [rad/s]\n'.format(rosco_vt['VS_MinOMSpd']))
    file.write('{:<014.5f}      ! VS_Rgn2K			- Generator torque constant in Region 2 (HSS side), [Nm/(rad/s)^2]\n'.format(rosco_vt['VS_Rgn2K']))
    file.write('{:<014.5f}      ! VS_RtPwr			- Wind turbine rated power [W]\n'.format(rosco_vt['VS_RtPwr']))
    file.write('{:<014.5f}      ! VS_RtTq			- Rated torque, [Nm].\n'.format(rosco_vt['VS_RtTq']))
    file.write('{:<014.5f}      ! VS_RefSpd			- Rated generator speed [rad/s]\n'.format(rosco_vt['VS_RefSpd']))
    file.write('{:<11d}         ! VS_n				- Number of generator PI torque controller gains\n'.format(int(rosco_vt['VS_n'])))
    file.write('{:<014.5f}      ! VS_KP				- Proportional gain for generator PI torque controller [-]. (Only used in the transitional 2.5 region if VS_ControlMode =/ 2)\n'.format(rosco_vt['VS_KP']))
    file.write('{:<014.5f}      ! VS_KI				- Integral gain for generator PI torque controller [s]. (Only used in the transitional 2.5 region if VS_ControlMode =/ 2)\n'.format(rosco_vt['VS_KI']))
    file.write('{:<13.2f}       ! VS_TSRopt			- Power-maximizing region 2 tip-speed-ratio [rad].\n'.format(rosco_vt['VS_TSRopt']))
    file.write('\n')
    file.write('!------- SETPOINT SMOOTHER ---------------------------------------------\n')
    file.write('{:<13.5f}       ! SS_VSGain         - Variable speed torque controller setpoint smoother gain, [-].\n'.format(rosco_vt['SS_VSGain']))
    file.write('{:<13.5f}       ! SS_PCGain         - Collective pitch controller setpoint smoother gain, [-].\n'.format(rosco_vt['SS_PCGain']))
    file.write('\n')
    file.write('!------- WIND SPEED ESTIMATOR ---------------------------------------------\n')
    file.write('{:<13.3f}       ! WE_BladeRadius	- Blade length (distance from hub center to blade tip), [m]\n'.format(rosco_vt['WE_BladeRadius']))
    file.write('{:<11d}         ! WE_CP_n			- Amount of parameters in the Cp array\n'.format(int(rosco_vt['WE_CP_n'])))
    file.write('{:<13.1f}       ! WE_CP - Parameters that define the parameterized CP(lambda) function\n'.format(rosco_vt['WE_CP']))
    file.write('{:<13.1f}		! WE_Gamma			- Adaption gain of the wind speed estimator algorithm [m/rad]\n'.format(rosco_vt['WE_Gamma']))
    file.write('{:<13.1f}       ! WE_GearboxRatio	- Gearbox ratio [>=1],  [-]\n'.format(rosco_vt['WE_GearboxRatio']))
    file.write('{:<14.5f}       ! WE_Jtot			- Total drivetrain inertia, including blades, hub and casted generator inertia to LSS, [kg m^2]\n'.format(rosco_vt['WE_Jtot']))
    file.write('{:<13.3f}       ! WE_RhoAir			- Air density, [kg m^-3]\n'.format(rosco_vt['WE_RhoAir']))
    file.write(      '"{}"      ! PerfFileName      - File containing rotor performance tables (Cp,Ct,Cq) (absolute path or relative to this file)\n'.format(rosco_vt['PerfFileName']))
    file.write('{:<7d} {:<10d}  ! PerfTableSize     - Size of rotor performance tables, first number refers to number of blade pitch angles, second number referse to number of tip-speed ratios\n'.format(int(rosco_vt['PerfTableSize'][0]),int(rosco_vt['PerfTableSize'][1])))
    file.write('{:<11d}         ! WE_FOPoles_N      - Number of first-order system poles used in EKF\n'.format(int(rosco_vt['WE_FOPoles_N'])))
    file.write('{}              ! WE_FOPoles_v      - Wind speeds corresponding to first-order system poles [m/s]\n'.format(''.join('{:<4.4f} '.format(rosco_vt['WE_FOPoles_v'][i]) for i in range(len(rosco_vt['WE_FOPoles_v'])))))
    file.write('{}              ! WE_FOPoles        - First order system poles [1/s]\n'.format(''.join('{:<10.8f} '.format(rosco_vt['WE_FOPoles'][i]) for i in range(len(rosco_vt['WE_FOPoles'])))))
    file.write('\n')
    file.write('!------- YAW CONTROL ------------------------------------------------------\n')
    file.write('{:<13.5f}       ! Y_uSwitch		- Wind speed to switch between Y_ErrThresh. If zero, only the first value of Y_ErrThresh is used [m/s]\n'.format(rosco_vt['Y_uSwitch']))
<<<<<<< HEAD
    file.write('{}! Y_ErrThresh    - Yaw error threshold. Turbine begins to yaw when it passes this. If Y_uSwitch is zero, only the first value is used. [deg].\n'.format(''.join('{:<4.6f}  '.format(rosco_vt['Y_ErrThresh'][i]) for i in range(len(rosco_vt['F_FlCornerFreq'])))))
=======
    file.write('{}! Y_ErrThresh    - Yaw error threshold/deadband. Turbine begins to yaw when it passes this. If Y_uSwitch is zero, only the first value is used. [deg].\n'.format(''.join('{:<4.6f}  '.format(rosco_vt['Y_ErrThresh'][i]) for i in range(len(rosco_vt['F_FlCornerFreq'])))))
>>>>>>> e617cfe4
    file.write('{:<13.5f}       ! Y_Rate			- Yaw rate [rad/s]\n'.format(rosco_vt['Y_Rate']))
    file.write('{:<13.5f}       ! Y_MErrSet		- Integrator saturation (maximum signal amplitude contribution to pitch from yaw-by-IPC), [rad]\n'.format(rosco_vt['Y_MErrSet']))
    file.write('{:<13.5f}       ! Y_IPC_IntSat		- Integrator saturation (maximum signal amplitude contribution to pitch from yaw-by-IPC), [rad]\n'.format(rosco_vt['Y_IPC_IntSat']))
    file.write('{:<13.5f}       ! Y_IPC_KP			- Yaw-by-IPC proportional controller gain Kp\n'.format(rosco_vt['Y_IPC_KP']))
    file.write('{:<13.5f}       ! Y_IPC_KI			- Yaw-by-IPC integral controller gain Ki\n'.format(rosco_vt['Y_IPC_KI']))
    file.write('\n')
    file.write('!------- TOWER FORE-AFT DAMPING -------------------------------------------\n')
    file.write('{:<13.5f}       ! FA_KI				- Integral gain for the fore-aft tower damper controller [rad s/m]\n'.format(rosco_vt['FA_KI'] ))
    file.write('{:<13.1f}       ! FA_HPFCornerFreq	- Corner frequency (-3dB point) in the high-pass filter on the fore-aft acceleration signal [rad/s]\n'.format(rosco_vt['FA_HPFCornerFreq'] ))
    file.write('{:<13.1f}       ! FA_IntSat			- Integrator saturation (maximum signal amplitude contribution to pitch from FA damper), [rad]\n'.format(rosco_vt['FA_IntSat'] ))
    file.write('\n')
    file.write('!------- MINIMUM PITCH SATURATION -------------------------------------------\n')
    file.write('{:<11d}         ! PS_BldPitchMin_N  - Number of values in minimum blade pitch lookup table (should equal number of values in PS_WindSpeeds and PS_BldPitchMin)\n'.format(int(rosco_vt['PS_BldPitchMin_N'])))
    file.write('{}              ! PS_WindSpeeds     - Wind speeds corresponding to minimum blade pitch angles [m/s]\n'.format(''.join('{:<4.4f} '.format(rosco_vt['PS_WindSpeeds'][i]) for i in range(len(rosco_vt['PS_WindSpeeds'])))))
    file.write('{}              ! PS_BldPitchMin    - Minimum blade pitch angles [rad]\n'.format(''.join('{:<10.8f} '.format(rosco_vt['PS_BldPitchMin'][i]) for i in range(len(rosco_vt['PS_BldPitchMin'])))))
    file.write('\n')
    file.write('!------- SHUTDOWN -----------------------------------------------------------\n')
    file.write('{:<014.5f}      ! SD_MaxPit         - Maximum blade pitch angle to initiate shutdown, [rad]\n'.format(rosco_vt['SD_MaxPit']))
    file.write('{:<014.5f}      ! SD_CornerFreq     - Cutoff Frequency for first order low-pass filter for blade pitch angle, [rad/s]\n'.format(rosco_vt['SD_CornerFreq']))
    file.write('\n')
    file.write('!------- Floating -----------------------------------------------------------\n')
    if rosco_vt['Fl_Mode'] == 2:
        floatstr = 'pitching'
    else:
        floatstr = 'velocity'
    file.write('{:<014.5f}      ! Fl_Kp             - Nacelle {} proportional feedback gain [s]\n'.format(rosco_vt['Fl_Kp'], floatstr))
    file.write('\n')
    file.write('!------- FLAP ACTUATION -----------------------------------------------------\n')
    file.write('{:<014.5f}      ! Flp_Angle         - Initial or steady state flap angle [rad]\n'.format(rosco_vt['Flp_Angle']))
    file.write('{:<014.8e}      ! Flp_Kp            - Blade root bending moment proportional gain for flap control [s]\n'.format(rosco_vt['Flp_Kp']))
    file.write('{:<014.8e}      ! Flp_Ki            - Flap displacement integral gain for flap control [-]\n'.format(rosco_vt['Flp_Ki']))
    file.write('{:<014.5f}      ! Flp_MaxPit        - Maximum (and minimum) flap pitch angle [rad]\n'.format(rosco_vt['Flp_MaxPit']))
    file.write('\n')
    file.write('!------- Open Loop Control -----------------------------------------------------\n')
    file.write('"{}"            ! OL_Filename       - Input file with open loop timeseries (absolute path or relative to this file)\n'.format(rosco_vt['OL_Filename']))
    file.write('{0:<12d}        ! Ind_Breakpoint    - The column in OL_Filename that contains the breakpoint (time if OL_Mode = 1)\n'.format(int(rosco_vt['Ind_Breakpoint'])))
    file.write('{0:<12d}        ! Ind_BldPitch      - The column in OL_Filename that contains the blade pitch input in rad\n'.format(int(rosco_vt['Ind_BldPitch'])))
    file.write('{0:<12d}        ! Ind_GenTq         - The column in OL_Filename that contains the generator torque in Nm\n'.format(int(rosco_vt['Ind_GenTq'])))
    file.write('{0:<12d}        ! Ind_YawRate       - The column in OL_Filename that contains the generator torque in Nm\n'.format(int(rosco_vt['Ind_YawRate'])))
    file.write('\n')
    file.write('!------- Pitch Actuator Model -----------------------------------------------------\n')
    file.write('{:<014.5f}        ! PA_CornerFreq     - Pitch actuator bandwidth/cut-off frequency [rad/s]\n'.format(rosco_vt['PA_CornerFreq']))
    file.write('{:<014.5f}        ! PA_Damping        - Pitch actuator damping ratio [-, unused if PA_Mode = 1]\n'.format(rosco_vt['PA_Damping']))
    file.write('\n')
    file.write('!------- External Controller Interface -----------------------------------------------------\n')
    file.write('"{}"            ! DLL_FileName        - Name/location of the dynamic library in the Bladed-DLL format\n'.format(rosco_vt['DLL_FileName']))
    file.write('"{}"            ! DLL_InFile          - Name of input file sent to the DLL (-)\n'.format(rosco_vt['DLL_InFile']))
    file.write('"{}"            ! DLL_ProcName        - Name of procedure in DLL to be called (-) \n'.format(rosco_vt['DLL_ProcName']))    
    file.write('\n')
    file.write('!------- ZeroMQ Interface ---------------------------------------------------------\n')
    file.write('"{}"            ! ZMQ_CommAddress     - Communication address for ZMQ server, (e.g. "tcp://localhost:5555") \n'.format(rosco_vt['ZMQ_CommAddress']))
    file.write('{:<11d}         ! ZMQ_UpdatePeriod    - Call ZeroMQ every [x] seconds, [s]\n'.format(int(rosco_vt['ZMQ_UpdatePeriod'])))
    file.close()

    # Write Open loop input
    if rosco_vt['OL_Mode'] and hasattr(controller, 'OpenLoop'):
        write_ol_control(controller)

def read_DISCON(DISCON_filename):
    '''
    Read the DISCON input file.

    Parameters:
    ----------
    DISCON_filename: string
        Name of DISCON input file to read
    
    Returns:
    --------
    DISCON_in: Dict
        Dictionary containing input parameters from DISCON_in, organized by parameter name
    '''
    
    DISCON_in = {}
    with open(DISCON_filename) as discon:
        for line in discon:

            # Skip whitespace and comment lines
            if (line[0] != '!') == (len(line.strip()) != 0):
                
                if (line.split()[1] != '!'):    # Array valued entries
                    array_length = line.split().index('!')
                    param = line.split()[array_length+1]
                    values = np.array( [float(x) for x in line.split()[:array_length]] )
                    DISCON_in[param] = values
                else:                           # All other entries
                    param = line.split()[2]
                    value = line.split()[0]
                    # Remove printed quotations if string is in quotes
                    if (value[0] == '"') or (value[0] == "'"):
                        value = value[1:-1]
                    else:
                        value = float(value)
                    DISCON_in[param] = value

    return DISCON_in
    

def write_rotor_performance(turbine,txt_filename='Cp_Ct_Cq.txt'):
    '''
    Write text file containing rotor performance data

    Parameters:
    ------------
        txt_filename: str, optional
                        Desired output filename to print rotor performance data. Default is Cp_Ct_Cq.txt
    '''
    print('Writing rotor performance text file: {}'.format(txt_filename))
    file = open(txt_filename,'w')
    # Headerlines
    file.write('# ----- Rotor performance tables for the {} wind turbine ----- \n'.format(turbine.TurbineName))
    file.write('# ------------ Written on {} using the ROSCO toolbox ------------ \n\n'.format(now.strftime('%b-%d-%y')))

    # Pitch angles, TSR, and wind speed
    file.write('# Pitch angle vector, {} entries - x axis (matrix columns) (deg)\n'.format(len(turbine.Cp.pitch_initial_rad)))
    for i in range(len(turbine.Cp.pitch_initial_rad)):
        file.write('{:0.4}   '.format(turbine.Cp.pitch_initial_rad[i] * rad2deg))
    file.write('\n# TSR vector, {} entries - y axis (matrix rows) (-)\n'.format(len(turbine.TSR_initial)))
    for i in range(len(turbine.TSR_initial)):
        file.write('{:0.4}    '.format(turbine.Cp.TSR_initial[i]))
    file.write('\n# Wind speed vector - z axis (m/s)\n')
    file.write('{:0.4}    '.format(turbine.v_rated))
    file.write('\n')
    
    # Cp
    file.write('\n# Power coefficient\n\n')
    for i in range(len(turbine.Cp.TSR_initial)):
        for j in range(len(turbine.Cp.pitch_initial_rad)):
            file.write('{0:.6f}   '.format(turbine.Cp_table[i,j]))
        file.write('\n')
    file.write('\n')
    
    # Ct
    file.write('\n#  Thrust coefficient\n\n')
    for i in range(len(turbine.Ct.TSR_initial)):
        for j in range(len(turbine.Ct.pitch_initial_rad)):
            file.write('{0:.6f}   '.format(turbine.Ct_table[i,j]))
        file.write('\n')
    file.write('\n')
    
    # Cq
    file.write('\n# Torque coefficient\n\n')
    for i in range(len(turbine.Cq.TSR_initial)):
        for j in range(len(turbine.Cq.pitch_initial_rad)):
            file.write('{0:.6f}   '.format(turbine.Cq_table[i,j]))
        file.write('\n')
    file.write('\n')
    file.close()


def load_from_txt(txt_filename):
    '''
    Load rotor performance data from a *.txt file. 

    Parameters:
    -----------
        txt_filename: str
                        Filename of the text containing the Cp, Ct, and Cq data. This should be in the format printed by the write_rotorperformance function
    '''
    print('Loading rotor performace data from text file:', txt_filename)

    with open(txt_filename) as pfile:
        for line in pfile:
            # Read Blade Pitch Angles (degrees)
            if 'Pitch angle' in line:
                pitch_initial = np.array([float(x) for x in pfile.readline().strip().split()])
                pitch_initial_rad = pitch_initial * deg2rad             # degrees to rad            -- should this be conditional?

            # Read Tip Speed Ratios (rad)
            if 'TSR' in line:
                TSR_initial = np.array([float(x) for x in pfile.readline().strip().split()])
            
            # Read Power Coefficients
            if 'Power' in line:
                pfile.readline()
                Cp = np.empty((len(TSR_initial),len(pitch_initial)))
                for tsr_i in range(len(TSR_initial)):
                    Cp[tsr_i] = np.array([float(x) for x in pfile.readline().strip().split()])
            
            # Read Thrust Coefficients
            if 'Thrust' in line:
                pfile.readline()
                Ct = np.empty((len(TSR_initial),len(pitch_initial)))
                for tsr_i in range(len(TSR_initial)):
                    Ct[tsr_i] = np.array([float(x) for x in pfile.readline().strip().split()])

            # Read Torque Coefficients
            if 'Torque' in line:
                pfile.readline()
                Cq = np.empty((len(TSR_initial),len(pitch_initial)))
                for tsr_i in range(len(TSR_initial)):
                    Cq[tsr_i] = np.array([float(x) for x in pfile.readline().strip().split()])

        # return pitch_initial_rad TSR_initial Cp Ct Cq
        # Store necessary metrics for analysis and tuning
        # self.pitch_initial_rad = pitch_initial_rad
        # self.TSR_initial = TSR_initial
        # self.Cp_table = Cp
        # self.Ct_table = Ct 
        # self.Cq_table = Cq
        return pitch_initial_rad, TSR_initial, Cp, Ct, Cq


def DISCON_dict(turbine, controller, txt_filename=None):
    '''
    Convert the turbine and controller objects to a dictionary organized by the parameter names 
    that are defined in the DISCON.IN file.

    Parameters
    ----------
    turbine: obj
        Turbine object output from the turbine class
    controller: obj
        Controller object output from the controller class
    txt_filename: string, optional
        Name of rotor performance filename
    '''
    DISCON_dict = {}
    # ------- DEBUG -------
    DISCON_dict['LoggingLevel']	    = int(controller.LoggingLevel)
    # ------- CONTROLLER FLAGS -------
    DISCON_dict['F_LPFType']	    = int(controller.F_LPFType)
    DISCON_dict['F_NotchType']		= int(controller.F_NotchType)
    DISCON_dict['IPC_ControlMode']	= int(controller.IPC_ControlMode)
    DISCON_dict['VS_ControlMode']	= int(controller.VS_ControlMode)
    DISCON_dict['PC_ControlMode']   = int(controller.PC_ControlMode)
    DISCON_dict['Y_ControlMode']	= int(controller.Y_ControlMode)
    DISCON_dict['SS_Mode']          = int(controller.SS_Mode)
    DISCON_dict['WE_Mode']          = int(controller.WE_Mode)
    DISCON_dict['PS_Mode']          = int(controller.PS_Mode > 0)
    DISCON_dict['SD_Mode']          = int(controller.SD_Mode)
    DISCON_dict['Fl_Mode']          = int(controller.Fl_Mode)
    DISCON_dict['TD_Mode']          = int(controller.TD_Mode)
    DISCON_dict['Flp_Mode']         = int(controller.Flp_Mode)
    DISCON_dict['OL_Mode']          = int(controller.OL_Mode)
    DISCON_dict['PA_Mode']          = int(controller.PA_Mode)
    DISCON_dict['Ext_Mode']         = int(controller.Ext_Mode)
    DISCON_dict['ZMQ_Mode']         = int(controller.ZMQ_Mode)
    # ------- FILTERS -------
    DISCON_dict['F_LPFCornerFreq']	    = turbine.bld_edgewise_freq * 1/4
    DISCON_dict['F_LPFDamping']		    = controller.F_LPFDamping
    if controller.Flp_Mode > 0:
        DISCON_dict['F_NotchCornerFreq'] = turbine.bld_flapwise_freq
        DISCON_dict['F_NotchBetaNumDen'] = [0.0, 0.5]
    else:
        DISCON_dict['F_NotchCornerFreq'] = controller.twr_freq
        DISCON_dict['F_NotchBetaNumDen'] = [0.0, 0.25]
    DISCON_dict['F_WECornerFreq'] = controller.f_we_cornerfreq
    DISCON_dict['F_SSCornerFreq'] = controller.f_ss_cornerfreq
    DISCON_dict['F_FlHighPassFreq'] = controller.f_fl_highpassfreq
    DISCON_dict['F_FlCornerFreq'] = [controller.ptfm_freq, 1.0]
    DISCON_dict['F_FlpCornerFreq'] = [turbine.bld_flapwise_freq*3, 1.0]
    DISCON_dict['F_WECornerFreq']       = controller.f_we_cornerfreq
    DISCON_dict['F_SSCornerFreq']       = controller.f_ss_cornerfreq
    DISCON_dict['F_YawErr']             = controller.f_yawerr
    DISCON_dict['F_FlHighPassFreq']     = controller.f_fl_highpassfreq
    DISCON_dict['F_FlCornerFreq']       = [controller.ptfm_freq, 1.0]
    # ------- BLADE PITCH CONTROL -------
    DISCON_dict['PC_GS_n']			= len(controller.pitch_op_pc)
    DISCON_dict['PC_GS_angles']	    = controller.pitch_op_pc
    DISCON_dict['PC_GS_KP']		    = controller.pc_gain_schedule.Kp
    DISCON_dict['PC_GS_KI']		    = controller.pc_gain_schedule.Ki
    DISCON_dict['PC_GS_KD']			= [0.0 for i in range(len(controller.pc_gain_schedule.Ki))]
    DISCON_dict['PC_GS_TF']			= [0.0 for i in range(len(controller.pc_gain_schedule.Ki))]
    DISCON_dict['PC_MaxPit']		= controller.max_pitch
    DISCON_dict['PC_MinPit']		= controller.min_pitch
    DISCON_dict['PC_MaxRat']		= turbine.max_pitch_rate
    DISCON_dict['PC_MinRat']		= turbine.min_pitch_rate
    DISCON_dict['PC_RefSpd']		= turbine.rated_rotor_speed*turbine.Ng
    DISCON_dict['PC_FinePit']		= controller.min_pitch
    DISCON_dict['PC_Switch']		= 1 * deg2rad
    # ------- INDIVIDUAL PITCH CONTROL -------
    DISCON_dict['IPC_Vramp']        = controller.IPC_Vramp
    DISCON_dict['IPC_IntSat']		= 0.2618
    DISCON_dict['IPC_KP']           = [controller.Kp_ipc1p, controller.Kp_ipc2p]
    DISCON_dict['IPC_KI']           = [controller.Ki_ipc1p, controller.Ki_ipc2p]
    DISCON_dict['IPC_aziOffset']	= [0.0, 0.0]
    DISCON_dict['IPC_CornerFreqAct'] = 0.0
    # ------- VS TORQUE CONTROL -------
    DISCON_dict['VS_GenEff']		= turbine.GenEff
    DISCON_dict['VS_ArSatTq']		= turbine.rated_torque
    DISCON_dict['VS_MaxRat']		= turbine.max_torque_rate
    DISCON_dict['VS_MaxTq']			= turbine.max_torque
    DISCON_dict['VS_MinTq']			= 0.0
    DISCON_dict['VS_MinOMSpd']		= controller.vs_minspd  * turbine.Ng
    DISCON_dict['VS_Rgn2K']			= controller.vs_rgn2K
    DISCON_dict['VS_RtPwr']			= turbine.rated_power
    DISCON_dict['VS_RtTq']			= turbine.rated_torque
    DISCON_dict['VS_RefSpd']		= controller.vs_refspd
    DISCON_dict['VS_n']				= 1
    DISCON_dict['VS_KP']			= controller.vs_gain_schedule.Kp[-1]
    DISCON_dict['VS_KI']			= controller.vs_gain_schedule.Ki[-1]
    DISCON_dict['VS_TSRopt']		= turbine.TSR_operational
    # ------- SETPOINT SMOOTHER -------
    DISCON_dict['SS_VSGain']         = controller.ss_vsgain
    DISCON_dict['SS_PCGain']         = controller.ss_pcgain
    # ------- WIND SPEED ESTIMATOR -------
    DISCON_dict['WE_BladeRadius']	= turbine.rotor_radius
    DISCON_dict['WE_CP_n']			= 1
    DISCON_dict['WE_CP']            = 0
    DISCON_dict['WE_Gamma']			= 0.0
    DISCON_dict['WE_GearboxRatio']	= turbine.Ng
    DISCON_dict['WE_Jtot']			= turbine.J
    DISCON_dict['WE_RhoAir']		= turbine.rho
    DISCON_dict['PerfFileName']     = txt_filename
    DISCON_dict['PerfTableSize']    = [len(turbine.Cp.pitch_initial_rad),len(turbine.Cp.TSR_initial)]
    DISCON_dict['WE_FOPoles_N']     = len(controller.A)
    DISCON_dict['WE_FOPoles_v']     = controller.v
    DISCON_dict['WE_FOPoles']       = controller.A
    # ------- YAW CONTROL -------
    DISCON_dict['Y_uSwitch']    = 0.0
    DISCON_dict['Y_ErrThresh']  = [4.0, 8.0] # NJA: hard coding these params right now b/c we can just use the DISCON pass-through if needed
    DISCON_dict['Y_Rate']       = 0.0087 #0.5 deg/s
    DISCON_dict['Y_MErrSet']    = 0.0
    DISCON_dict['Y_IPC_IntSat'] = 0.0
    DISCON_dict['Y_IPC_KP'] = 0.0
    DISCON_dict['Y_IPC_KI'] = 0.0
    # ------- TOWER FORE-AFT DAMPING -------
    DISCON_dict['FA_KI']                = -1
    DISCON_dict['FA_HPFCornerFreq'] = 0.0
    DISCON_dict['FA_IntSat']		 = 0.0
    # ------- MINIMUM PITCH SATURATION -------
    DISCON_dict['PS_BldPitchMin_N'] = len(controller.ps_min_bld_pitch)
    DISCON_dict['PS_WindSpeeds']    = controller.v
    DISCON_dict['PS_BldPitchMin']   = controller.ps_min_bld_pitch
    # ------- SHUTDOWN -------
    DISCON_dict['SD_MaxPit']        = controller.sd_maxpit
    DISCON_dict['SD_CornerFreq']    = controller.f_sd_cornerfreq
    # ------- Floating -------
    DISCON_dict['Fl_Kp']            = controller.Kp_float
    # ------- FLAP ACTUATION -------
    DISCON_dict['Flp_Angle']        = controller.flp_angle
    DISCON_dict['Flp_Kp']           = controller.Kp_flap[-1]
    DISCON_dict['Flp_Ki']           = controller.Ki_flap[-1]
    DISCON_dict['Flp_MaxPit']       = controller.flp_maxpit
    # ------- Open Loop Control -------
    DISCON_dict['OL_Filename']     = controller.OL_Filename
    DISCON_dict['Ind_Breakpoint']  = controller.OL_Ind_Breakpoint
    DISCON_dict['Ind_BldPitch']    = controller.OL_Ind_BldPitch
    DISCON_dict['Ind_GenTq']       = controller.OL_Ind_GenTq
    DISCON_dict['Ind_YawRate']     = controller.OL_Ind_YawRate
    # ------- Pitch Actuator -------
    DISCON_dict['PA_Mode']         = controller.PA_Mode
    DISCON_dict['PA_CornerFreq']   = controller.PA_CornerFreq
    DISCON_dict['PA_Damping']      = controller.PA_Damping
    # ------- Zero-MQ  ------- 
    DISCON_dict['ZMQ_CommAddress'] = "tcp://localhost:5555" 
    DISCON_dict['ZMQ_UpdatePeriod']  = 2
    # Add pass through here
    for param, value in controller.controller_params['DISCON'].items():
        DISCON_dict[param] = value


    return DISCON_dict


def run_openfast(fast_dir, fastcall='openfast', fastfile=None, chdir=True, restart=False):
    '''
    Runs a openfast openfast simulation.
    
    NOTE: Enabling chdir can help reduce file path errors in the DISCON.IN file.

    Parameters:
    ------------
        fast_dir: string
                Name of OpenFAST directory containing input files.
        fast_file: string
                Name of OpenFAST directory containing input files.
        fastcall: string, optional
                Line used to call openfast when executing from the terminal.
        fastfile: string, optional
                Filename for *.fst input file. Function will find *.fst if not provided.
        chdir: bool, optional
                Change directory to openfast model directory before running.
    '''

    # Define OpenFAST input filename
    if not fastfile:
        for file in os.listdir(fast_dir):
            if file.endswith('.fst'):
                fastfile = file
    print('Using {} to run OpenFAST simulation'.format(fastfile))

    if chdir: # Change cwd before calling OpenFAST -- note: This is an artifact of needing to call OpenFAST from the same directory as DISCON.IN
        cwd = fast_dir
    else:
        cwd = None

    print('Running OpenFAST simulation for {} through the ROSCO toolbox...'.format(fastfile))
        # os.system('{} {}'.format(fastcall, os.path.join(fastfile)))
    if restart:
        subprocess.run([fastcall,'-restart', os.path.join(fastfile)], check=True, cwd=cwd)
    else:
        subprocess.run([fastcall, os.path.join(fastfile)], check=True, cwd=cwd)
    print('OpenFAST simulation complete.')


def list_check(x, return_bool=True):
    '''
    Check if the input is list-like or not

    Parameters:
    -----------
        x: int, float, list, or np.ndarray
            input to check
        return_bool: bool
            if true, returns True or False 

    '''
    if isinstance(x, (int, float)):
        y = x
        is_list = False
    elif isinstance(x, list):
        if len(x) == 1:
            y = x[0]
            is_list = False
        else:
            y = x
            is_list = True
    elif isinstance(x, np.ndarray):
        if x.size == 1:
            is_list = False
            y = float(x)
        else:
            is_list = True
            y = x
    else:
        raise AttributeError('Cannot run list_check for variable of type: {}'.format(type(x)))

    if return_bool:
        return is_list
    else:
        return y<|MERGE_RESOLUTION|>--- conflicted
+++ resolved
@@ -157,11 +157,7 @@
     file.write('\n')
     file.write('!------- YAW CONTROL ------------------------------------------------------\n')
     file.write('{:<13.5f}       ! Y_uSwitch		- Wind speed to switch between Y_ErrThresh. If zero, only the first value of Y_ErrThresh is used [m/s]\n'.format(rosco_vt['Y_uSwitch']))
-<<<<<<< HEAD
-    file.write('{}! Y_ErrThresh    - Yaw error threshold. Turbine begins to yaw when it passes this. If Y_uSwitch is zero, only the first value is used. [deg].\n'.format(''.join('{:<4.6f}  '.format(rosco_vt['Y_ErrThresh'][i]) for i in range(len(rosco_vt['F_FlCornerFreq'])))))
-=======
     file.write('{}! Y_ErrThresh    - Yaw error threshold/deadband. Turbine begins to yaw when it passes this. If Y_uSwitch is zero, only the first value is used. [deg].\n'.format(''.join('{:<4.6f}  '.format(rosco_vt['Y_ErrThresh'][i]) for i in range(len(rosco_vt['F_FlCornerFreq'])))))
->>>>>>> e617cfe4
     file.write('{:<13.5f}       ! Y_Rate			- Yaw rate [rad/s]\n'.format(rosco_vt['Y_Rate']))
     file.write('{:<13.5f}       ! Y_MErrSet		- Integrator saturation (maximum signal amplitude contribution to pitch from yaw-by-IPC), [rad]\n'.format(rosco_vt['Y_MErrSet']))
     file.write('{:<13.5f}       ! Y_IPC_IntSat		- Integrator saturation (maximum signal amplitude contribution to pitch from yaw-by-IPC), [rad]\n'.format(rosco_vt['Y_IPC_IntSat']))
