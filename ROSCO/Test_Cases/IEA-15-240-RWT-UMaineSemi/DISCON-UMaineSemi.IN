--- conflicted
+++ resolved
@@ -1,9 +1,5 @@
 ! Controller parameter input file for the IEA-15-240-RWT-UMaineSemi wind turbine
-<<<<<<< HEAD
-!    - File written using ROSCO version 2.5.0 controller tuning logic on 07/01/22
-=======
 !    - File written using ROSCO version 2.5.0 controller tuning logic on 07/22/22
->>>>>>> e617cfe4
 
 !------- DEBUG ------------------------------------------------------------
 2                   ! LoggingLevel		- {0: write no debug files, 1: write standard output .dbg-file, 2: LoggingLevel 1 + ROSCO LocalVars (.dbg2) 3: LoggingLevel 2 + complete avrSWAP-array (.dbg3)}
