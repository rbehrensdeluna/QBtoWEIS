--- conflicted
+++ resolved
@@ -137,15 +137,12 @@
           cd Examples
           python run_examples.py
 
-<<<<<<< HEAD
-=======
       # Test walkthrough notebook
       - name: Test walkthrough notebook
         run: |
           cd Examples
           treon ROSCO_walkthrough.ipynb
 
->>>>>>> e617cfe4
       # Archive artifacts
       - name: Archive production artifacts
         if: success() || failure()
