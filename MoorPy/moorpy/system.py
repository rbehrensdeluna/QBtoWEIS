

import numpy as np
import matplotlib.pyplot as plt
import matplotlib.animation as animation
from matplotlib import cm
from mpl_toolkits.mplot3d import Axes3D
from mpl_toolkits.mplot3d.art3d import Poly3DCollection
import yaml
import warnings

from scipy.sparse import csr_matrix
from scipy.sparse.linalg import spsolve
from scipy.sparse.linalg.dsolve import MatrixRankWarning

from scipy.sparse import csr_matrix
from scipy.sparse.linalg import spsolve

from moorpy.body import Body
from moorpy.point import Point
from moorpy.line import Line
from moorpy.lineType import LineType
import matplotlib as mpl
#import moorpy.MoorSolve as msolve
from moorpy.helpers import rotationMatrix, rotatePosition, getH, printVec, set_axes_equal, dsolve2, SolveError, MoorPyError



class System():
    '''A class for the whole mooring system'''
    
    # >>> note: system module will need to import Line, Point, Body for its add/creation routines 
    #     (but line/point/body modules shouldn't import system) <<<
    
<<<<<<< HEAD
    def __init__(self, moordyn_file="", dirname="", rootname="", depth=0, rho=1025, g=9.81, qs=1):
=======
    def __init__(self, file="", dirname="", rootname="", depth=0, rho=1025, g=9.81, qs=1):
>>>>>>> 63acc5ef
        '''Creates an empty MoorPy mooring system data structure and will read an input file if provided.

        Parameters
        ----------
        file : string, optional
            An input file, usually a MoorDyn input file, that can be read into a MoorPy system. The default is "".
        depth : float, optional
            Water depth of the system. The default is 0.
        rho : float, optional
            Water density of the system. The default is 1025.
        g : float, optional
            Gravity of the system. The default is 9.81.

        Returns
        -------
        None.

        '''
        
        # lists to hold mooring system objects
        self.bodyList = []
        # self.RodList = []    <<< TODO: add support for Rods eventually, for compatability with MoorDyn systems
        self.pointList = []
        self.lineList = []
        self.lineTypes = {}
        
        # the ground body (number 0, type 1[fixed]) never moves but is the parent of all anchored things
        self.groundBody = Body(self, 0, 1, np.zeros(6))   # <<< implementation not complete <<<< be careful here if/when MoorPy is split up
        
        # constants used in the analysis
        self.depth = depth  # water depth [m]
        self.rho   = rho    # water density [kg/m^3]
        self.g     = g      # gravitational acceleration [m/s^2]
        
        self.nDOF = 0       # number of (free) degrees of freedom of the mooring system (needs to be set elsewhere)        
        self.freeDOFs = []  # array of the values of the free DOFs of the system at different instants (2D list)
        
        self.nCpldDOF = 0   # number of (coupled) degrees of freedom of the mooring system (needs to be set elsewhere)        
        self.cpldDOFs = []  # array of the values of the coupled DOFs of the system at different instants (2D list)
        
        self.display = 0    # a flag that controls how much printing occurs in methods within the System (Set manually. Values > 0 cause increasing output.)
        
        # read in data from an input file if a filename was provided
<<<<<<< HEAD
        if len(moordyn_file) > 0:
            self.load(moordyn_file)
=======
        if len(file) > 0:
            self.load(file)
>>>>>>> 63acc5ef
        
        # set the quasi-static/dynamic toggle for the entire mooring system
        self.qs = qs
        if self.qs==0:  # if the mooring system is desired to be used as a portrayal of MoorDyn data
<<<<<<< HEAD
            if len(moordyn_file)==0 or len(dirname)==0 or len(rootname)==0:
=======
            if len(file)==0 or len(dirname)==0 or len(rootname)==0:
>>>>>>> 63acc5ef
                raise ValueError("The directory location of the MoorDyn output files needs to be given OR the name of the .fst file needs to be given, without the .fst")
            # load in the MoorDyn data for each line to set the xp,yp,zp positions of each node in the line
            # Each row in the xp matrix is a time step and each column is a node in the line
            for line in self.lineList:
                try:
                    line.loadData(dirname, rootname)
                except:
                    raise ValueError("There is likely not a .MD.Line#.out file in the directory. Make sure Line outputs are set to 'p' in the MoorDyn input file")
<<<<<<< HEAD
                
    
=======

>>>>>>> 63acc5ef
    
    def addBody(self, mytype, r6, m=0, v=0, rCG=np.zeros(3), AWP=0, rM=np.zeros(3), f6Ext=np.zeros(6)):
        '''Convenience function to add a Body to a mooring system

        Parameters
        ----------
        type : int
            the body type: 0 free to move, 1 fixed, -1 coupled externally 
        r6 : array
            6DOF position and orientation vector [m, rad].
        m : float, optional
            mass, centered at CG [kg]. The default is 0.
        v : float, optional
            volume, centered at reference point [m^3]. The default is 0.
        rCG : array, optional
            center of gravity position in body reference frame [m]. The default is np.zeros(3).
        AWP : float, optional
            waterplane area - used for hydrostatic heave stiffness if nonzero [m^2]. The default is 0.
        rM : float or array, optional
            coordinates or height of metacenter relative to body reference frame [m]. The default is np.zeros(3).
        f6Ext : array, optional
            applied external forces and moments vector in global orientation (not including weight/buoyancy) [N]. The default is np.zeros(6).

        Returns
        -------
        None.

        '''
        
        self.bodyList.append( Body(self, len(self.bodyList)+1, mytype, r6, m=m, v=v, rCG=rCG, AWP=AWP, rM=rM, f6Ext=f6Ext) )
        
        # handle display message if/when MoorPy is reorganized by classes
        
        
    def addPoint(self, mytype, r, m=0, v=0, fExt=np.zeros(3), DOFs=[0,1,2]):
        '''Convenience function to add a Point to a mooring system

        Parameters
        ----------
        type : int
            the point type: 0 free to move, 1 fixed, -1 coupled externally
        r : array
            x,y,z coordate position vector [m].
        m : float, optional
            mass [kg]. The default is 0.
        v : float, optional
            volume [m^3]. The default is 0.
        fExt : array, optional
            applied external force vector in global orientation (not including weight/buoyancy) [N]. The default is np.zeros(3).
        DOFs : list, optional
            list of which coordinate directions are DOFs for this point (default 0,1,2=x,y,z). E.g. set [2] for vertical motion only.. The default is [0,1,2].

        Returns
        -------
        None.

        '''

        self.pointList.append( Point(self, len(self.pointList)+1, mytype, r, m=m, v=v, fExt=fExt, DOFs=DOFs) )
        
        #print("Created Point "+str(self.pointList[-1].number))
        # handle display message if/when MoorPy is reorganized by classes
        
    def addLine(self, lUnstr, type_string, nSegs=40, pointA=0, pointB=0, cb=0):
        '''Convenience function to add a Line to a mooring system

        Parameters
        ----------
        lUnstr : float
            unstretched line length [m].
        type_string : string
            string identifier of LineType object that this Line is to be.
        nSegs : int, optional
            number of segments to split the line into. The default is 20.
        pointA int, optional
            Point number to attach end A of the line to.
        pointB int, optional
            Point number to attach end B of the line to.

        Returns
        -------
        None.

        '''
        
        self.lineList.append( Line(self, len(self.lineList)+1, lUnstr, self.lineTypes[type_string].name, nSegs=nSegs, cb=cb) )
        
        if pointA > 0:
            if pointA <= len(self.pointList):
                self.pointList[pointA-1].attachLine(self.lineList[-1].number, 0)
            else:
                raise Exception(f"Provided pointA of {pointA} exceeds number of points.")
        if pointB > 0:
            if pointB <= len(self.pointList):
                self.pointList[pointB-1].attachLine(self.lineList[-1].number, 1)
            else:
                raise Exception(f"Provided pointB of {pointB} exceeds number of points.")
        
        #print("Created Line "+str(self.lineList[-1].number))
        # handle display message if/when MoorPy is reorganized by classes
        
    """    
    def removeLine(self, lineID):
        '''Removes a line from the system.'''
        
        if lineID > 0 and lineID <= len(self.lineList):
            
            # detach line from Points
            for point in self.pointList:
                if lineID in point.attached:
                    endB = point.attachedEndB[point.attached.index(lineID)] # get whether it's end B of the line attached to this ponit
                    point.detachLine(lineID, endB)
                    
            # remove line from list
            self.lineList.pop(lineID-1)               
            >>> This doesn't currently work because it would required adjusting indexing of all references to lines in the system  <<<
            
        else:
            raise Exception("Invalid line number")
            
    """    
        
    def addLineType(self, type_string, d, massden, EA ):
        '''Convenience function to add a LineType to a mooring system

        Parameters
        ----------
        type_string : string
            string identifier of the LineType object that is to be added.
        d : float
            volume-equivalent diameter [m].
        massden : float
            mass of line per length, or mass density [kg/m], used to calculate weight density (w) [N/m]
        EA : float
            extensional stiffness [N].

        Returns
        -------
        None.

        '''
        
        self.lineTypes[type_string] = LineType(type_string, d, massden, EA)
        
        # handle display message if/when MoorPy is reorganized by classes
        
            
    def load(self, filename):
        '''Loads a MoorPy System from a MoorDyn-style input file

        Parameters
        ----------
        filename : string
            the file name of a MoorDyn-style input file.

        Raises
        ------
        ValueError
            DESCRIPTION.

        Returns
        -------
        None.

        '''
        
        # create/empty the lists to start with

        RodDict   = {}  # create empty dictionary for rod types
        self.lineTypes = {}  # create empty dictionary for line types

        # ensure the mooring system's object lists are empty before adding to them
        self.bodyList = []
        #self.RodList  = []
        self.pointList= []
        self.lineList = []

        
        # figure out if it's a YAML file or MoorDyn-style file based on the extension, then open and process
        print('attempting to read '+filename)
        
        # assuming YAML format
        if ".yaml" in filename.lower() or ".yml" in filename.lower():
        
            with open(filename) as file:
                mooring = yaml.load(file, Loader=yaml.FullLoader)    # get dict from YAML file
        
            self.parseYAML(mooring)

        # assuming normal form
        else: 
            f = open(filename, 'r')

            # read in the data
            
            for line in f:          # loop through each line in the file


                # get line type property sets
                if line.count('---') > 0 and (line.upper().count('LINE DICTIONARY') > 0 or line.upper().count('LINE TYPES') > 0):
                    line = next(f) # skip this header line, plus channel names and units lines
                    line = next(f)
                    line = next(f)
                    while line.count('---') == 0:
                        entries = line.split()
                        self.lineTypes[entries[0]] = LineType(entries[0], np.float_(entries[1]), np.float_(entries[2]), np.float_(entries[3])) 
                        line = next(f)
                        
                        
                # get line type property sets
                if line.count('---') > 0 and (line.upper().count('ROD DICTIONARY') > 0 or line.upper().count('ROD TYPES') > 0):
                    line = next(f) # skip this header line, plus channel names and units lines
                    line = next(f)
                    line = next(f)
                    while line.count('---') == 0:
                        entries = line.split()
                        #RodTypesName.append(entries[0]) # name string
                        #RodTypesD.append(   entries[1]) # diameter
                        #RodDict[entries[0]] = entries[1] # add dictionary entry with name and diameter
                        line = next(f)
                        
                        
                # get properties of each Body
                if line.count('---') > 0 and (line.upper().count('BODIES') > 0 or line.upper().count('BODY LIST') > 0 or line.upper().count('BODY PROPERTIES') > 0):
                    line = next(f) # skip this header line, plus channel names and units lines
                    line = next(f)
                    line = next(f)
                    while line.count('---') == 0:
                        entries = line.split()                    
                        entry0 = entries[0].lower() 
                        
                        num = np.int("".join(c for c in entry0 if not c.isalpha()))  # remove alpha characters to identify Body #
                        
                        if ("fair" in entry0) or ("coupled" in entry0) or ("ves" in entry0):       # coupled case
                            bodyType = -1                        
                        elif ("con" in entry0) or ("free" in entry0):                              # free case
                            bodyType = 0
                        else:                                                                      # for now assuming unlabeled free case
                            bodyType = 0
                            # if we detected there were unrecognized chars here, could: raise ValueError(f"Body type not recognized for Body {num}")
                        #bodyType = -1   # manually setting the body type as -1 for FAST.Farm SM investigation
                        
                        r6  = np.array(entries[1:7], dtype=float)   # initial position and orientation [m, rad]
                        r6[3:] = r6[3:]*np.pi/180.0                 # convert from deg to rad
                        rCG = np.array(entries[7:10], dtype=float)  # location of body CG in body reference frame [m]
                        m = np.float_(entries[10])                   # mass, centered at CG [kg]
                        v = np.float_(entries[11])                   # volume, assumed centered at reference point [m^3]
                        
                        self.bodyList.append( Body(self, num, bodyType, r6, m=m, v=v, rCG=rCG) )
                                    
                        line = next(f)
                        
                        
                # get properties of each rod
                if line.count('---') > 0 and (line.upper().count('RODS') > 0 or line.upper().count('ROD LIST') > 0 or line.upper().count('ROD PROPERTIES') > 0):
                    line = next(f) # skip this header line, plus channel names and units lines
                    line = next(f)
                    line = next(f)
                    while line.count('---') == 0:
                        entries = line.split()              
                        entry0 = entries[0].lower() 
                        
                        num = np.int("".join(c for c in entry0 if not c.isalpha()))  # remove alpha characters to identify Rod #
                        lUnstr = 0 # not specified directly so skip for now
                        dia = RodDict[entries[2]] # find diameter based on specified rod type string
                        nSegs = np.int(entries[9])
                        
                        # additional things likely missing here <<<
                        
                        #RodList.append( Line(dirName, num, lUnstr, dia, nSegs, isRod=1) )
                        line = next(f)
                        
                
                # get properties of each Point
                if line.count('---') > 0 and (line.upper().count('POINTS') > 0 or line.upper().count('POINT LIST') > 0 or line.upper().count('POINT PROPERTIES') > 0):
                    line = next(f) # skip this header line, plus channel names and units lines
                    line = next(f)
                    line = next(f)
                    while line.count('---') == 0:
                        entries = line.split()         
                        entry0 = entries[0].lower()          
                        entry1 = entries[1].lower() 
                        
                        
                        num = np.int("".join(c for c in entry0 if not c.isalpha()))  # remove alpha characters to identify Point #
                        
                        
                        if ("anch" in entry1) or ("fix" in entry1):
                            pointType = 1
                            # attach to ground body for ease of identifying anchors
                            self.groundBody.attachPoint(num,entries[2:5]) 
                            
                        elif ("body" in entry1) or ("turbine" in entry1):
                            pointType = 1
                            # attach to body here
                            BodyID = int("".join(filter(str.isdigit, entry1)))
                            if len(self.bodyList) < BodyID:
                                self.bodyList.append( Body(self, 1, 0, np.zeros(6)))
                            
                            rRel = np.array(entries[2:5], dtype=float)
                            self.bodyList[BodyID-1].attachPoint(num, rRel)
                            
                        elif ("fair" in entry1) or ("ves" in entry1):
                            pointType = -1
                            # attach to a generic platform body (and make it if it doesn't exist)
                            if len(self.bodyList) > 1:
                                raise ValueError("Generic Fairlead/Vessel-type points aren't supported when bodies are defined.")
                            if len(self.bodyList) == 0:
                                #print("Adding a body to attach fairlead points to.")
                                self.bodyList.append( Body(self, 1, 0, np.zeros(6)))#, m=m, v=v, rCG=rCG) )
                            
                            rRel = np.array(entries[2:5], dtype=float)
                            self.bodyList[0].attachPoint(num, rRel)    
                                
                        elif ("con" in entry1) or ("free" in entry1):
                            pointType = 0
                        else:
                            print("Point type not recognized")
                        
                        if 'seabed' in entries[4]:
                            entries[4] = -self.depth
                        r = np.array(entries[2:5], dtype=float)
                        m = np.float_(entries[5])
                        v = np.float_(entries[6])
                        fExt = np.array(entries[7:10], dtype=float)
                        self.pointList.append( Point(self, num, pointType, r, m=m, v=v, fExt=fExt) )
                        line = next(f)
                        
                        
                # get properties of each line
                if line.count('---') > 0 and (line.upper().count('LINES') > 0 or line.upper().count('LINE LIST') > 0 or line.upper().count('LINE PROPERTIES') > 0):
                    line = next(f) # skip this header line, plus channel names and units lines
                    line = next(f)
                    line = next(f)
                    while line.count('---') == 0:
                        entries = line.split()
                        
                        #print(entries)
                        
                        num    = np.int(entries[0])
                        #dia    = lineTypes[entries[1]].d # find diameter based on specified rod type string
                        lUnstr = np.float_(entries[2])
                        nSegs  = np.int(entries[3])         
                        #w = lineTypes[entries[1]].w  # line wet weight per unit length
                        #EA= lineTypes[entries[1]].EA 
                        
                        #lineList.append( Line(dirName, num, lUnstr, dia, nSegs) )
                        self.lineList.append( Line(self, num, lUnstr, self.lineTypes[entries[1]].name, nSegs=nSegs, attachments = [np.int(entries[4]),np.int(entries[5])]) )
                        
                        # attach ends
                        self.pointList[np.int(entries[4])-1].attachLine(num, 0)
                        self.pointList[np.int(entries[5])-1].attachLine(num, 1)
                        
                        line = next(f)
                        
                        
                # get options entries
                if line.count('---') > 0 and "options" in line.lower():
                    #print("READING OPTIONS")
                    line = next(f) # skip this header line
                    while line.count('---') == 0:
                        entries = line.split()       
                        entry0 = entries[0].lower() 
                        entry1 = entries[1].lower() 
                        
                        #print(entries)
                        
                        if entry1 == "g" or entry1 == "gravity":
                            self.g  = np.float_(entry0)
                        elif entries[1] == "WtrDpth" or entries[1] == "depth":
                            self.depth = np.float_(entry0)
                        elif entry1=="rho" or entry1=="wtrdnsty":
                            self.rho = np.float_(entry0)
                        
                        line = next(f)

            f.close()  # close data file
            
        # any error check? <<<
        
        print(f"Mooring input file '{filename}' loaded successfully.")
            
    

    def parseYAML(self, data):
        '''Creates a MoorPy System from a YAML dictionary
        >>> work in progress <<<

        Parameters
        ----------
        data : dictionary
            YAML dictionary to be parsed through.

        Raises
        ------
        ValueError
            DESCRIPTION.

        Returns
        -------
        None.

        '''
        
        # line types
        for d in data['line_types']:
            dia = float(d['diameter']    )
            w   = float(d['mass_density'])
            EA  = float(d['stiffness']   )
            if d['breaking_load']:
                MBL = float(d['breaking_load'])
            else:
                MBL = 0
            self.lineTypes[d['name']] = LineType(d['name'], dia, w, EA, MBL=MBL)
            
        # rod types TBD
        
        # bodies TBDish
        if "bodies" in data:
            pass   # <<<<<<<<<< need to fill this in once the YAML format is full defined
        
        # rods TBD
                    
        # points
        pointDict = dict()        
        for i, d in enumerate(data['points']):
        
            pointDict[d['name']] = i # make dictionary based on names pointing to point indices, for name-based linking
            
            entry0 = d['name'].lower()          
            entry1 = d['type'].lower()
            
            #num = np.int("".join(c for c in entry0 if not c.isalpha()))  # remove alpha characters to identify Point #
            num = i+1   # not counting on things being numbered in YAML files
            
            if ("anch" in entry1) or ("fix" in entry1):
                pointType = 1
                # attach to ground body for ease of identifying anchors
                self.groundBody.attachPoint(num, d['location']) 
                
            elif ("body" in entry1):
                pointType = 1
                # attach to body here
                BodyID = int("".join(filter(str.isdigit, entry1)))
                rRel = np.array(d['location'], dtype=float)
                self.bodyList[BodyID-1].attachPoint(num, rRel)
                
            elif ("fair" in entry1) or ("ves" in entry1):
                pointType = 1   # <<< this used to be -1.  I need to figure out a better way to deal with this for different uses! <<<<<<
                # attach to a generic platform body (and make it if it doesn't exist)
                if len(self.bodyList) > 1:
                    raise ValueError("Generic Fairlead/Vessel-type points aren't supported when bodies are defined.")
                if len(self.bodyList) == 0:
                    #print("Adding a body to attach fairlead points to.")
                    self.bodyList.append( Body(self, 1, 0, np.zeros(6)))#, m=m, v=v, rCG=rCG) )
                
                rRel = np.array(d['location'], dtype=float)
                self.bodyList[0].attachPoint(num, rRel)    
                    
            elif ("con" in entry1) or ("free" in entry1):
                pointType = 0
            else:
                print("Point type not recognized")
            
            r = np.array(d['location'], dtype=float)
            
            if 'mass' in d:
                m = np.float_(d['mass'])
            else:
                m = 0.0
            
            if 'volume' in d:
                v = np.float_(d['volume'])
            else:
                v = 0.0
                                
            self.pointList.append( Point(self, num, pointType, r, m=m, v=v) )
                        
                    
        # lines
        for i, d in enumerate(data['lines']):
        
            num = i+1
            
            lUnstr = np.float_(d['length'])      
            
            self.lineList.append( Line(self, num, lUnstr, self.lineTypes[d['type']].name) )
            
            # attach ends (name matching here)
            self.pointList[pointDict[d['endA']]].attachLine(num, 0)
            self.pointList[pointDict[d['endB']]].attachLine(num, 1)
                    
                
        # get options entries
        if 'water_depth' in data:
            self.depth = data['water_depth']
            
        if 'rho' in data:
            self.rho = data['rho']
        elif 'water_density' in data:
            self.rho = data['water_density']
            
        
    def readBathymetryFile(self, filename):
        f = open(filename, 'r')

        # skip the header
        line = next(f)
        # collect the number of grid values in the x and y directions from the second and third lines
        line = next(f)
        nGridX = int(line.split()[1])
        line = next(f)
        nGridY = int(line.split()[1])
        # allocate the Xs, Ys, and main bathymetry grid arrays
        bathGrid_Xs = np.zeros(nGridX)
        bathGrid_Ys = np.zeros(nGridY)
        bathGrid = np.zeros([nGridX, nGridY])
        # read in the fourth line to the Xs array
        line = next(f)
        bathGrid_Xs = [float(line.split()[i]) for i in range(nGridX)]
        # read in the remaining lines in the file into the Ys array (first entry) and the main bathymetry grid
        for i in range(nGridY):
            line = next(f)
            entries = line.split()
            bathGrid_Ys[i] = entries[0]
            bathGrid[i,:] = entries[1:]
        
        return bathGrid_Xs, bathGrid_Ys, bathGrid
    
    
        
    def unload(self, fileName, MDversion=2, **kwargs):
        '''Unloads a MoorPy system into a MoorDyn-style input file

        Parameters
        ----------
        fileName : string
            file name of output file to hold MoorPy System.
        **kwargs : TYPE
            DESCRIPTION.

        Returns
        -------
        None.

        '''
        if MDversion==1:
            #For version MoorDyn v1

            #Collection of default values, each can be customized when the method is called
            
            #Settings
            Echo = False        #Echo input data to <RootName>.ech (flag)
            dtm = 0.001
            kbot = 3e6
            cbot = 3e5
            dtIC = 2
            TmaxIC = 600
            CdScaleIC = 10
            threshIC = 0.01
            
            #Line Properties
            cIntDamp = -0.8
            EI = 0.0
            Can = 1.0
            Cat = 0.0
            Cdn = 1.6
            Cdt = 0.05
            
            #Body Properties (for each body in bodyList)
            #! Add Comments
            IX = 0       
            IY = 0
            IZ = 0
            CdA_xyz = [0,0,0]
            Ca_xyz = [0,0,0]
            
            #Rod List Properties
            
            #Point Properties (for each point in pointList)
            #! Add Comments
            CdA = 0.
            Ca = 0.
            
            #Line Properties
            flag = "p" # "-" 
            
            #If a custom value was given, use that instead of the default value(For some reason this doesnt work)
            #The exec method isn't working and isn't encouraged. perhaps we have to save all the above variables in a dictionary, and update that dictioanry with kwargs. 
            for key in kwargs:
                print('Using Custom value for', key,kwargs[key])
                #vars()[key] = kwargs[key]
                #exec(key + ' = ' + str(kwargs[key]))
                #eval(key + ' = ' + str(kwargs[key]))
            
            #Outputs List
            #Outputs = ["FairTen1","FairTen2","FairTen3","FairTen4","FairTen5","FairTen6","FairTen7","FairTen8","FairTen9","FairTen10","FairTen11","FairTen12"]
            #Outputs = ["FairTen1","FairTen2","FairTen3"];
            Outputs = ["FairTen1","FairTen2","FairTen3","FairTen4","FairTen5","FairTen6","FairTen7","FairTen8","FairTen9","Con2Fz","Con3Fz","Con6Fz","Con7Fz","Con10Fz","Con11Fz","L3N20T","L6N20T","L9N20T"]
            
            #! Standard Option (Fairing Tenstion for num of lines)
            
            
            print('attempting to write '+fileName +' for MoorDyn v'+str(MDversion))
            #Array to add strings to for each line of moordyn input file
            L = []                   
            
            #Input File Header
            L.append(f"---------------- MoorDyn v{MDversion} Input File ------------------")
            if "description" in locals():
                L.append("MoorDyn input for " + description)
            else: 
                L.append("Generated by MoorPy")
            
            L.append("{:5}    Echo      - echo the input file data (flag)".format(str(Echo).upper()))
                
            #Line Dictionary Header
            L.append("---------------------- LINE TYPES -----------------------------------------------------")
            L.append(f"{len(self.lineTypes)}    NTypes   - number of LineTypes")
            L.append("LineType         Diam     MassDen   EA        cIntDamp     EI     Can    Cat    Cdn    Cdt")
            L.append("   (-)           (m)      (kg/m)    (N)        (Pa-s)    (N-m^2)  (-)    (-)    (-)    (-)")
            
            #Line Dicationary Table
            for key in self.lineTypes:
            #for key,value in self.lineTypes.items(): (Another way to iterate through dictionary)
                L.append("{:<15} {:7.3f} {:8.3f} {:8.1f} "
                         .format(key,self.lineTypes[key].d,self.lineTypes[key].mlin,self.lineTypes[key].EA)
                          + "{:7.1f} {:<7.1f} {:<7.1f} {:<7.1f} {:<7.2f}"
                         .format(cIntDamp,Can,Cat,Cdn,Cdt))

            #Point Properties Header
            L.append("---------------------- POINTS ---------------------------------------------------------")
            L.append(f"{len(self.pointList)}    NConnects   - number of connections including anchors and fairleads")
            L.append("Node    Type         X        Y        Z        M      V      FX     FY     FZ    CdA    Ca ")
            L.append("(-)     (-)         (m)      (m)      (m)      (kg)   (m^3)  (kN)   (kN)   (kN)   (m2)   ()")
            
            #Point Properties Table
            for point in self.pointList:
                point_pos = point.r           #Define point position in global reference frame
                if point.type == 1:             #point is Fized or attached (anch, body, fix)
                    point_type = 'Fixed'
                    
                    #import pdb
                    #pdb.set_trace()
                    #Check if the point is attached to body
                    for body in self.bodyList:
                        for attached_Point in body.attachedP:
                            if attached_Point == point.number:
                                #point_type = "Body" + str(body.number)
                                point_type = "Vessel"
                                point_pos = body.rPointRel[body.attachedP.index(attached_Point)]                #Redefine point position in the body reference frame
                    
                if point.type == 0:             #point is Coupled Externally (con, free)
                    point_type = 'Connect'
                        
                if point.type == -1:            #point is free to move (fair, ves)
                    point_type = 'Vessel'
                
                L.append("{:<4d} {:12} {:8.2f} {:8.2f} {:8.2f} {:6.2f} {:6.2f} {:6.2f} {:6.2f} {:6.2f} {:6.2f} {:6.2f}"
                          .format(point.number,point_type,point_pos[0],point_pos[1],point_pos[2],point.m,point.v,point.fExt[0],point.fExt[1],point.fExt[2],CdA,Ca))
                
            
            #Line Properties Header
            L.append("---------------------- LINES -----------------------------------------------------")
            L.append(f"{len(self.lineList)}    NLines   - number of line objects")
            L.append("Line      LineType   UnstrLen  NumSegs  AttachA  AttachB  Outputs")
            L.append("(-)         (-)       (m)        (-)     (-)      (-)     (-)")
            
            #Line Properties Table
            #(Create a ix2 array of connection points from a list of m points)
            connection_points = np.empty([len(self.lineList),2])                   #First column is Anchor Node, second is Fairlead node
            for point_ind,point in enumerate(self.pointList,start = 1):                    #Loop through all the points
                for (line,line_pos) in zip(point.attached,point.attachedEndB):          #Loop through all the lines #s connected to this point
                    if line_pos == 0:                                                       #If the A side of this line is connected to the point
                        connection_points[line -1,0] = point_ind                                #Save as as an Anchor Node
                        #connection_points[line -1,0] = self.pointList.index(point) + 1
                    elif line_pos == 1:                                                     #If the B side of this line is connected to the point
                        connection_points[line -1,1] = point_ind                                #Save as a Fairlead node
                        #connection_points[line -1,1] = self.pointList.index(point) + 1
            #Populate text
            for i in range(len(self.lineList)):
                L.append("{:<4d} {:<15} {:8.3f} {:5d} {:7d} {:8d}      {}"
                          .format(self.lineList[i].number,self.lineList[i].type,self.lineList[i].L,self.lineList[i].nNodes - 1,int(connection_points[i,0]),int(connection_points[i,1]),flag))
            
            #Solver Options Header
            L.append("---------------------- OPTIONS ----------------------------------------")
            
            #Solver Options
            L.append("{:<9.3f}dtM          - time step to use in mooring integration (s)".format(float(dtm)))
            L.append("{:<9.0e}kbot           - bottom stiffness (Pa/m)".format(kbot))
            L.append("{:<9.0e}cbot           - bottom damping (Pa-s/m)".format(cbot))
            L.append("{:<9.0f}dtIC      - time interval for analyzing convergence during IC gen (s)".format(int(dtIC)))
            L.append("{:<9.0f}TmaxIC      - max time for ic gen (s)".format(int(TmaxIC)))
            L.append("{:<9.0f}CdScaleIC      - factor by which to scale drag coefficients during dynamic relaxation (-)".format(int(CdScaleIC)))
            L.append("{:<9.2f}threshIC      - threshold for IC convergence (-)".format(threshIC))
            
            """
            #Failure Header
            #Failure Table
            """
            
            #Outputs Header
            L.append("----------------------------OUTPUTS--------------------------------------------")
            
            #Outputs List
            for Output in Outputs:
                L.append(Output)
            L.append("END")
                
            #Final Line
            L.append('--------------------- need this line ------------------')
            
            #Write the text file
            with open(fileName, 'w') as out:
                for x in range(len(L)):
                    out.write(L[x])
                    out.write('\n')
            
            print('Successfully written '+fileName +' input file using MoorDyn v1')
        
        elif MDversion==2:
            #For version MoorDyn v?.??
            
            #Collection of default values, each can be customized when the method is called
            
            #Header
            #version = 
            #description = 
            
            #Settings
            Echo = False        #Echo input data to <RootName>.ech (flag)
            dtm = 0.0002        #time step to use in mooring integration
            WaveKin = 3         #wave kinematics flag (1=include(unsupported), 0=neglect, 3=currentprofile.txt
            kb = 3.0e6          #bottom stiffness
            cb = 3.0e5          #bottom damping
            ICDfac = 2.0        #factor by which to scale drag coefficients during dynamic relaxation IC gen
            ICthresh = 0.01     #threshold for IC convergence
            ICTmax = 10         #threshold for IC convergence
            
            #Line Properties
            #! Add Comments
            cIntDamp = -1.0
            EI = 0.0
            Can = 1.0
            Cat = 0.0
            Cdn = 1.0 
            Cdt = 0.0
            
            #Body Properties (for each body in bodyList)
            #! Add Comments
            IX = 0       
            IY = 0
            IZ = 0
            CdA_xyz = [0,0,0]
            Ca_xyz = [0,0,0]
            
            #Rod List Properties
            
            #Point Properties (for each point in pointList)
            #! Add Comments
            CdA = 0.
            Ca = 0.
            
            #Line Properties
            flag = "p" # "-" 
            
            #If a custom value was given, use that instead of the default value(For some reason this doesnt work)
            #The exec method isn't working and isn't encouraged. perhaps we have to save all the above variables in a dictionary, and update that dictioanry with kwargs. 
            for key in kwargs:
                print('Using Custom value for', key,kwargs[key])
                #vars()[key] = kwargs[key]
                #exec(key + ' = ' + str(kwargs[key]))
                #eval(key + ' = ' + str(kwargs[key]))
    
            #Outputs List
            #Outputs = ["FairTen1","FairTen2","FairTen3","FairTen4","FairTen5","FairTen6","FairTen7","FairTen8","FairTen9","FairTen10","FairTen11","FairTen12"]
            Outputs = ["FairTen1","FairTen2","FairTen3"];
            #! Standard Option (Fairing Tenstion for num of lines)
            
            
            print('attempting to write '+fileName +' for MoorDyn v'+str(MDversion))
            #Array to add strings to for each line of moordyn input file
            L = []                   
            
            #Input File Header
            L.append(f" MoorDyn v{MDversion} Input File ")
            if "description" in locals():
                L.append("MoorDyn input for " + description)
            else: 
                L.append("Generated by MoorPy")
            
            #L.append("{:5}    Echo      - echo the input file data (flag)"
            #          .format(str(Echo).upper()))
                
            #Line Dictionary Header
            L.append("---------------------- LINE TYPES -----------------------------------------------------")
            L.append("LineType         Diam     MassDen   EA        cIntDamp     EI     Can    Cat    Cdn    Cdt")
            L.append("   (-)           (m)      (kg/m)    (N)        (Pa-s)    (N-m^2)  (-)    (-)    (-)    (-)")
            
            #Line Dicationary Table
            for key in self.lineTypes:
            #for key,value in self.lineTypes.items(): (Another way to iterate through dictionary)
                L.append("{:<15} {:7.4f} {:8.2f} {:7.3e} "
                         .format(key,self.lineTypes[key].d,self.lineTypes[key].mlin,self.lineTypes[key].EA)
                          + "{:7.3e} {:7.3e} {:<7.3f} {:<7.3f} {:<7.3f} {:<7.3f}"
                         .format(cIntDamp,EI,Can,Cat,Cdn,Cdt))
            
            # Rod Dictionary Header
            L.append("--------------------- ROD TYPES -----------------------------------------------------")
            L.append("RodType  Diam    MassDenInAir   Can     Cat    Cdn     Cdt ")
            L.append("(-)       (m)       (kg/m)      (-)     (-)    (-)     (-)  ")
            
            """
            # Rod Dictionary Table
            for i, rod_type in enumerate(self.lineTypes,start=1):
            """
            
            #Body List Header
            L.append("----------------------- BODIES -----------------------------------")
            L.append("BodyID      X0   Y0   Z0    r0    p0    y0    Xcg   Ycg   Zcg     M      V        IX       IY       IZ     CdA-x,y,z Ca-x,y,z")
            L.append("   (-)      (m)  (m)  (m)  (deg) (deg) (deg)  (m)   (m)   (m)    (kg)   (m^3)  (kg-m^2) (kg-m^2) (kg-m^2)   (m^2)      (-)")
            
            #Body List Table
            for body in self.bodyList:
                L.append("    {:<4d} {:<5.2f} {:<5.2f} {:<6.2f} {:<6.2f} {:<6.2f} {:<6.2f} {:<6.2f} {:<6.2f} {:<8.2f} {:<7.2f} {:<11.2f}"
                         .format(body.number,body.r6[0],body.r6[1],body.r6[2],np.rad2deg(body.r6[3]),np.rad2deg(body.r6[4]),np.rad2deg(body.r6[5]),body.rCG[0],body.rCG[1],body.rCG[2],body.m,body.v)    
                         + "{:<9d} {:<9d} {:<7d} {:<2d} {:<2d} {:<8d} {:<1d}" 
                         .format(IX,IY,IZ,CdA_xyz[0],CdA_xyz[1],CdA_xyz[2],Ca_xyz[0],Ca_xyz[1],Ca_xyz[2]))
                          
            #Rod Properties Header
            L.append("---------------------- RODS --------------------")
            L.append("RodID  Type/BodyID  RodType   Xa   Ya   Za   Xb   Yb   Zb  NumSegs  Flags/Outputs")
            L.append("(-)      (-)         (-)      (m)  (m)  (m)  (m)  (m)  (m)    (-)      (-)   ")
            
            """
            #Rod Properties Table
            """
            
            #Point Properties Header
            L.append("---------------------- POINTS ---------------------------------------------------------")
            L.append("Node    Type         X        Y        Z        M      V      FX     FY     FZ    CdA    Ca ")
            L.append("(-)     (-)         (m)      (m)      (m)      (kg)   (m^3)  (kN)   (kN)   (kN)   (m2)   ()")
            
            #Point Properties Table
            for point in self.pointList:
                point_pos = point.r           #Define point position in global reference frame
                if point.type == 1:             #point is Fized or attached (anch, body, fix)
                    point_type = 'Fixed'
                    
                    #import pdb
                    #pdb.set_trace()
                    #Check if the point is attached to body
                    for body in self.bodyList:
                        for attached_Point in body.attachedP:
                            if attached_Point == point.number:
                                point_type = "Body" + str(body.number)
                                point_pos = body.rPointRel[body.attachedP.index(attached_Point)]                #Redefine point position in the body reference frame
                    
                if point.type == 0:             #point is Coupled Externally (con, free)
                    point_type = 'Connect'
                        
                if point.type == -1:            #point is free to move (fair, ves)
                    point_type = 'Vessel'
                
                L.append("{:<4d} {:12} {:8.2f} {:8.2f} {:8.2f} {:6.2f} {:6.2f} {:6.2f} {:6.2f} {:6.2f} {:6.2f} {:6.2f}"
                          .format(point.number,point_type,point_pos[0],point_pos[1],point_pos[2],point.m,point.v,point.fExt[0],point.fExt[1],point.fExt[2],CdA,Ca))
                
            
            #Line Properties Header
            L.append("---------------------- LINES -----------------------------------------------------")
            L.append("Line      LineType   UnstrLen  NumSegs  AttachA  AttachB  Outputs")
            L.append("(-)         (-)       (m)        (-)     (-)      (-)     (-)")
            
            #Line Properties Table
            #(Create a ix2 array of connection points from a list of m points)
            connection_points = np.empty([len(self.lineList),2])                   #First column is Anchor Node, second is Fairlead node
            for point_ind,point in enumerate(self.pointList,start = 1):                    #Loop through all the points
                for (line,line_pos) in zip(point.attached,point.attachedEndB):          #Loop through all the lines #s connected to this point
                    if line_pos == 0:                                                       #If the A side of this line is connected to the point
                        connection_points[line -1,0] = point_ind                                #Save as as an Anchor Node
                        #connection_points[line -1,0] = self.pointList.index(point) + 1
                    elif line_pos == 1:                                                     #If the B side of this line is connected to the point
                        connection_points[line -1,1] = point_ind                                #Save as a Fairlead node
                        #connection_points[line -1,1] = self.pointList.index(point) + 1
            #Populate text
            for i in range(len(self.lineList)):
                L.append("{:<4d} {:<15} {:8.3f} {:5d} {:7d} {:8d}      {}"
                          .format(self.lineList[i].number,self.lineList[i].type,self.lineList[i].L,self.lineList[i].nNodes - 1,int(connection_points[i,0]),int(connection_points[i,1]),flag))
            
            #Solver Options Header
            L.append("---------------------- OPTIONS ----------------------------------------")
            
            #Solver Options
            L.append("{:<9.4f}dtM          - time step to use in mooring integration".format(float(dtm)))
            L.append("{:<9d}WaveKin      - wave kinematics flag (1=include(unsupported), 0=neglect, 3=currentprofile.txt)".format(int(WaveKin)))
            L.append("{:<9.1e}kb           - bottom stiffness".format(kb))
            L.append("{:<9.1e}cb           - bottom damping".format(cb))
            L.append("{:<9.2f}WtrDpth      - water depth".format(self.depth))
            L.append("{:<9.1f}ICDfac       - factor by which to scale drag coefficients during dynamic relaxation IC gen".format(int(ICDfac)))
            L.append("{:<9.2f}ICthresh     - threshold for IC convergence".format(ICthresh))
            L.append("{:<9d}ICTmax       - threshold for IC convergence".format(int(ICTmax)))
            
    
            """
            #Failure Header
            #Failure Table
            """
            
            #Outputs Header
            L.append("----------------------------OUTPUTS--------------------------------------------")
            
            #Outputs List
            for Output in Outputs:
                L.append(Output)
            L.append("END")
                
            #Final Line
            L.append('--------------------- need this line ------------------')
            
            #Write the text file
            with open(fileName, 'w') as out:
                for x in range(len(L)):
                    out.write(L[x])
                    out.write('\n')
        
            print('Successfully written '+fileName +' input file using MoorDyn v2')
    
    def unload_farm(self, fileName, depth=600):
        '''Unloads a MoorPy system into a MoorDyn FAST.Farm input file'''
        
        # Settings
        Echo = False        #Echo input data to <RootName>.ech (flag)
        dtm = 0.001
        kbot = 3e6
        cbot = 3e5
        dtIC = 2
        TmaxIC = 10
        CdScaleIC = 4.0
        threshIC = 0.01
        
        # Line Type Properties
        BA = -1.0
        Can = 0.8
        Cat = 0.25
        Cdn = 2.0
        Cdt = 0.4
        
        # Point Properties
        CdA = 0
        Ca = 0
        
        # Line Properties
        flag = "-"
        
        # For when we want to specify the above settings using kwargs
        #for key in kwargs:
            #print('Using Custom value for', key,kwargs[key])
        
        # Outputs List
        Outputs = ["FairTen1","FairTen2","FairTen3"];
        
        
        print('attempting to write '+fileName +' for MoorDyn FAST.Farm input file')
        
        # Array to add strings to for each line of moordyn input file
        L = []                   
        
        # Input File Header
        L.append(f"---------------- MoorDyn FAST.Farm Input File ------------------")
        L.append("Generated by MoorDesign")
        
        L.append("{:5}    Echo      - echo the input file data (flag)".format(str(Echo).upper()))
            
        # Line Dictionary Header
        L.append("---------------------- LINE TYPES -----------------------------------------------------")
        L.append(f"{len(self.lineTypes)}    NTypes   - number of LineTypes")
        L.append("LineType         Diam     MassDen   EA        BA/-zeta     Can    Cat    Cdn    Cdt")
        L.append("   (-)           (m)      (kg/m)    (N)       (N-s/-)      (-)    (-)    (-)    (-)")
        
        # Line Dictionary Table
        for key in self.lineTypes:
            L.append("{:<15} {:7.4f} {:8.3f} {:<10.1f} "
                     .format(key, self.lineTypes[key].d, self.lineTypes[key].mlin, self.lineTypes[key].EA)
                      + "{:<7.1f} {:<7.1f} {:<7.2f} {:<7.1f} {:<7.2f}"
                     .format(BA, Can, Cat, Cdn, Cdt))
        
        # Point Properties Header
        L.append("---------------------- POINTS ---------------------------------------------------------")
        L.append(f"{len(self.pointList)}    NConnects   - number of connections including anchors and fairleads")
        L.append("Node    Type         X        Y        Z        M      V      FX     FY     FZ    CdA    Ca ")
        L.append("(-)     (-)         (m)      (m)      (m)      (kg)   (m^3)  (kN)   (kN)   (kN)  (m^2)   ()")
        
        #Point Properties Table
        for point in self.pointList:
            point_pos = point.r           #Define point position in global reference frame
            if point.type == 1:             #point is Fized or attached (anch, body, fix)
                point_type = 'Fixed'
                
                for body in self.bodyList:
                    if point.number in body.attachedP:
                        point_type = "Turbine"+str(body.number)
                        point_pos = body.rPointRel[body.attachedP.index(point.number)]
                        
            if point.type == 0:             #point is Coupled Externally (con, free)
                point_type = 'Connect'
                    
            #if point.type == -1:       # I haven't seen a point.type = -1 yet
    
            
            L.append("{:<4d} {:12} {:8.2f} {:8.2f} {:8.2f} {:8.2f} {:6.2f} {:6.2f} {:6.2f} {:6.2f} {:6.2f} {:6.2f}"
                      .format(point.number,point_type,point_pos[0],point_pos[1],point_pos[2],point.m,point.v,point.fExt[0],point.fExt[1],point.fExt[2],CdA,Ca))
            
        
        # Line Properties Header
        L.append("---------------------- LINES -----------------------------------------------------")
        L.append(f"{len(self.lineList)}    NLines   - number of line objects")
        L.append("Line      LineType   UnstrLen  NumSegs  NodeAnch  NodeFair  Outputs  CtrlChan")
        L.append("(-)         (-)       (m)        (-)      (-)       (-)       (-)       (-)")
        
        for line in self.lineList:
            if line.L < 100:
                line.nNodes = 4
        #Line Properties Table
        #(Create a ix2 array of connection points from a list of m points)
        connection_points = np.empty([len(self.lineList),2])                   #First column is Anchor Node, second is Fairlead node
        for point_ind,point in enumerate(self.pointList,start = 1):                    #Loop through all the points
            for (line,line_pos) in zip(point.attached,point.attachedEndB):          #Loop through all the lines #s connected to this point
                if line_pos == 0:                                                       #If the A side of this line is connected to the point
                    connection_points[line -1,0] = point_ind                                #Save as as an Anchor Node
                    #connection_points[line -1,0] = self.pointList.index(point) + 1
                elif line_pos == 1:                                                     #If the B side of this line is connected to the point
                    connection_points[line -1,1] = point_ind                                #Save as a Fairlead node
                    #connection_points[line -1,1] = self.pointList.index(point) + 1
        #Populate text
        for i in range(len(self.lineList)):
            L.append("{:<4d} {:<15} {:8.3f} {:5d} {:8d} {:9d}        {}   {}"
                      .format(self.lineList[i].number,self.lineList[i].type,self.lineList[i].L,self.lineList[i].nNodes-1,int(connection_points[i,0]),int(connection_points[i,1]),flag, 0))
        
        #Solver Options Header
        L.append("---------------------- OPTIONS ----------------------------------------")
        
        #Solver Options
        L.append("{:<9.3f}dtM          - time step to use in mooring integration (s)".format(float(dtm)))
        L.append("{:<9.1f}wtrdpth        - water depth (m) <<< must be specified for farm-level mooring".format(float(depth)))
        L.append("{:<9.1e}kbot         - bottom stiffness (Pa/m)".format(kbot))
        L.append("{:<9.1e}cbot         - bottom damping (Pa-s/m)".format(cbot))
        L.append("{:<9.1f}dtIC         - time interval for analyzing convergence during IC gen (s)".format(int(dtIC)))
        L.append("{:<9.1f}TmaxIC       - max time for ic gen (s)".format(int(TmaxIC)))
        L.append("{:<9.1f}CdScaleIC    - factor by which to scale drag coefficients during dynamic relaxation (-)".format(int(CdScaleIC)))
        L.append("{:<9.2f}threshIC     - threshold for IC convergence (-)".format(threshIC))
        
        #Outputs Header
        L.append("----------------------------OUTPUTS--------------------------------------------")
        
        #Outputs List
        for Output in Outputs:
            L.append(Output)
        L.append("END")
            
        #Final Line
        L.append('--------------------- need this line ------------------')
        
        #Write the text file
        with open(fileName, 'w') as out:
            for x in range(len(L)):
                out.write(L[x])
                out.write('\n')
        
        print('Successfully written '+fileName +' MoorDyn FAST.Farm input file')
        
    
    def getDOFs(self):
        '''returns updated nDOFs and nCpldDOFs if the body and point types ever change

        Returns
        -------
        nDOF : int
            number of free degrees of freedom based on body and point types.
        nCpldDOF : int
            number of coupled degrees of freedom based on body ad point types.

        '''
        
        nDOF = 0
        nCpldDOF = 0
        
        for body in self.bodyList:
            if body.type == 0: nDOF     += 6
            if body.type ==-1: nCpldDOF += 6
        
        for point in self.pointList:
            if point.type == 0: nDOF     += point.nDOF
            if point.type ==-1: nCpldDOF += point.nDOF
        
        return nDOF, nCpldDOF
    
    
    def initialize(self, plots=0):
        '''Initializes the mooring system objects to their initial positions

        Parameters
        ----------
        plots : bool, optional
            toggle to plot the system at initialization or not. The default is 0.

        Returns
        -------
        None.

        '''
        
        self.nDOF, self.nCpldDOF = self.getDOFs()
        
        for body in self.bodyList:
            body.setPosition(body.r6)
            
        for point in self.pointList:
            point.setPosition(point.r)
            
        for line in self.lineList:
            line.staticSolve(profiles=1)  # flag to enable additional line outputs used for plotting, tension results, etc.
            
        for point in self.pointList:
            point.getForces()
            
        for body in self.bodyList:
            body.getForces()
            
        # draw initial mooring system if desired
        if plots==1:
            self.plot(title="Mooring system at initialization")
    
 
 
    def transform(self, trans=[0,0], rot=0, scale=[1,1,1]):
        '''Applies scaling (can flip if negative), rotation, and translations (in that order) to the mooring system positions

        Parameters
        ----------
        trans : array, optional
            how far to shift the whole mooring system in x and y directions [m]. The default is [0,0].
        rot : float, optional
            how much to rotate the entire mooring system in the yaw direction [degrees]. The default is 0.
        scale : array, optional
            how much to scale the mooring system x and y dimensions by (relative) (NOT IMPLEMENTED). The default is [1,1] (unity).

        '''
        
        if len(scale) == 3:
            scale = np.array(scale)
        else:
            raise ValueError("scale parameter must be of length 3")

        rotMat = rotationMatrix(0, 0, rot*np.pi/180.0)
        tVec = np.array([trans[0], trans[1], 0.0])

        # little functions to transform r or r6 vectors in place
        def transform3(X):
            Xrot = np.matmul(rotMat, X*scale)   
            X = Xrot + tVec   
            return X            

        def transform6(X):
            Xrot = np.matmul(rotMat, X[:3]*scale)   
            #X = np.hstack([Xrot + tVec, X[3], X[4], X[5]+rot*np.pi/180.0])  # this line would be to also rotate the body, but that's double counting if we also rotate the fairlead positions
            X = np.hstack([Xrot + tVec, X[3], X[4], X[5]])
            return X

        # update positions of all objects
        for body in self.bodyList:
            body.r6 = transform6(body.r6)
        for point in self.pointList:
            point.r = transform3(point.r)
            for body in self.bodyList:
                if point.number in body.attachedP:
                    i = body.attachedP.index(point.number)
                    rRel = body.rPointRel[i]                            # get relative location of point on body
                    body.rPointRel[i] = np.matmul(rotMat, rRel*scale)   # apply rotation to relative location
    
    
    def getPositions(self, DOFtype="free", dXvals=[]):
        '''Returns a vector with the DOF values of objects in the System. DOFs can be of 'free' objects,
        'coupled' objects, or 'both'.

        Parameters
        ----------
        DOFtype : string, optional
            Specifies whether to consider 'free' DOFs, 'coupled' DOFs, or 'both'. The default is 'free'.
        
        dXvals : list or array, optional
            If provided, a second vector filled with a value coresponding to each DOF type returned.
            If dXvals is size 2, it contains the values for translational and rotational DOFs, respectively.
            If dXvals is size 3, it expects the values for point DOFs, body translational DOFs, and body 
            rotational DOFs, respectively.
        
        Returns
        -------
        X : array
            The DOF values - bodies, then points.
            
        dX : array, if dXvals is provided
            A vector with the corresponding dXvals value for each returned DOF value.

        '''
        
        if DOFtype=="free":
            types = [0]
        elif DOFtype=="coupled":
            types = [-1]
        elif DOFtype=="both":
            types = [0,-1]
        else:
            raise ValueError("getPositions called with invalid DOFtype input. Must be free, coupled, or both")
        
        X = np.array([], dtype=np.float_)
        if len(dXvals)>0: dX = []
        
        # gather DOFs from bodies
        for body in self.bodyList:
            if body.type in types:
                X = np.append(X, body.r6)
                if len(dXvals)>0: dX += 3*[dXvals[-2]] + 3*[dXvals[-1]]
                
        # gather DOFs from points
        for point in self.pointList:
            if point.type in types:
                X = np.append(X, point.r[point.DOFs])          # note: only including active DOFs of the point (may be less than all 3)
                if len(dXvals)>0: dX += point.nDOF*[dXvals[0]]

        if len(dXvals)>0:
            dX = np.array(dX, dtype=np.float_)
            return X, dX
        else:
            return X
        
        
                    
    def setPositions(self, X, DOFtype="free"):
        '''Sets the DOF values of some objects in the System - 'free' objects,
        'coupled' objects, or 'both'.

        Parameters
        ----------
        X : array
            A list or array containing the values of all relevant DOFs -- for bodies first, then for points.
            If type is 'both', X provides the free DOFs followed by the coupled DOFs.
        DOFtype : string, optional
            Specifies whether to consider 'free' DOFs, 'coupled' DOFs, or 'both'. The default is 'free'.

        '''
    
        i = 0 # index used to split off input positions X for each free object
                
        # check to ensure len(X) matches nDOF, nCpldDOF or nDOF+nCpldDOF
        nDOF, nCpldDOF = self.getDOFs()
        if DOFtype=="free":
            types = [0]
            if len(X) != nDOF:
                raise ValueError("Inconsistency between the vector of positions and the free DOFs")
        elif DOFtype=="coupled":
            types = [-1]
            if len(X) != nCpldDOF:
                raise ValueError("Inconsistency between the vector of positions and the coupled DOFs")
        elif DOFtype=="both":
            types = [0,-1]
            if len(X) != nDOF+nCpldDOF:
                raise ValueError("Inconsistency between the vector of positions and the free and coupled DOFs")
        else:
            raise ValueError("setPositions called with invalid DOFtype input. Must be free, coupled, or both")
        
        
        # update positions of bodies
        for body in self.bodyList:
            if body.type in types:
                body.setPosition(X[i:i+6])
                i += 6
                
        # update position of Points
        for point in self.pointList:
            if point.type in types:
                point.setPosition(X[i:i+point.nDOF])      # note: only including active DOFs of the point (may be less than all 3)
                i += point.nDOF
               
    
    def getForces(self, DOFtype="free", lines_only=False):
        '''Returns a vector with the net forces/moments along DOFs in the System. 
        DOFs can be of 'free' objects, 'coupled' objects, or 'both'.

        Parameters
        ----------
        DOFtype : string, optional
            Specifies whether to consider 'free' DOFs, 'coupled' DOFs, or 'both'. The default is 'free'.
        lines_only : boolean, optional
            An option for calculating forces from just the mooring lines or not. The default is False, 
            meaning forces will include weight, buoyancy, and any external loads assigned to bodies or points.
            
        Returns
        -------
        f : array
            The force values.

        '''
        
        nDOF, nCpldDOF = self.getDOFs()
        
        # initialize force array based on DOFtype specified
        if DOFtype == "free":
            types = [0]
            f = np.zeros(nDOF)
        elif DOFtype == "coupled":
            types = [-1]
            f = np.zeros(nCpldDOF)
        elif DOFtype == "both":
            types = [0,-1]
            f = np.zeros(nDOF + nCpldDOF)
        else:
            raise ValueError("getForces called with invalid DOFtype input. Must be free, coupled, or both")
            
        i = 0 # index used in assigning outputs in output vector
        
        # gather net loads from bodies
        for body in self.bodyList:
                if body.type in types:
                    f[i:i+6] = body.getForces(lines_only=lines_only)
                    i += 6
                    
        # gather net loads from points
        for point in self.pointList:
            if point.type in types:
                f[i:i+point.nDOF] = point.getForces(lines_only=lines_only)        # note: only including active DOFs of the point (may be less than all 3)
                i += point.nDOF
        
        return np.array(f)   
        
    
    def getTensions(self):
        '''Returns a vector with the line end tensions for all lines in the system.

        Returns
        -------
        T : array
            The tension values for all line ends A then all line ends B [N].

        '''
        
        n = len(self.lineList)
        
        T = np.zeros(n*2)
        
        for i in range(n):
            T[  i] = self.lineList[i].TA
            T[n+i] = self.lineList[i].TB
        
        return T   
        
    
    
<<<<<<< HEAD
    def mooringEq(self, X, DOFtype="free", lines_only=False, tol=0.001):
=======
    def mooringEq(self, X, DOFtype="free", lines_only=False, tol=0.001, profiles=0):
>>>>>>> 63acc5ef
        '''Error function used in solving static equilibrium by calculating the forces on free objects

        Parameters
        ----------
        X : array
            A list or array containing the values of all relevant DOFs -- for bodies first, then for points.
            If type is 'both', X provides the free DOFs followed by the coupled DOFs.
        DOFtype : string, optional
            Specifies whether to consider 'free' DOFs, 'coupled' DOFs, or 'both'. The default is 'free'.
        tol : float, optional
            Tolerance to use in catenary calculations [m].

        Returns
        -------
        f : array
            The forces (and moments) on all applicable DOFs in the system. f is the same size as X.

        '''
        
        
        if self.display > 3:
            print(f" mooringEq X={X}") 
        
        # update DOFs         
        self.setPositions(X, DOFtype=DOFtype)
             
        # solve profile and forces of all lines 
        for line in self.lineList:
<<<<<<< HEAD
            line.staticSolve(tol=tol)
=======
            line.staticSolve(tol=tol, profiles=profiles)
>>>>>>> 63acc5ef
        
        # get reactions in DOFs
        f = self.getForces(DOFtype=DOFtype, lines_only=lines_only)
        
        if self.display > 3:
            print(f" mooringEq f={f}")
            
        return f

    """
    def solveEquilibrium(self, DOFtype="free", plots=0, rmsTol=10, maxIter=200):
        '''Solves for the static equilibrium of the system using the stiffness matrix, while updating positions of all free objects.

        Parameters
        ----------
        DOFtype : string, optional
            Specifies whether to consider 'free' DOFs, 'coupled' DOFs, or 'both'. The default is 'free'.
        plots : int, optional
            Determines whether to plot the equilibrium process or not. The default is 0.
        rmsTol : float, optional
            The maximum RMS tolerance that the calculated forces and moments should be from 0. The default is 10 (units of N and/or N-m).
        maxIter : int, optional
            The maximum number of interations to try to solve for equilibrium. The default is 200.

        Raises
        ------
        SolveError
            If the system fails to solve for equilirbium in the given tolerance and iteration number

        Returns
        -------
        None.
        
        
        NOTE: this does not do anything intelligent with catenary tolerances.

        '''
        
        # Note: this approach appears to be reliable since it has some safeguards.
        
        # TO DO: make an option so these functions can find equilibrium of free AND coupled objects <<<<
        
        # fill in some arrays for each DOF 
        '''
        X0 = []  # vector of current DOFs
        db = []  # step size bound
        
        for body in self.bodyList:
            if body.type==0:
                X0  += [*Body.r6 ]               # add free Body position and orientation to vector
                db  += [ 5, 5, 5, 0.3,0.3,0.3]   # put a strict bound on how quickly rotations can occur 
                
        for point in self.pointList:
            if point.type==0:
                X0  += [*Point.r ]               # add free Point position to vector
                db  += [ 5., 5., 5.]                # specify maximum step size for point positions
            
        X0 = np.array(X0, dtype=np.float_)
        db = np.array(db, dtype=np.float_)
        '''
        X0, db = self.getPositions(DOFtype=DOFtype, dXvals=[5.0, 0.3])
        
        n = len(X0)

        # clear some arrays to log iteration progress        
        self.freeDOFs.clear()    # clear stored list of positions, so it can be refilled for this solve process
        self.Xs = [] # for storing iterations from callback fn
        self.Fs = []
        
        
        if self.display > 1:
            print(f" solveEquilibrium called for {n} DOFs (DOFtype={DOFtype})")
            
        # do the main iteration, using Newton's method to find the zeros of the system's net force/moment functions
        for iter in range(maxIter):
            #print('X0 is', X0)
            
            # first get net force vector from current position
            F0 = self.mooringEq(X0, DOFtype=DOFtype)
            
            # if there are no DOFs to solve equilibrium, exit (doing this after calling mooringEq so that lines are solved)
            if n == 0:
                if self.display > 1:
                    print(f'  0 DOFs to equilibrate so exiting')
                break
            
            if self.display > 1:
                print(f'  i{iter}, X0 {X0}, F0 {F0}')
            
            # log current position and resulting force (note: this may need updating based on DOFtype
            self.freeDOFs.append(X0)
            self.Xs.append(X0)
            self.Fs.append(F0)
            
            # check for equilibrium, and finish if condition is met
            rmse = np.linalg.norm(F0)       # root mean square of all force/moment errors
            if np.linalg.norm(F0) < rmsTol:
                #print("Equilibrium solution completed after "+str(iter)+" iterations with RMS error of "+str(rmse))
                break
            elif iter==maxIter-1:
                
                if self.display > 1:
                    print("Failed to find equilibrium after "+str(iter)+" iterations, with RMS error of "+str(rmse))
                
                
                if self.display > 2:
                    for i in range(iter+1):
                        print(f" i={i}, RMSE={np.linalg.norm(self.Fs[i]):6.2e}, X={self.Xs[i]}")
                    
                    K = self.getSystemStiffness(DOFtype=DOFtype)
                    
                    print("===========================")
                    print("current system stiffness:")
                    print(K)
                    
                    print("\n Current force ")
                    print(F0)
                
                
                raise SolveError(f"solveEquilibrium failed to find equilibrium after {iter} iterations, with RMS error of {rmse}")

            # get stiffness matrix
            K = self.getSystemStiffness(DOFtype=DOFtype)
            

            # adjust positions according to stiffness matrix to move toward net zero forces (but only a fraction of the way!)
            dX = np.matmul(np.linalg.inv(K), F0)   # calculate position adjustment according to Newton's method
            
            # >>> TODO: handle singular matrix error <<<
                
            #dXd= np.zeros(len(F0))   # a diagonal-only approach in each DOF in isolation
            
            
            for i in range(n):             # but limit adjustment to keep things under control
            
                #dX[i] = 0.5*dX[i] + 0.5*F0[i]/K[i,i] # alternative approach using diagonal stiffness only

                if dX[i] > db[i]:
                    dX[i] = db[i]
                elif dX[i] < -db[i]:
                    dX[i] = -db[i]  
                    
            #if iter == 6:
            #    breakpoint()
                
            X0 = X0 + 1.0*dX
            #print(X0)
            #print(self.mooringEq(X0))
            # features to add:
            # - reduce catenary error tolerance in proportion to how close we are to the solution
            # - also adapt stiffness solver perturbation size as we approach the solution
            

        
        if self.display > 1:
            print(F0)

        # show an animation of the equilibrium solve if applicable
        if plots > 0:   
            self.animateSolution()
    """
    
    def solveEquilibrium3(self, DOFtype="free", plots=0, tol=0.05, rmsTol=0.0, maxIter=500, display=0, no_fail=False, finite_difference=False):
        self.solveEquilibrium(DOFtype=DOFtype, plots=plots, tol=tol, rmsTol=rmsTol, maxIter=maxIter, display=display, no_fail=no_fail, finite_difference=finite_difference)
        
        
<<<<<<< HEAD
    def solveEquilibrium3(self, DOFtype="free", plots=0, tol=0.05, rmsTol=0.0, maxIter=500, display=0, no_fail=False, finite_difference=False):
=======
    def solveEquilibrium(self, DOFtype="free", plots=0, tol=0.05, rmsTol=0.0, maxIter=500, display=0, no_fail=False, finite_difference=False):
>>>>>>> 63acc5ef
        '''Solves for the static equilibrium of the system using the dsolve function approach in MoorSolve

        Parameters
        ----------
        
        DOFtype : string, optional
            Specifies whether to consider 'free' DOFs, 'coupled' DOFs, or 'both'. The default is 'free'.
        plots : int, optional
            Determines whether to plot the equilibrium process or not. The default is 0.
        tol : float, optional
            The absolute tolerance on positions when calculating equilibriumk [m]
        maxIter : int, optional
            The maximum number of interations to try to solve for equilibrium. The default is 200.
        no_fail : bool
            False raises an error if convergence fails. True doesn't.
        finite_difference : bool
            False uses the analytical methods for system stiffness, true uses original finite difference methods.

        Raises
        ------
        SolveError
            If the system fails to solve for equilibrium in the given tolerance and iteration number

        Returns
        -------
        success : bool
            True/False whether converged to within tolerance.
        
        '''
        
        self.DOFtype_solve_for = DOFtype
        # create arrays for the initial positions of the objects that need to find equilibrium, and the max step sizes
        X0, db = self.getPositions(DOFtype=DOFtype, dXvals=[100, 0.3])
        
        # temporary for backwards compatibility <<<<<<<<<<
        '''
        if rmsTol != 0.0:
            tols = np.zeros(len(X0)) + rmsTol
<<<<<<< HEAD
            print("WHAT IS PASSING rmsTol in to solveEquilibrium3?")
=======
            print("WHAT IS PASSING rmsTol in to solveEquilibrium?")
>>>>>>> 63acc5ef
            breakpoint()
        elif np.isscalar(tol):
            if tol < 0:
                tols = -tol*db    # tolerances set relative to max step size
                lineTol = 0.05*tols[0]  # hard coding a tolerance for catenary calcs <<<<<<<<<<<
            else:
                tols = 1.0*tol   # normal case, passing dsovle(2) a scalar for tol
        else:
            tols = np.array(tol)  # assuming tolerances are passed in for each free variable
        '''
        
        # store z indices for later seabed contact handling, and create vector of tolerances
        zInds = []
        tols = []
        i = 0      # index to go through system DOF vector
        if DOFtype == "free":
            types = [0]
        elif DOFtype == "coupled":
            types = [-1]
        elif DOFtype == "both":
            types = [0,-1]
            
        for body in self.bodyList:
            if body.type in types:
                zInds.append(i+2)
                i+=6
                rtol = tol/max([np.linalg.norm(rpr) for rpr in body.rPointRel])    # estimate appropriate body rotational tolerance based on attachment point radii
                tols += 3*[tol] + 3*[rtol]
        
        for point in self.pointList:
            if point.type in types:
                if 2 in point.DOFs:
                    zInds.append(i + point.DOFs.index(2))   # may need to check this bit <<<<
                i+=point.nDOF                              # note: only including active DOFs of the point (z may not be one of them)                              
        
                tols += point.nDOF*[tol]
                
        tols = np.array(tols)
        lineTol = 0.01*tol
        n = len(X0)
        
        # if there are no DOFs, just update the mooring system force calculations then exit
        if n == 0:
<<<<<<< HEAD
            self.mooringEq(X0, DOFtype=DOFtype, tol=lineTol)
            if display > 0:
                print("There are no DOFs so solveEquilibrium3 is returning without adjustment.")
=======
            self.mooringEq(X0, DOFtype=DOFtype, tol=lineTol, profiles=1)
            if display > 0:
                print("There are no DOFs so solveEquilibrium is returning without adjustment.")
>>>>>>> 63acc5ef
            return True
        
        # clear some arrays to log iteration progress
        self.freeDOFs.clear()    # clear stored list of positions, so it can be refilled for this solve process
        self.Xs = [] # for storing iterations from callback fn
        self.Es = []
        
        def eval_func_equil(X, args):
            
            Y = self.mooringEq(X, DOFtype=DOFtype, tol=lineTol)
            oths = dict(status=1)                # other outputs - returned as dict for easy use
            
            self.Xs.append(X) # temporary
            self.Es.append(Y)
            
            return Y, oths, False
        
        def step_func_equil(X, args, Y, oths, Ytarget, err, tol_, iter, maxIter):

            # get stiffness matrix
            if finite_difference:
                K = self.getSystemStiffness(DOFtype=DOFtype) 
            else:
                K = self.getSystemStiffnessA(DOFtype=DOFtype) 
            
            # adjust positions according to stiffness matrix to move toward net zero forces
<<<<<<< HEAD
            

            #else:                                       # Normal case where all DOFs are adjusted
            try:               # try the normal solve first to avoid calculating the determinant every time
                if n > 20: # if huge, count on the system being sparse and use a sparse solver
                    Kcsr = csr_matrix(K)
                    dX = spsolve(Kcsr, Y)
                else:
                    dX = np.linalg.solve(K, Y)              # calculate position adjustment according to Newton's method
            except:
            
                if np.linalg.det(K) == 0.0:                 # if the stiffness matrix is singular, we will modify the approach
                
                    # first try ignoring any DOFs with zero stiffness
                    indices = list(range(n))                # list of DOF indices that will remain active for this step
                    mask = [True]*n                         # this is a mask to be applied to the array K indices
                    
                    for i in range(n-1, -1, -1):            # go through DOFs and flag any with zero stiffness for exclusion
                        if K[i,i] == 0:
                            mask[i] = False
                            del indices[i]
                    
                    K_select = K[mask,:][:,mask]
                    Y_select = Y[mask]
                    
                    dX = np.zeros(n)
                    
                    if np.linalg.det(K_select) == 0.0:      
                        dX_select = Y_select/np.diag(K_select)   # last-ditch attempt to get a step despite matrix singularity
                    else:
                        dX_select = np.linalg.solve(K_select, Y_select)
                    dX[indices] = dX_select                 # assign active step DOFs, other DOFs will be zero
                
                else:
                    raise Exception("why did it fail even though det isn't zero?")
=======
>>>>>>> 63acc5ef
            

            #else:                                       # Normal case where all DOFs are adjusted
            try:               # try the normal solve first to avoid calculating the determinant every time
                if n > 20: # if huge, count on the system being sparse and use a sparse solver
                    #with warnings.catch_warnings():
                    #    warnings.simplefilter("error", category=MatrixRankWarning)
                    Kcsr = csr_matrix(K)
                    dX = spsolve(Kcsr, Y)
                else:
                    dX = np.linalg.solve(K, Y)              # calculate position adjustment according to Newton's method
            except:
            
<<<<<<< HEAD
=======
                if np.linalg.det(K) == 0.0:                 # if the stiffness matrix is singular, we will modify the approach

                    # first try ignoring any DOFs with zero stiffness
                    indices = list(range(n))                # list of DOF indices that will remain active for this step
                    mask = [True]*n                         # this is a mask to be applied to the array K indices
                    
                    for i in range(n-1, -1, -1):            # go through DOFs and flag any with zero stiffness for exclusion
                        if K[i,i] == 0:
                            mask[i] = False
                            del indices[i]
                    
                    K_select = K[mask,:][:,mask]
                    Y_select = Y[mask]
                    
                    dX = np.zeros(n)
                    
                    if np.linalg.det(K_select) == 0.0:      
                        dX_select = Y_select/np.diag(K_select)   # last-ditch attempt to get a step despite matrix singularity
                    else:
                        dX_select = np.linalg.solve(K_select, Y_select)
                    dX[indices] = dX_select                 # assign active step DOFs, other DOFs will be zero
                
                else:
                    raise Exception("why did it fail even though det isn't zero?")
            
>>>>>>> 63acc5ef
            # but limit adjustment magnitude (still preserve direction) to keep things under control
            overratio = np.max(np.abs(dX)/db)            
            if overratio > 1.0:
                dX = dX/overratio
            '''
            for i in range(n):             
                if dX[i] > db[i]:
                    dX[i] = db[i]
                elif dX[i] < -db[i]:
                    dX[i] = -db[i]       
            '''
            
            # avoid oscillations about the seabed
            for i in zInds:
                if X[i] + dX[i] <= -self.depth or (X[i] <= -self.depth and Y[i] <= 0.0):
                    dX[i] = -self.depth - X[i]
                    
            #if iter > 100:
            #    print(iter)
            #    breakpoint()
                    
            return dX

        
        # Call dsolve function
        #X, Y, info = msolve.dsolve(eval_func_equil, X0, step_func=step_func_equil, tol=tol, maxIter=maxIter)
        #try:
<<<<<<< HEAD
        X, Y, info = dsolve2(eval_func_equil, X0, step_func=step_func_equil, tol=tols, a_max=1.4, 
                          
=======
        X, Y, info = dsolve2(eval_func_equil, X0, step_func=step_func_equil, tol=tols, a_max=1.4,
>>>>>>> 63acc5ef
                          maxIter=maxIter, display=display, dodamping=True)  # <<<<
        #except Exception as e:
        #    raise MoorPyError(e)
        # Don't need to call Ytarget in dsolve because it's already set to be zeros
        
        
        if display > 1:
            print(X)
            print(Y)
        
        self.Xs2 = info['Xs']    # List of positions as it finds equilibrium for every iteration
        self.Es2 = info['Es']    # List of errors that the forces are away from 0, which in this case, is the same as the forces
        
        # Update equilibrium position at converged X values
<<<<<<< HEAD
        F = self.mooringEq(X, DOFtype=DOFtype, tol=lineTol)
=======
        F = self.mooringEq(X, DOFtype=DOFtype, tol=lineTol, profiles=1)
>>>>>>> 63acc5ef
        
        # Print statements if it ever reaches the maximum number of iterations
        if info['iter'] == maxIter-1:
            if display > 1:
                
                if finite_difference:
                    K = self.getSystemStiffness(DOFtype=DOFtype) 
                else:
                    K = self.getSystemStiffnessA(DOFtype=DOFtype) 
                    
                print("solveEquilibrium did not converge!")
                print(f"current system stiffness: {K}")
                print(f"\n Current force {F}")
            
                # plot the convergence failure
                self.plotEQsolve(iter=info['iter']+1)
            
            #breakpoint()
            
            if no_fail:
                return False
            else:
<<<<<<< HEAD
                raise SolveError(f"solveEquilibrium3 failed to find equilibrium after {info['iter']} iterations, with residual forces of {F}")
=======
                raise SolveError(f"solveEquilibrium failed to find equilibrium after {info['iter']} iterations, with residual forces of {F}")
>>>>>>> 63acc5ef


        
        # show an animation of the equilibrium solve if applicable
        if plots > 0:   
            self.animateSolution()
<<<<<<< HEAD
        
=======
                
>>>>>>> 63acc5ef
        return True
    
    
    def plotEQsolve(self, iter=-1):
        '''Plots trajectories of solving equilibrium from solveEquilibrium.'''
        
        n = self.Xs2.shape[1]
        
        if n < 8:
            fig, ax = plt.subplots(2*n, 1, sharex=True)
            for i in range(n):
                ax[  i].plot(self.Xs2[:iter, i])
                ax[n+i].plot(self.Es2[:iter, i])
            ax[-1].set_xlabel("iteration")
        else:
            fig, ax = plt.subplots(n, 2, sharex=True)
            for i in range(n):
                ax[i,0].plot(self.Xs2[:iter, i])
                ax[i,1].plot(self.Es2[:iter, i])
            ax[-1,0].set_xlabel("iteration, X")
            ax[-1,1].set_xlabel("iteration, Error")
        plt.show()
        
        
    
    def getSystemStiffness(self, DOFtype="free", dx = 0.1, dth = 0.1, solveOption=1, lines_only=False, plots=0):
        '''Calculates the stiffness matrix for all selected degrees of freedom of a mooring system 
        whether free, coupled, or both (other DOFs are considered fixed).

        Parameters
        ----------
        
        DOFtype : string, optional
            Specifies whether to consider 'free' DOFs, 'coupled' DOFs, or 'both'. The default is 'free'.
        dx : float, optional
            The change in displacement to be used for calculating the change in force. The default is 0.1.
        dth : float, optional
            The change in rotation to be used for calculating the change in force. The default is 0.1.
        solveOption : boolean, optional
            Indicator of which solve option to use. The default is 1.
        plots : boolean, optional
            Determines whether the stiffness calculation process is plotted and/or animated or not. The default is 0.

        Raises
        ------
        ValueError
            If the solveOption is not a 1 or 0

        Returns
        -------
        K : matrix
            nDOF x nDOF stiffness matrix of the system

        '''

        if not DOFtype in ["free", "coupled", "both"]:
            raise ValueError("setPositions called with invalid DOFtype input. Must be free, coupled, or both")
        

        if self.display > 2:
            print("Getting mooring system stiffness matrix...")

        lineTol = 0.05*dx # manually specify an adaptive catenary solve tolerance <<<<

        # ------------------ get the positions to linearize about -----------------------
       
        X1, dX = self.getPositions(DOFtype=DOFtype, dXvals=[dx, dth])
        
        n = len(X1)
        
        #F1 = self.getForces(DOFtype=DOFtype)                # get mooring forces/moments about linearization point
        F1 = self.mooringEq(X1, DOFtype=DOFtype, lines_only=lines_only, tol=lineTol) # get mooring forces/moments about linearization point (call this ensures point forces reflect current reported positions (even if on seabed)
                
        K = np.zeros([n, n])                 # allocate stiffness matrix
        
        
        if plots > 0:
            self.freeDOFs.clear()   # clear the positions history to refill if animating this process  <<<< needs updating for DOFtype
        
        # ------------------------- perform linearization --------------------------------
            
        if solveOption==0:   # ::: forward difference approach :::
            
            for i in range(n):                                # loop through each DOF
                
                X2 = np.array(X1, dtype=np.float_)  
                X2[i] += dX[i]                                # perturb positions by dx in each DOF in turn            
                F2p = self.mooringEq(X2, DOFtype=DOFtype, lines_only=lines_only, tol=lineTol)     # system net force/moment vector from positive perturbation
                
                if self.display > 2:
                    print(F2p)
                if plots > 0:
                    self.freeDOFs.append(X2)
                
                K[:,i] = -(F2p-F1)/dX[i]                      # take finite difference of force w.r.t perturbation
            
            
        elif solveOption==1:  # ::: adaptive central difference approach :::
        
            nTries = 3  # number of refinements to allow -1
        
            for i in range(n):                                # loop through each DOF
                
                dXi = 1.0*dX[i]
                
                # potentially iterate with smaller step sizes if we're at a taut-slack transition (but don't get too small, or else numerical errors)
                for j in range(nTries):
                    if self.display > 2: print(" ")
                    X2 = np.array(X1, dtype=np.float_)  
                    X2[i] += dXi                               # perturb positions by dx in each DOF in turn            
                    F2p = self.mooringEq(X2, DOFtype=DOFtype, lines_only=lines_only, tol=lineTol)  # system net force/moment vector from positive perturbation
                    if self.display > 2: 
                        printVec(self.pointList[0].r)
                        printVec(self.lineList[0].rB)
                    if plots > 0:
                        self.freeDOFs.append(X2.copy())
                        
                    X2[i] -= 2.0*dXi
                    F2m = self.mooringEq(X2, DOFtype=DOFtype, lines_only=lines_only, tol=lineTol)  # system net force/moment vector from negative perturbation
                    if self.display > 2: 
                        printVec(self.pointList[0].r)
                        printVec(self.lineList[0].rB)
                    if plots > 0:
                        self.freeDOFs.append(X2.copy())
                        
                    if self.display > 2:
                        print(f"i={i}, j={j} and dXi={dXi}.   F2m, F1, and F2p are {F2m[i]:6.2f} {F1[i]:6.2f} {F2p[i]:6.2f}")
                        printVec(F2p-F1)
                        printVec(F1-F2m)
                        printVec(F2m)
                        printVec(F1)
                        printVec(F2p)
                    
                    
                    # Break if the force is zero or the change in the first derivative is small 
                    if abs(F1[i]) == 0 or abs(F2m[i]-2.0*F1[i]+F2p[i]) < 0.1*np.abs(F1[i]):  # note: the 0.1 is the adjustable tolerance
                        break
                    elif j == nTries-1:
                        if self.display > 2:
                            print("giving up on refinement")
                    else:
                        # Otherwise, we're at a tricky point and should stay in the loop to keep narrowing the step size
                        # until the derivatives agree better. Decrease the step size by 10X.
                        dXi = 0.1*dXi
                
                K[:,i] = -0.5*(F2p-F2m)/dXi    # take finite difference of force w.r.t perturbation
                
                
                
        else:
            raise ValueError("getSystemStiffness was called with an invalid solveOption (only 0 and 1 are supported)")
        
        
        # ----------------- restore the system back to previous positions ------------------
        self.setPositions(X1, DOFtype=DOFtype)
        
        # show an animation of the stiffness perturbations if applicable
        if plots > 0:
            self.animateSolution()
        
        return K
        
    
<<<<<<< HEAD
    def getCoupledStiffness(self, dx = 0.1, dth = 0.1, solveOption=1, lines_only=False, tensions=False, nTries=3, plots=0):
=======
    def getCoupledStiffness(self, dx=0.1, dth=0.1, solveOption=1, lines_only=False, tensions=False, nTries=3, plots=0):
>>>>>>> 63acc5ef
        '''Calculates the stiffness matrix for coupled degrees of freedom of a mooring system
        with free uncoupled degrees of freedom equilibrated. 
        
        Parameters
        ----------
        dx : float, optional
            The change in displacement to be used for calculating the change in force. The default is 0.1.
        dth : float, optional
            The change in rotation to be used for calculating the change in force. The default is 0.1.
        solveOption : boolean, optional
            Indicator of which solve option to use. The default is 1.
        plots : boolean, optional
            Determines whether the stiffness calculation process is plotted and/or animated or not. The default is 0.
        lines_only : boolean
            Whether to consider only line forces and ignore body/point properties.
        tensions : boolean
            Whether to also compute and return mooring line tension jacobians

        Raises
        ------
        ValueError
            If the solveOption is not a 1 or 0

        Returns
        -------
        K : matrix
            nCpldDOF x nCpldDOF stiffness matrix of the system

        '''
        self.nDOF, self.nCpldDOF = self.getDOFs()
        
        if self.display > 2:
            print("Getting mooring system stiffness matrix...")

        lineTol = 0.05*dx # manually specify an adaptive catenary solve tolerance <<<<
<<<<<<< HEAD
        eqTol   = 0.05*dx        # manually specify an adaptive tolerance for when calling solveEquilibrium3
=======
        eqTol   = 0.05*dx        # manually specify an adaptive tolerance for when calling solveEquilibrium
>>>>>>> 63acc5ef

        # ------------------ get the positions to linearize about -----------------------
        
        # get the positions about which the system is linearized, and an array containting
        # the perturbation size in each coupled DOF of the system
        X1, dX = self.getPositions(DOFtype="coupled", dXvals=[dx, dth])
        
<<<<<<< HEAD
        self.solveEquilibrium3(tol=eqTol)                               # let the system settle into equilibrium 
=======
        self.solveEquilibrium(tol=eqTol)                               # let the system settle into equilibrium 
>>>>>>> 63acc5ef
        
        F1 = self.getForces(DOFtype="coupled", lines_only=lines_only)           # get mooring forces/moments about linearization point
        K = np.zeros([self.nCpldDOF, self.nCpldDOF])          # allocate stiffness matrix
        
        if tensions:
            T1 = self.getTensions()
            J = np.zeros([len(T1), self.nCpldDOF])   # allocate Jacobian of tensions w.r.t. coupled DOFs
                
        if plots > 0:
            self.cpldDOFs.clear()  # clear the positions history to refill if animating this process
        
        # ------------------------- perform linearization --------------------------------
            
        if solveOption==0:   # ::: forward difference approach :::
        
            for i in range(self.nCpldDOF):                    # loop through each DOF
                
                X2 = np.array(X1, dtype=np.float_)  
                X2[i] += dX[i]                                # perturb positions by dx in each DOF in turn            
                self.setPositions(X2, DOFtype="coupled")      # set the perturbed coupled DOFs
                self.solveEquilibrium()                       # let the system settle into equilibrium 
                F2p = self.getForces(DOFtype="coupled", lines_only=lines_only)  # get resulting coupled DOF net force/moment response
                if tensions:  T2p = self.getTensions()
                
                if self.display > 2:
                    print(F2p)
                if plots > 0:
                    self.cpldDOFs.append(X2)
                
                K[:,i] = -(F2p-F1)/dX[i]                # take finite difference of force w.r.t perturbation
                if tensions:  J[:,i] = (T2p-T1)/dX[i]
            
        elif solveOption==1:  # ::: adaptive central difference approach :::
        
            #nTries = 1  # number of refinements to allow -1
        
            for i in range(self.nCpldDOF):                  # loop through each DOF
                
                dXi = 1.0*dX[i]
                #print(f'__________ nCpldDOF = {i+1} __________')
                # potentially iterate with smaller step sizes if we're at a taut-slack transition (but don't get too small, or else numerical errors)
                for j in range(nTries):
                    
                    #print(f'-------- nTries = {j+1} --------')
                    X2 = np.array(X1, dtype=np.float_)  
                    X2[i] += dXi                                  # perturb positions by dx in each DOF in turn            
                    self.setPositions(X2, DOFtype="coupled")      # set the perturbed coupled DOFs
                    #print(f'solving equilibrium {i+1}+_{self.nCpldDOF}')
<<<<<<< HEAD
                    self.solveEquilibrium3(tol=eqTol)                       # let the system settle into equilibrium 
=======
                    self.solveEquilibrium(tol=eqTol)                       # let the system settle into equilibrium 
>>>>>>> 63acc5ef
                    F2p = self.getForces(DOFtype="coupled", lines_only=lines_only)  # get resulting coupled DOF net force/moment response
                    if tensions:  T2p = self.getTensions()
                    
                    if plots > 0:
                        self.cpldDOFs.append(X2.copy())
                        
                    X2[i] -= 2.0*dXi                              # now perturb from original to -dx
                    self.setPositions(X2, DOFtype="coupled")      # set the perturbed coupled DOFs
                    #print(f'solving equilibrium {i+1}-_{self.nCpldDOF}')
<<<<<<< HEAD
                    self.solveEquilibrium3(tol=eqTol)                       # let the system settle into equilibrium 
=======
                    self.solveEquilibrium(tol=eqTol)                       # let the system settle into equilibrium 
>>>>>>> 63acc5ef
                    F2m = self.getForces(DOFtype="coupled", lines_only=lines_only)  # get resulting coupled DOF net force/moment response
                    if tensions:  T2m = self.getTensions()
                    
                    if plots > 0:
                        self.cpldDOFs.append(X2.copy())
                    
                    if j==0:
                        F2pi = F2p
                        F2mi = F2m
                    
                    if self.display > 2:
                        print(f"j = {j}  and dXi = {dXi}.   F2m, F1, and F2p are {F2m[i]:6.2f} {F1[i]:6.2f} {F2p[i]:6.2f}")
                        print(abs(F2m[i]-2.0*F1[i]+F2p[i]))
                        #print(0.1*np.abs(F1[i]))
                        print(0.1*np.abs(F2pi[i]-F2mi[i]))
                        print(abs(F1[i])<1)
                        #print(abs(F2m[i]-2.0*F1[i]+F2p[i]) < 0.1*np.abs(F1[i]))
                        print(abs(F2m[i]-2.0*F1[i]+F2p[i]) < 0.1*np.abs(F2pi[i]-F2mi[i]))
             
                    
                    # Break if the force is zero or the change in the first derivative is small 
                    #if abs(F1[i]) < 1 or abs(F2m[i]-2.0*F1[i]+F2p[i]) < 0.1*np.abs(F1[i]):  # note: the 0.1 is the adjustable tolerance
                    if abs(F1[i]) < 1 or abs(F2m[i]-2.0*F1[i]+F2p[i]) < 0.1*np.abs(F2pi[i]-F2mi[i]):  # note: the 0.1 is the adjustable tolerance
                        break
                    elif j == nTries-1:
                        if self.display > 2:
                            print("giving up on refinement")
                    else:
                        # Otherwise, we're at a tricky point and should stay in the loop to keep narrowing the step size
                        # untill the derivatives agree better. Decrease the step size by 10X.
                        dXi = 0.1*dXi
                    
                    
                K[:,i] = -0.5*(F2p-F2m)/dXi    # take finite difference of force w.r.t perturbation
                if tensions:  J[:,i] = 0.5*(T2p-T2m)/dX[i]
                
        else:
            raise ValueError("getSystemStiffness was called with an invalid solveOption (only 0 and 1 are supported)")
        
        
        # ----------------- restore the system back to previous positions ------------------
        self.mooringEq(X1, DOFtype="coupled", tol=lineTol)
<<<<<<< HEAD
=======
        self.solveEquilibrium(tol=eqTol)
>>>>>>> 63acc5ef
        
        # show an animation of the stiffness perturbations if applicable
        if plots > 0:
            self.animateSolution()
        
        if tensions:
            return K, J
        else:
            return K    
        
        
        
    
    
    def getSystemStiffnessA(self, DOFtype="free", lines_only=False, rho=1025, g=9.81):
        '''A method to calculate the system's stiffness matrix based entirely on analytic gradients from catenary

        Parameters
        ----------
        DOFtype : string, optional
            specifies whether to consider 'free' DOFs, 'coupled' DOFs, or 'both'. The default is "free".
        hydro : bool, optional   <<<<< replaced this with lines_only for now for consistency with others. Could reconsider (for all functions)
            specifies whether to include hydrostatic stiffness components of bodies. The default is 0 (to not include).
        rho : float, optional
            DESCRIPTION. The default is 1025.
        g : float, optional
            DESCRIPTION. The default is 9.81.

        Raises
        ------
        ValueError
            Raised if an invalid DOFtype is used.

        Returns
        -------
        K : matrix
            complete analytic stiffness matrix of the system for the specified DOFs.

        '''
        
        # note: This is missing some pieces, and needs to check more.
        # So far this seems to not capture yaw stiffness for non-bridle configs... 
        # it would require proper use of chain rule for the derivatives
        
        
        # find the total number of free and coupled DOFs in case any object types changed
        self.nDOF, self.nCpldDOF = self.getDOFs()
        
        #self.solveEquilibrium()   # should we make sure the system is in equilibrium?
        
        # allocate stiffness matrix according to the DOFtype specified
        if DOFtype=="free":
            K = np.zeros([self.nDOF, self.nDOF])
            d = [0]
        elif DOFtype=="coupled":
            K = np.zeros([self.nCpldDOF, self.nCpldDOF])
            d = [-1]
        elif DOFtype=="both":
            K = np.zeros([self.nDOF+self.nCpldDOF, self.nDOF+self.nCpldDOF])
            d = [0,-1]
        else:
            raise ValueError("getSystemStiffnessA called with invalid DOFtype input. Must be free, coupled, or both")
        
        
        # The following will go through and get the lower-triangular stiffness terms,
        # calculated as the force/moment on Body/Point 2 from translation/rotation of Body/Point 1.
        
        # go through DOFs, looking for lines that couple to anchors or other DOFs
        
        i = 0                               # start counting number of DOFs at zero
        
        # go through each movable body in the system
        for body1 in self.bodyList:
            if body1.type in d:    # >>>> when DOFtype==both, this approach gives different indexing than what is in setPositions/getForces and getSystemStiffness <<<<<
                
                #i = (body1.number-1)*6      # start counting index for body DOFs based on body number to keep indexing consistent
                
                # get body's self-stiffness matrix (now only cross-coupling terms will be handled on a line-by-line basis)
                K6 = body1.getStiffnessA(lines_only=lines_only)
                K[i:i+6,i:i+6] += K6
                
                
                # go through each attached point
                for pointID1,rPointRel1 in zip(body1.attachedP,body1.rPointRel):
                    point1 = self.pointList[pointID1-1]
                    
                    r1 = rotatePosition(rPointRel1, body1.r6[3:])   # relative position of Point about body ref point in unrotated reference frame  
                    H1 = getH(r1)                                   # produce alternator matrix of current point's relative position to current body
                  

                    for lineID in point1.attached:      # go through each attached line to the Point, looking for when its other end is attached to something that moves

                        endFound = 0                    # simple flag to indicate when the other end's attachment has been found
                        j = i+6                         # first index of the DOFs this line is attached to. Start it off at the next spot after body1's DOFs
                        
<<<<<<< HEAD
                        KA, KB = self.lineList[lineID-1].getStiffnessMatrix()
                            
=======
                        # get cross-coupling stiffness of line: force on end attached to body1 due to motion of other end
                        if point1.attachedEndB == 1:    
                            KB = self.lineList[lineID-1].KAB
                        else:
                            KB = self.lineList[lineID-1].KAB.T
                        '''    
                        KA, KB = self.lineList[lineID-1].getStiffnessMatrix()
>>>>>>> 63acc5ef
                        # flip sign for coupling
                        if point1.attachedEndB == 1:    # assuming convention of end A is attached to the first point, so if not,
                            KB = -KA                    # swap matrices of ends A and B
                        else:
                            KB = -KB
<<<<<<< HEAD
                            
=======
                        '''
>>>>>>> 63acc5ef
                        # look through Bodies further on in the list (coupling with earlier Bodies will already have been taken care of)
                        for body2 in self.bodyList[self.bodyList.index(body1)+1: ]:
                            if body2.type in d:
                                
                                # go through each attached Point
                                for pointID2,rPointRel2 in zip(body2.attachedP,body2.rPointRel):
                                    point2 = self.pointList[pointID2-1]
                                    
                                    if lineID in point2.attached:     # if the line is also attached to this Point2 in Body2
                                        
                                        # following are analagous to what's in functions getH and translateMatrix3to6 except for cross coupling between two bodies
                                        r2 = rotatePosition(rPointRel2, body2.r6[3:])   # relative position of Point about body ref point in unrotated reference frame  
                                        H2 = getH(r2)
                                        
<<<<<<< HEAD
                                        # check signs/transposes below
=======
                                        # loads on body1 due to motions of body2
>>>>>>> 63acc5ef
                                        K66 = np.block([[   KB        , np.matmul(KB, H1)],
                                                  [np.matmul(H2.T, KB), np.matmul(np.matmul(H2, KB), H1.T)]])
                                        
                                        K[i:i+6, j:j+6] += K66
                                        K[j:j+6, i:i+6] += K66.T  # mirror
                                        
                                        # note: the additional rotational stiffness due to change in moment arm does not apply to this cross-coupling case

                                        endFound = 1  # signal that the line has been handled so we can move on to the next thing
                                        break  

                                j += 6 # if this body has DOFs we're considering, then count them
                        
                        
                        # look through free Points
                        if endFound==0:                              #  if the end of this line hasn't already been found attached to a body
                            for point2 in self.pointList:
                                if point2.type in d:                 # if it's a free point and
                                    if lineID in point2.attached:    # the line is also attached to it
                                        
                                        # only add up one off-diagonal sub-matrix for now, then we'll mirror at the end                                          
                                        #K[i  :i+3, j:j+3] += K3
                                        #K[i+3:i+6, j:j+3] += np.matmul(H1.T, K3)          
                                        K63 = np.vstack([KB, np.matmul(H1.T, KB)])                                        
                                        K63 = K63[:,point2.DOFs]                        # trim the matrix to only use the enabled DOFs of each point
                                        
                                        K[i:i+6          , j:j+point2.nDOF] += K63
                                        K[j:j+point2.nDOF, i:i+6          ] += K63.T    # mirror 
                                        
                                        break
                                    
                                    j += point2.nDOF                  # if this point has DOFs we're considering, then count them
                                    
                                # note: No cross-coupling with fixed points. The body's own stiffness matrix is now calculated at the start.
              
                i += 6    # moving along to the next body...
                

        # go through each movable point in the system
        for point in self.pointList:
            if point.type in d:
            
                n = point.nDOF
                
                # >>> TODO: handle case of free end point resting on seabed <<<
                
                # get point's self-stiffness matrix
                K1 = point.getStiffnessA(lines_only=lines_only)
                K[i:i+n,i:i+n] += K1
                
                # go through attached lines and add cross-coupling terms
                for lineID in point.attached:
                    
                    j = i + n
                    
                    # go through movable points to see if one is attached
                    for point2 in self.pointList[self.pointList.index(point)+1: ]:
                        if point2.type in d:
                            if lineID in point2.attached:                                # if this point is at the other end of the line
<<<<<<< HEAD
                            
                                KA, KB = self.lineList[lineID-1].getStiffnessMatrix()       # get full 3x3 stiffness matrix of the line that attaches them 

=======
                                '''
                                KA, KB = self.lineList[lineID-1].getStiffnessMatrix()       # get full 3x3 stiffness matrix of the line that attaches them 
>>>>>>> 63acc5ef
                                # flip sign for coupling
                                if point.attachedEndB == 1:     # assuming convention of end A is attached to the first point, so if not,
                                    KB = -KA                    # swap matrices of ends A and B
                                else:
                                    KB = -KB
<<<<<<< HEAD
                                    
=======
                                '''
                                # get cross-coupling stiffness of line: force on end attached to point1 due to motion of other end
                                if point.attachedEndB == 1:    
                                    KB = self.lineList[lineID-1].KAB
                                else:
                                    KB = self.lineList[lineID-1].KAB.T
                                 
>>>>>>> 63acc5ef
                                KB = KB[point.DOFs,:][:,point2.DOFs]                     # trim the matrix to only use the enabled DOFs of each point
                                
                                K[i:i+n          , j:j+point2.nDOF] += KB
                                K[j:j+point2.nDOF, i:i+n          ] += KB.T  # mirror
                                
                            j += point2.nDOF                  # if this point has DOFs we're considering, then count them
                                
                i += n
                
        
        
        return K
    
    

    def plot(self, ax=None, bounds='default', rbound=0, color=None, **kwargs):
        '''Plots the mooring system objects in their current positions
        Parameters
        ----------
        bounds : string, optional
            signifier for the type of bounds desired in the plot. The default is "default".
        ax : axes, optional
            Plot on an existing set of axes
        color : string, optional
            Some way to control the color of the plot ... TBD <<<
        hidebox : bool, optional
            If true, hides the axes and box so just the plotted lines are visible.
        rbound : float, optional
            A bound to be placed on each axis of the plot. If 0, the bounds will be the max values on each axis. The default is 0.
        title : string, optional
            A title of the plot. The default is "".
        linelabels : bool, optional
            Adds line numbers to plot in text. Default is False.
        pointlabels: bool, optional
            Adds point numbers to plot in text. Default is False.
        endpoints: bool, optional
            Adds visible end points to lines. Default is False.
        bathymetry: bool, optional
            Creates a bathymetry map of the seabed based on an input file. Default is False.
            
        Returns
        -------
        fig : figure object
            To hold the axes of the plot
        ax: axis object
            To hold the points and drawing of the plot
            
        '''
        
        hidebox         = kwargs.get('hidebox'        , False     )     # toggles whether to show the axes or not
        title           = kwargs.get('title'          , ""        )     # optional title for the plot
        time            = kwargs.get("time"           , 0         )     # the time in seconds of when you want to plot
        linelabels      = kwargs.get('linelabels'     , False     )     # toggle to include line number labels in the plot
        pointlabels     = kwargs.get('pointlabels'    , False     )     # toggle to include point number labels in the plot
        endpoints       = kwargs.get('endpoints'      , False     )     # toggle to include the line end points in the plot
        bathymetry      = kwargs.get("bathymetry"     , False     )     # toggle (and string) to include bathymetry or not. Can do full map based on text file, or simple squares
<<<<<<< HEAD
=======
        water           = kwargs.get("water"          , 0         )     # option to plot water surface (if > 0)
>>>>>>> 63acc5ef
        cmap_bath       = kwargs.get("cmap"           , 'ocean'   )     # matplotlib colormap specification
        alpha           = kwargs.get("opacity"        , 1.0       )     # the transparency of the bathymetry plot_surface
        draw_body       = kwargs.get("draw_body"      , True      )     # toggle to draw the Bodies or not
        shadow          = kwargs.get("shadow"         , True      )     # toggle to draw the mooring line shadows or not
        rang            = kwargs.get('rang'           , 'hold'    )     # colorbar range: if range not used, set it as a placeholder, it will get adjusted later
        cbar_bath       = kwargs.get('cbar_bath'      , False     )     # toggle to include a colorbar for a plot or not
        cbar_bath_size  = kwargs.get('colorbar_size'  , 1.0       )     # the scale of the colorbar. Not the same as aspect. Aspect adjusts proportions
        colortension    = kwargs.get("colortension"   , False     )     # toggle to draw the mooring lines in colors based on node tensions
        cmap_tension    = kwargs.get('cmap_tension'   , 'rainbow' )     # the type of color spectrum desired for colortensions
        cbar_tension    = kwargs.get('cbar_tension'   , False     )     # toggle to include a colorbar of the tensions when colortension=True

        
        # sort out bounds
        xs = []
        ys = []
        zs = [0, -self.depth]
        
        for point in self.pointList:
            xs.append(point.r[0])
            ys.append(point.r[1])
            zs.append(point.r[2])
            

        # if axes not passed in, make a new figure
        if ax == None:    
            fig = plt.figure()
            #fig = plt.figure(figsize=(20/2.54,12/2.54), dpi=300)
            ax = plt.axes(projection='3d')
        else:
            fig = ax.get_figure()
        
        # set bounds
        if rbound==0:
            rbound = max([max(xs), max(ys), -min(xs), -min(ys)]) # this is the most extreme coordinate
            
        
        if bounds=='default':
            ax.set_zlim([-self.depth, 0])
        elif bounds=='rbound':   
            ax.set_xlim([-rbound,rbound])
            ax.set_ylim([-rbound,rbound])
            ax.set_zlim([-rbound, rbound])
        elif bounds=='mooring':
            ax.set_xlim([-rbound,0])
            ax.set_ylim([-rbound/2,rbound/2])
            ax.set_zlim([-self.depth, 0])
            
        # draw things
        if draw_body:
            for body in self.bodyList:
                body.draw(ax)
        
        j = 0
        for line in self.lineList:
            j = j + 1
            if color==None and isinstance(line.type, str):       
                if 'chain' in line.type:
                    line.drawLine(time, ax, color=[.1, 0, 0], endpoints=endpoints, shadow=shadow, colortension=colortension, cmap_tension=cmap_tension)
                elif 'rope' in line.type or 'polyester' in line.type:
                    line.drawLine(time, ax, color=[.3,.5,.5], endpoints=endpoints, shadow=shadow, colortension=colortension, cmap_tension=cmap_tension)
                else:
                    line.drawLine(time, ax, color=[0.2,0.2,0.2], endpoints=endpoints, shadow=shadow, colortension=colortension, cmap_tension=cmap_tension)
            else:
                line.drawLine(time, ax, color=color, endpoints=endpoints, shadow=shadow, colortension=colortension, cmap_tension=cmap_tension)
<<<<<<< HEAD
=======
            
            
            # Add line labels 
            if linelabels == True:
                ax.text((line.rA[0]+line.rB[0])/2, (line.rA[1]+line.rB[1])/2, (line.rA[2]+line.rB[2])/2, j)
        
        if cbar_tension:
            maxten = max([max(line.getLineTens()) for line in self.lineList])   # find the max tension in the System
            minten = min([min(line.getLineTens()) for line in self.lineList])   # find the min tension in the System
            bounds = range(int(minten),int(maxten), int((maxten-minten)/256)) 
            norm = mpl.colors.BoundaryNorm(bounds, 256)     # set the bounds in a norm object, with 256 being the length of all colorbar strings
            fig.colorbar(cm.ScalarMappable(norm=norm, cmap=cmap_tension), label='Tension (N)')  # add the colorbar
            fig.tight_layout()
            
        # Add point labels
        i = 0
        for point in self.pointList:
            points = []
            i = i + 1
            if pointlabels == True:
                ax.text(point.r[0], point.r[1], point.r[2], i, c = 'r')
            
            if bathymetry==True:     # if bathymetry is true, then make squares at each anchor point
                if point.attachedEndB[0] == 0 and point.r[2] < -400:
                    points.append([point.r[0]+250, point.r[1]+250, point.r[2]])
                    points.append([point.r[0]+250, point.r[1]-250, point.r[2]])
                    points.append([point.r[0]-250, point.r[1]-250, point.r[2]])
                    points.append([point.r[0]-250, point.r[1]+250, point.r[2]])
                    
                    Z = np.array(points)
                    verts = [[Z[0],Z[1],Z[2],Z[3]]]
                    ax.add_collection3d(Poly3DCollection(verts, facecolors='limegreen', linewidths=1, edgecolors='g', alpha=alpha))
            
        if isinstance(bathymetry, str):   # or, if it's a string, load in the bathymetry file

            # parse through the MoorDyn bathymetry file
            bathGrid_Xs, bathGrid_Ys, bathGrid = self.readBathymetryFile(bathymetry)
            if rang=='hold':
                rang = (np.min(-bathGrid), np.max(-bathGrid))
            '''
            # First method: plot nice 2D squares using Poly3DCollection
            nX = len(bathGrid_Xs)
            nY = len(bathGrid_Ys)
            # store a list of points in the grid
            Z = [[bathGrid_Xs[j],bathGrid_Ys[i],-bathGrid[i,j]] for i in range(nY) for j in range(nX)]
            # plot every square in the grid (e.g. 16 point grid yields 9 squares)
            verts = []
            for i in range(nY-1):
                for j in range(nX-1):
                    verts.append([Z[j+nX*i],Z[(j+1)+nX*i],Z[(j+1)+nX*(i+1)],Z[j+nX*(i+1)]])
                    ax.add_collection3d(Poly3DCollection(verts, facecolors='limegreen', linewidths=1, edgecolors='g', alpha=0.5))
                    verts = []
            '''
            # Second method: plot a 3D surface, plot_surface
            X, Y = np.meshgrid(bathGrid_Xs, bathGrid_Ys)
            bath = ax.plot_surface(X,Y,-bathGrid, cmap=cmap_bath, vmin=rang[0], vmax=rang[1], alpha=alpha)
            
            if cbar_bath_size!=1.0:    # make sure the colorbar is turned on just in case it isn't when the other colorbar inputs are used
                cbar_bath=True
            if cbar_bath:
                fig.colorbar(bath, shrink=cbar_bath_size, label='depth (m)')
        
        # draw water surface if requested
        #if water > 0:
>>>>>>> 63acc5ef
            
            
            # Add line labels 
            if linelabels == True:
                ax.text((line.rA[0]+line.rB[0])/2, (line.rA[1]+line.rB[1])/2, (line.rA[2]+line.rB[2])/2, j)
        
        if cbar_tension:
            maxten = max([max(line.getLineTens()) for line in self.lineList])   # find the max tension in the System
            minten = min([min(line.getLineTens()) for line in self.lineList])   # find the min tension in the System
            bounds = range(int(minten),int(maxten), int((maxten-minten)/256)) 
            norm = mpl.colors.BoundaryNorm(bounds, 256)     # set the bounds in a norm object, with 256 being the length of all colorbar strings
            fig.colorbar(cm.ScalarMappable(norm=norm, cmap=cmap_tension), label='Tension (N)')  # add the colorbar
            fig.tight_layout()
            
        # Add point labels
        i = 0
        for point in self.pointList:
            points = []
            i = i + 1
            if pointlabels == True:
                ax.text(point.r[0], point.r[1], point.r[2], i, c = 'r')
            
            if bathymetry==True:     # if bathymetry is true, then make squares at each anchor point
                if point.attachedEndB[0] == 0 and point.r[2] < -400:
                    points.append([point.r[0]+250, point.r[1]+250, point.r[2]])
                    points.append([point.r[0]+250, point.r[1]-250, point.r[2]])
                    points.append([point.r[0]-250, point.r[1]-250, point.r[2]])
                    points.append([point.r[0]-250, point.r[1]+250, point.r[2]])
                    
                    Z = np.array(points)
                    verts = [[Z[0],Z[1],Z[2],Z[3]]]
                    ax.add_collection3d(Poly3DCollection(verts, facecolors='limegreen', linewidths=1, edgecolors='g', alpha=alpha))
            
        if isinstance(bathymetry, str):   # or, if it's a string, load in the bathymetry file

            # parse through the MoorDyn bathymetry file
            bathGrid_Xs, bathGrid_Ys, bathGrid = self.readBathymetryFile(bathymetry)
            if rang=='hold':
                rang = (np.min(-bathGrid), np.max(-bathGrid))
            '''
            # First method: plot nice 2D squares using Poly3DCollection
            nX = len(bathGrid_Xs)
            nY = len(bathGrid_Ys)
            # store a list of points in the grid
            Z = [[bathGrid_Xs[j],bathGrid_Ys[i],-bathGrid[i,j]] for i in range(nY) for j in range(nX)]
            # plot every square in the grid (e.g. 16 point grid yields 9 squares)
            verts = []
            for i in range(nY-1):
                for j in range(nX-1):
                    verts.append([Z[j+nX*i],Z[(j+1)+nX*i],Z[(j+1)+nX*(i+1)],Z[j+nX*(i+1)]])
                    ax.add_collection3d(Poly3DCollection(verts, facecolors='limegreen', linewidths=1, edgecolors='g', alpha=0.5))
                    verts = []
            '''
            # Second method: plot a 3D surface, plot_surface
            X, Y = np.meshgrid(bathGrid_Xs, bathGrid_Ys)
            bath = ax.plot_surface(X,Y,-bathGrid, cmap=cmap_bath, vmin=rang[0], vmax=rang[1], alpha=alpha)
            
            if cbar_bath_size!=1.0:    # make sure the colorbar is turned on just in case it isn't when the other colorbar inputs are used
                cbar_bath=True
            if cbar_bath:
                fig.colorbar(bath, shrink=cbar_bath_size, label='depth (m)')
            
        
        
        fig.suptitle(title)
        
        set_axes_equal(ax)
        
        ax.set_zticks([-self.depth, 0])  # set z ticks to just 0 and seabed
        
        if hidebox:
            ax.axis('off')
        
<<<<<<< HEAD
        plt.show()
        
=======
>>>>>>> 63acc5ef
        return fig, ax  # return the figure and axis object in case it will be used later to update the plot
        
        
        
    def plot2d(self, Xuvec=[1,0,0], Yuvec=[0,0,1], ax=None, color=None, **kwargs):
        '''Makes a 2D plot of the mooring system objects in their current positions

        Parameters
        ----------
        Xuvec : list, optional
            plane at which the x-axis is desired. The default is [1,0,0].
        Yuvec : lsit, optional
            plane at which the y-axis is desired. The default is [0,0,1].            
        ax : axes, optional
            Plot on an existing set of axes
        color : string, optional
            Some way to control the color of the plot ... TBD <<<
        title : string, optional
            A title of the plot. The default is "".

        Returns
        -------
        fig : figure object
            To hold the axes of the plot
        ax: axis object
            To hold the points and drawing of the plot

        '''
        
        title            = kwargs.get('title'           , ""        )     # optional title for the plot
        time             = kwargs.get("time"            , 0         )     # the time in seconds of when you want to plot
        linelabels       = kwargs.get('linelabels'      , False     )     # toggle to include line number labels in the plot
        pointlabels      = kwargs.get('pointlabels'     , False     )     # toggle to include point number labels in the plot
        bathymetry       = kwargs.get("bathymetry"      , False     )     # toggle (and string) to include bathymetry contours or not based on text file
        draw_body        = kwargs.get("draw_body"       , False     )     # toggle to draw the Bodies or not
        cmap_bath        = kwargs.get("cmap_bath"       , 'ocean'   )     # matplotlib colormap specification
        alpha            = kwargs.get("opacity"         , 1.0       )     # the transparency of the bathymetry plot_surface
        levels           = kwargs.get("levels"          , 7         )     # the number (or array) of levels in the contour plot
        rang             = kwargs.get('rang'            , 'hold'    )     # colorbar range: if range not used, set it as a placeholder, it will get adjusted later
        cbar_bath        = kwargs.get('colorbar'        , False     )     # toggle to include a colorbar for a plot or not
        cbar_bath_aspect = kwargs.get('cbar_bath_aspect', 20        )     # the proportion of the colorbar. Default is 20 height x 1 width
        cbar_bath_ticks  = kwargs.get('cbar_bath_ticks' , None      )     # the desired tick labels on the colorbar (can be an array)
        colortension     = kwargs.get("colortension"    , False     )     # toggle to draw the mooring lines in colors based on node tensions
        cmap_tension     = kwargs.get('cmap_tension'    , 'rainbow' )     # the type of color spectrum desired for colortensions
        cbar_tension     = kwargs.get('cbar_tension'    , False     )     # toggle to include a colorbar of the tensions when colortension=True
        
        
        # if axes not passed in, make a new figure
        if ax == None:
            fig, ax = plt.subplots(1,1)
        else:
            fig = plt.gcf()   # will this work like this? <<<
        
        if draw_body:
            for body in self.bodyList:
                #body.draw(ax)
                plt.plot(body.r6[0],body.r6[1],'ko',markersize=5)
        
        j = 0
        for line in self.lineList:
            j = j + 1
            if color==None and isinstance(line.type, str):            
                if 'chain' in line.type:
                    line.drawLine2d(time, ax, color=[.1, 0, 0], Xuvec=Xuvec, Yuvec=Yuvec, colortension=colortension, cmap=cmap_tension)
                elif 'rope' in line.type or 'polyester' in line.type:
                    line.drawLine2d(time, ax, color=[.3,.5,.5], Xuvec=Xuvec, Yuvec=Yuvec, colortension=colortension, cmap=cmap_tension)
                else:
                    line.drawLine2d(time, ax, color=[0.3,0.3,0.3], Xuvec=Xuvec, Yuvec=Yuvec, colortension=colortension, cmap=cmap_tension)
            else:
                line.drawLine2d(time, ax, color=color, Xuvec=Xuvec, Yuvec=Yuvec, colortension=colortension, cmap=cmap_tension)
            
            # Add Line labels
            if linelabels == True:
                xloc = np.dot([(line.rA[0]+line.rB[0])/2, (line.rA[1]+line.rB[1])/2, (line.rA[2]+line.rB[2])/2],Xuvec)
                yloc = np.dot([(line.rA[0]+line.rB[0])/2, (line.rA[1]+line.rB[1])/2, (line.rA[2]+line.rB[2])/2],Yuvec)
                ax.text(xloc,yloc,j)
        
        if cbar_tension:
            maxten = max([max(line.getLineTens()) for line in self.lineList])   # find the max tension in the System
            minten = min([min(line.getLineTens()) for line in self.lineList])   # find the min tension in the System
            bounds = range(int(minten),int(maxten), int((maxten-minten)/256)) 
            norm = mpl.colors.BoundaryNorm(bounds, 256)     # set the bounds in a norm object, with 256 being the length of all colorbar strings
            fig.colorbar(cm.ScalarMappable(norm=norm, cmap=cmap_tension), label='Tension (N)')  # add the colorbar
            fig.tight_layout()
        
        # Add point labels
        i = 0 
        for point in self.pointList:
            i = i + 1
            if pointlabels == True:
                xloc = np.dot([point.r[0], point.r[1], point.r[2]], Xuvec)
                yloc = np.dot([point.r[0], point.r[1], point.r[2]], Yuvec)
                ax.text(xloc, yloc, i, c = 'r')
        
        if isinstance(bathymetry, str):   # or, if it's a string, load in the bathymetry file

            # parse through the MoorDyn bathymetry file
            bathGrid_Xs, bathGrid_Ys, bathGrid = self.readBathymetryFile(bathymetry)
            
            X, Y = np.meshgrid(bathGrid_Xs, bathGrid_Ys)
            Z = -bathGrid
            if rang=='hold':
                rang = (np.min(Z), np.max(Z))
            
            Xind = Xuvec.index(1); Yind = Yuvec.index(1); Zind = int(3-Xind-Yind)
            W = [X,Y,Z]
            
            # plot a contour profile of the bathymetry
            bath = ax.contourf(W[Xind],W[Yind],W[Zind], cmap=cmap_bath, levels=levels, alpha=alpha, vmin=rang[0], vmax=rang[1])
            
            if cbar_bath_aspect!=20 or cbar_bath_ticks!=None:    # make sure the colorbar is turned on just in case it isn't when the other colorbar inputs are used
                cbar_bath=True
            if cbar_bath:
                fig.colorbar(bath, label='depth (m)', aspect=cbar_bath_aspect, ticks=cbar_bath_ticks)
            
        
        ax.axis("equal")
        ax.set_title(title)
<<<<<<< HEAD
        plt.show()
=======
>>>>>>> 63acc5ef
        
        return fig, ax  # return the figure and axis object in case it will be used later to update the plot
        
        
    def animateSolution(self, DOFtype="free"):
        '''Creates an animation of the system

        Returns
        -------
        None.

        '''
        
        # first draw a plot of DOFs and forces
        x = np.array(self.Xs)
        f = np.array(self.Es)
        fig,ax = plt.subplots(2,1,sharex=True)
        for i in range(len(self.Es[0])):
            ax[0].plot(x[:,i])   # <<< warning this is before scale and offset!
            ax[1].plot(f[:,i], label=i+1)
        ax[1].legend()
        
        
        #self.mooringEq(self.freeDOFs[0])   # set positions back to the first ones of the iteration process
        self.mooringEq(self.Xs[0], DOFtype=self.DOFtype_solve_for)   # set positions back to the first ones of the iteration process
        # ^^^^^^^ this only works for free DOF animation cases (not coupled DOF ones) <<<<< ...should be good now
        
        fig, ax = self.plot()    # make the initial plot to then animate
        
        nFreeDOF, nCpldDOF = self.getDOFs()
        if DOFtype=="free":
            nDOF = nFreeDOF
        elif DOFtype=="coupled":
            nDOF = nCpldDOF
        elif DOFtype=="both":
            nDOF = nFreeDOF+nCpldDOF
<<<<<<< HEAD
        
        #ms_delay = 10000/len(self.freeDOFs)  # time things so the animation takes 10 seconds
        
=======
        
        #ms_delay = 10000/len(self.freeDOFs)  # time things so the animation takes 10 seconds
        
>>>>>>> 63acc5ef
        line_ani = animation.FuncAnimation(fig, self.animate, np.arange(0,len(self.Xs),1), #fargs=(ax),
                                           interval=1000, blit=False, repeat_delay=2000, repeat=True)
    
        return line_ani
    
    
    def animate(self, ts):
        '''Redraws mooring system positions at step ts. Currently set up in a hack-ish way to work for animations
        involving movement of either free DOFs or coupled DOFs (but not both)
        '''

        # following sets positions of all objects and may eventually be made into self.setPositions(self.positions[i])
        
        X = self.Xs[ts]         # Xs are already specified in solveEquilibrium's DOFtype
        
        if self.DOFtype_solve_for == "free":
            types = [0]
        elif self.DOFtype_solve_for == "coupled":
            types = [-1]
        elif self.DOFtype_solve_for == "both":
            types = [0,-1]
        else:
            raise ValueError("System.animate called but there is an invalid DOFtype being used")
        '''
        if len(self.freeDOFs) > 0:
            X = self.freeDOFs[ts]   # get freeDOFs of current instant
            type = 0
        elif len(self.cpldDOFs) > 0:
            X = self.cpldDOFs[ts]   # get freeDOFs of current instant
            type = -1
        else:
            raise ValueError("System.animate called but no animation data is saved in freeDOFs or cpldDOFs")
        '''
        
        #print(ts)
        
        i = 0 # index used to split off input positions X for each free object
        
        # update position of free Bodies
        for body in self.bodyList:
            if body.type in types:
                body.setPosition(X[i:i+6])  # update position of free Body
                i += 6
            body.redraw()                   # redraw Body
                
        # update position of free Points
        for point in self.pointList:
            if point.type in types:
                point.setPosition(X[i:i+3])  # update position of free Point
                i += 3
                # redraw Point?
                
        # redraw all lines
        for line in self.lineList:
            line.redrawLine(0)   
        
        # ax.set_title("iteration "+str(ts))
        # eventually could show net forces too? <<< if using a non MINPACK method, use callback and do this
            
        pass #I added this line to get the above commented lines (^^^) to be included in the animate method 
    
    
    
    
    
    def animatelines(self, interval=200, repeat=True, delay=0, runtime=-1, **kwargs):
        '''
        Parameters
        ----------
        dirname : string
            The name of the directory folder you are in.
        rootname : string
            The name of the front portion of the main file name, like spar_WT1, or DTU_10MW_NAUTILUS_GoM.
        interval : int, optional
            The time between animation frames in milliseconds. The default is 200.
        repeat : bool, optional
            Whether or not to repeat the animation. The default is True.
        delay : int, optional
            The time between consecutive animation runs in milliseconds. The default is 0.

        Returns
        -------
        line_ani : animation
            an animation of the mooring lines based off of MoorDyn data.
            Needs to be stored, returned, and referenced in a variable
        '''
        
        bathymetry       = kwargs.get('bathymetry'     , False     )     # toggles whether to show the axes or not
        opacity          = kwargs.get('opacity'        , 1.0       )     # the transparency of the bathymetry plot_surface
        hidebox          = kwargs.get('hidebox'        , False     )     # toggles whether to show the axes or not
        rang             = kwargs.get('rang'           , 'hold'    )     # colorbar range: if range not used, set it as a placeholder, it will get adjusted later
        res              = kwargs.get('res'            , 10        )     # the resolution of the animation; how fluid the animation is. Higher res means spottier animation. counter-intuitive
        colortension     = kwargs.get("colortension"   , False     )     # toggle to draw the mooring lines in colors based on node tensions
        cmap_tension     = kwargs.get('cmap_tension'   , 'rainbow' )     # the type of color spectrum desired for colortensions

        # not adding cbar_tension colorbar yet since the tension magnitudes might change in the animation and the colorbar won't reflect that
        # can use any other kwargs that go into self.plot()
        
        if self.qs==1:
            raise ValueError("This System is set to be quasi-static. Import MoorDyn data and make qs=0 to use this method")
            
        # update animation function. This gets called every iteration of the animation and redraws the line in its next position
        def update_Coords(tStep, tempLineList, tempax, colortension, cmap_tension):     # not sure why it needs a 'tempax' input but it works better with it
            
            for imooring in tempLineList:
                imooring.redrawLine(-tStep, colortension=colortension, cmap_tension=cmap_tension)
                
            return 

        # create the figure and axes to draw the animation
        fig, ax = self.plot(bathymetry=bathymetry, opacity=opacity, hidebox=hidebox, rang=rang, colortension=colortension)
        '''
        # can do this section instead of self.plot(). They do the same thing
        fig = plt.figure(figsize=(20/2.54,12/2.54))
        ax = Axes3D(fig)
        for imooring in self.lineList:
            imooring.drawLine(0, ax)
        '''
        # set figure x/y/z bounds
        d = 1600                # can make this an input later
        ax.set_xlim((-d,d))
        ax.set_ylim((-d,d)); 
        ax.set_zlim((-self.depth, 300))
        ax.set_xlabel('x');    ax.set_ylabel('y');      ax.set_zlabel('z');
        
        # make the axes scaling equal
        rangex = np.diff(ax.get_xlim3d())[0]
        rangey = np.diff(ax.get_ylim3d())[0]
        rangez = np.diff(ax.get_zlim3d())[0]
        ax.set_box_aspect([rangex, rangey, rangez])
        
        if runtime==-1:
            nFrames = len(self.lineList[0].Tdata)
        else:
            itime = int(np.where(self.lineList[0].Tdata==runtime)[0])
            nFrames = len(self.lineList[0].Tdata[0:itime])
        
        
        # Animation: update the figure with the updated coordinates from update_Coords function
        # NOTE: the animation needs to be stored in a variable, return out of the method, and referenced when calling self.animatelines()
        line_ani = animation.FuncAnimation(fig, update_Coords, np.arange(1, nFrames-1, res), fargs=(self.lineList, ax, colortension, cmap_tension),
                                           interval=1, repeat=repeat, repeat_delay=delay, blit=False)
                                            # works well when np.arange(...nFrames...) is used. Others iterable ways to do this
        
        return line_ani
    
    
    <|MERGE_RESOLUTION|>--- conflicted
+++ resolved
@@ -13,9 +13,6 @@
 from scipy.sparse.linalg import spsolve
 from scipy.sparse.linalg.dsolve import MatrixRankWarning
 
-from scipy.sparse import csr_matrix
-from scipy.sparse.linalg import spsolve
-
 from moorpy.body import Body
 from moorpy.point import Point
 from moorpy.line import Line
@@ -32,11 +29,7 @@
     # >>> note: system module will need to import Line, Point, Body for its add/creation routines 
     #     (but line/point/body modules shouldn't import system) <<<
     
-<<<<<<< HEAD
-    def __init__(self, moordyn_file="", dirname="", rootname="", depth=0, rho=1025, g=9.81, qs=1):
-=======
     def __init__(self, file="", dirname="", rootname="", depth=0, rho=1025, g=9.81, qs=1):
->>>>>>> 63acc5ef
         '''Creates an empty MoorPy mooring system data structure and will read an input file if provided.
 
         Parameters
@@ -80,22 +73,13 @@
         self.display = 0    # a flag that controls how much printing occurs in methods within the System (Set manually. Values > 0 cause increasing output.)
         
         # read in data from an input file if a filename was provided
-<<<<<<< HEAD
-        if len(moordyn_file) > 0:
-            self.load(moordyn_file)
-=======
         if len(file) > 0:
             self.load(file)
->>>>>>> 63acc5ef
         
         # set the quasi-static/dynamic toggle for the entire mooring system
         self.qs = qs
         if self.qs==0:  # if the mooring system is desired to be used as a portrayal of MoorDyn data
-<<<<<<< HEAD
-            if len(moordyn_file)==0 or len(dirname)==0 or len(rootname)==0:
-=======
             if len(file)==0 or len(dirname)==0 or len(rootname)==0:
->>>>>>> 63acc5ef
                 raise ValueError("The directory location of the MoorDyn output files needs to be given OR the name of the .fst file needs to be given, without the .fst")
             # load in the MoorDyn data for each line to set the xp,yp,zp positions of each node in the line
             # Each row in the xp matrix is a time step and each column is a node in the line
@@ -104,12 +88,7 @@
                     line.loadData(dirname, rootname)
                 except:
                     raise ValueError("There is likely not a .MD.Line#.out file in the directory. Make sure Line outputs are set to 'p' in the MoorDyn input file")
-<<<<<<< HEAD
-                
-    
-=======
-
->>>>>>> 63acc5ef
+
     
     def addBody(self, mytype, r6, m=0, v=0, rCG=np.zeros(3), AWP=0, rM=np.zeros(3), f6Ext=np.zeros(6)):
         '''Convenience function to add a Body to a mooring system
@@ -1467,11 +1446,7 @@
         
     
     
-<<<<<<< HEAD
-    def mooringEq(self, X, DOFtype="free", lines_only=False, tol=0.001):
-=======
     def mooringEq(self, X, DOFtype="free", lines_only=False, tol=0.001, profiles=0):
->>>>>>> 63acc5ef
         '''Error function used in solving static equilibrium by calculating the forces on free objects
 
         Parameters
@@ -1500,11 +1475,7 @@
              
         # solve profile and forces of all lines 
         for line in self.lineList:
-<<<<<<< HEAD
-            line.staticSolve(tol=tol)
-=======
             line.staticSolve(tol=tol, profiles=profiles)
->>>>>>> 63acc5ef
         
         # get reactions in DOFs
         f = self.getForces(DOFtype=DOFtype, lines_only=lines_only)
@@ -1671,11 +1642,7 @@
         self.solveEquilibrium(DOFtype=DOFtype, plots=plots, tol=tol, rmsTol=rmsTol, maxIter=maxIter, display=display, no_fail=no_fail, finite_difference=finite_difference)
         
         
-<<<<<<< HEAD
-    def solveEquilibrium3(self, DOFtype="free", plots=0, tol=0.05, rmsTol=0.0, maxIter=500, display=0, no_fail=False, finite_difference=False):
-=======
     def solveEquilibrium(self, DOFtype="free", plots=0, tol=0.05, rmsTol=0.0, maxIter=500, display=0, no_fail=False, finite_difference=False):
->>>>>>> 63acc5ef
         '''Solves for the static equilibrium of the system using the dsolve function approach in MoorSolve
 
         Parameters
@@ -1714,11 +1681,7 @@
         '''
         if rmsTol != 0.0:
             tols = np.zeros(len(X0)) + rmsTol
-<<<<<<< HEAD
-            print("WHAT IS PASSING rmsTol in to solveEquilibrium3?")
-=======
             print("WHAT IS PASSING rmsTol in to solveEquilibrium?")
->>>>>>> 63acc5ef
             breakpoint()
         elif np.isscalar(tol):
             if tol < 0:
@@ -1762,15 +1725,9 @@
         
         # if there are no DOFs, just update the mooring system force calculations then exit
         if n == 0:
-<<<<<<< HEAD
-            self.mooringEq(X0, DOFtype=DOFtype, tol=lineTol)
-            if display > 0:
-                print("There are no DOFs so solveEquilibrium3 is returning without adjustment.")
-=======
             self.mooringEq(X0, DOFtype=DOFtype, tol=lineTol, profiles=1)
             if display > 0:
                 print("There are no DOFs so solveEquilibrium is returning without adjustment.")
->>>>>>> 63acc5ef
             return True
         
         # clear some arrays to log iteration progress
@@ -1797,44 +1754,6 @@
                 K = self.getSystemStiffnessA(DOFtype=DOFtype) 
             
             # adjust positions according to stiffness matrix to move toward net zero forces
-<<<<<<< HEAD
-            
-
-            #else:                                       # Normal case where all DOFs are adjusted
-            try:               # try the normal solve first to avoid calculating the determinant every time
-                if n > 20: # if huge, count on the system being sparse and use a sparse solver
-                    Kcsr = csr_matrix(K)
-                    dX = spsolve(Kcsr, Y)
-                else:
-                    dX = np.linalg.solve(K, Y)              # calculate position adjustment according to Newton's method
-            except:
-            
-                if np.linalg.det(K) == 0.0:                 # if the stiffness matrix is singular, we will modify the approach
-                
-                    # first try ignoring any DOFs with zero stiffness
-                    indices = list(range(n))                # list of DOF indices that will remain active for this step
-                    mask = [True]*n                         # this is a mask to be applied to the array K indices
-                    
-                    for i in range(n-1, -1, -1):            # go through DOFs and flag any with zero stiffness for exclusion
-                        if K[i,i] == 0:
-                            mask[i] = False
-                            del indices[i]
-                    
-                    K_select = K[mask,:][:,mask]
-                    Y_select = Y[mask]
-                    
-                    dX = np.zeros(n)
-                    
-                    if np.linalg.det(K_select) == 0.0:      
-                        dX_select = Y_select/np.diag(K_select)   # last-ditch attempt to get a step despite matrix singularity
-                    else:
-                        dX_select = np.linalg.solve(K_select, Y_select)
-                    dX[indices] = dX_select                 # assign active step DOFs, other DOFs will be zero
-                
-                else:
-                    raise Exception("why did it fail even though det isn't zero?")
-=======
->>>>>>> 63acc5ef
             
 
             #else:                                       # Normal case where all DOFs are adjusted
@@ -1848,8 +1767,6 @@
                     dX = np.linalg.solve(K, Y)              # calculate position adjustment according to Newton's method
             except:
             
-<<<<<<< HEAD
-=======
                 if np.linalg.det(K) == 0.0:                 # if the stiffness matrix is singular, we will modify the approach
 
                     # first try ignoring any DOFs with zero stiffness
@@ -1875,7 +1792,6 @@
                 else:
                     raise Exception("why did it fail even though det isn't zero?")
             
->>>>>>> 63acc5ef
             # but limit adjustment magnitude (still preserve direction) to keep things under control
             overratio = np.max(np.abs(dX)/db)            
             if overratio > 1.0:
@@ -1903,12 +1819,7 @@
         # Call dsolve function
         #X, Y, info = msolve.dsolve(eval_func_equil, X0, step_func=step_func_equil, tol=tol, maxIter=maxIter)
         #try:
-<<<<<<< HEAD
-        X, Y, info = dsolve2(eval_func_equil, X0, step_func=step_func_equil, tol=tols, a_max=1.4, 
-                          
-=======
         X, Y, info = dsolve2(eval_func_equil, X0, step_func=step_func_equil, tol=tols, a_max=1.4,
->>>>>>> 63acc5ef
                           maxIter=maxIter, display=display, dodamping=True)  # <<<<
         #except Exception as e:
         #    raise MoorPyError(e)
@@ -1923,11 +1834,7 @@
         self.Es2 = info['Es']    # List of errors that the forces are away from 0, which in this case, is the same as the forces
         
         # Update equilibrium position at converged X values
-<<<<<<< HEAD
-        F = self.mooringEq(X, DOFtype=DOFtype, tol=lineTol)
-=======
         F = self.mooringEq(X, DOFtype=DOFtype, tol=lineTol, profiles=1)
->>>>>>> 63acc5ef
         
         # Print statements if it ever reaches the maximum number of iterations
         if info['iter'] == maxIter-1:
@@ -1950,22 +1857,14 @@
             if no_fail:
                 return False
             else:
-<<<<<<< HEAD
-                raise SolveError(f"solveEquilibrium3 failed to find equilibrium after {info['iter']} iterations, with residual forces of {F}")
-=======
                 raise SolveError(f"solveEquilibrium failed to find equilibrium after {info['iter']} iterations, with residual forces of {F}")
->>>>>>> 63acc5ef
 
 
         
         # show an animation of the equilibrium solve if applicable
         if plots > 0:   
             self.animateSolution()
-<<<<<<< HEAD
-        
-=======
-                
->>>>>>> 63acc5ef
+                
         return True
     
     
@@ -2129,11 +2028,7 @@
         return K
         
     
-<<<<<<< HEAD
-    def getCoupledStiffness(self, dx = 0.1, dth = 0.1, solveOption=1, lines_only=False, tensions=False, nTries=3, plots=0):
-=======
     def getCoupledStiffness(self, dx=0.1, dth=0.1, solveOption=1, lines_only=False, tensions=False, nTries=3, plots=0):
->>>>>>> 63acc5ef
         '''Calculates the stiffness matrix for coupled degrees of freedom of a mooring system
         with free uncoupled degrees of freedom equilibrated. 
         
@@ -2169,11 +2064,7 @@
             print("Getting mooring system stiffness matrix...")
 
         lineTol = 0.05*dx # manually specify an adaptive catenary solve tolerance <<<<
-<<<<<<< HEAD
-        eqTol   = 0.05*dx        # manually specify an adaptive tolerance for when calling solveEquilibrium3
-=======
         eqTol   = 0.05*dx        # manually specify an adaptive tolerance for when calling solveEquilibrium
->>>>>>> 63acc5ef
 
         # ------------------ get the positions to linearize about -----------------------
         
@@ -2181,11 +2072,7 @@
         # the perturbation size in each coupled DOF of the system
         X1, dX = self.getPositions(DOFtype="coupled", dXvals=[dx, dth])
         
-<<<<<<< HEAD
-        self.solveEquilibrium3(tol=eqTol)                               # let the system settle into equilibrium 
-=======
         self.solveEquilibrium(tol=eqTol)                               # let the system settle into equilibrium 
->>>>>>> 63acc5ef
         
         F1 = self.getForces(DOFtype="coupled", lines_only=lines_only)           # get mooring forces/moments about linearization point
         K = np.zeros([self.nCpldDOF, self.nCpldDOF])          # allocate stiffness matrix
@@ -2234,11 +2121,7 @@
                     X2[i] += dXi                                  # perturb positions by dx in each DOF in turn            
                     self.setPositions(X2, DOFtype="coupled")      # set the perturbed coupled DOFs
                     #print(f'solving equilibrium {i+1}+_{self.nCpldDOF}')
-<<<<<<< HEAD
-                    self.solveEquilibrium3(tol=eqTol)                       # let the system settle into equilibrium 
-=======
                     self.solveEquilibrium(tol=eqTol)                       # let the system settle into equilibrium 
->>>>>>> 63acc5ef
                     F2p = self.getForces(DOFtype="coupled", lines_only=lines_only)  # get resulting coupled DOF net force/moment response
                     if tensions:  T2p = self.getTensions()
                     
@@ -2248,11 +2131,7 @@
                     X2[i] -= 2.0*dXi                              # now perturb from original to -dx
                     self.setPositions(X2, DOFtype="coupled")      # set the perturbed coupled DOFs
                     #print(f'solving equilibrium {i+1}-_{self.nCpldDOF}')
-<<<<<<< HEAD
-                    self.solveEquilibrium3(tol=eqTol)                       # let the system settle into equilibrium 
-=======
                     self.solveEquilibrium(tol=eqTol)                       # let the system settle into equilibrium 
->>>>>>> 63acc5ef
                     F2m = self.getForces(DOFtype="coupled", lines_only=lines_only)  # get resulting coupled DOF net force/moment response
                     if tensions:  T2m = self.getTensions()
                     
@@ -2295,10 +2174,7 @@
         
         # ----------------- restore the system back to previous positions ------------------
         self.mooringEq(X1, DOFtype="coupled", tol=lineTol)
-<<<<<<< HEAD
-=======
         self.solveEquilibrium(tol=eqTol)
->>>>>>> 63acc5ef
         
         # show an animation of the stiffness perturbations if applicable
         if plots > 0:
@@ -2394,10 +2270,6 @@
                         endFound = 0                    # simple flag to indicate when the other end's attachment has been found
                         j = i+6                         # first index of the DOFs this line is attached to. Start it off at the next spot after body1's DOFs
                         
-<<<<<<< HEAD
-                        KA, KB = self.lineList[lineID-1].getStiffnessMatrix()
-                            
-=======
                         # get cross-coupling stiffness of line: force on end attached to body1 due to motion of other end
                         if point1.attachedEndB == 1:    
                             KB = self.lineList[lineID-1].KAB
@@ -2405,17 +2277,12 @@
                             KB = self.lineList[lineID-1].KAB.T
                         '''    
                         KA, KB = self.lineList[lineID-1].getStiffnessMatrix()
->>>>>>> 63acc5ef
                         # flip sign for coupling
                         if point1.attachedEndB == 1:    # assuming convention of end A is attached to the first point, so if not,
                             KB = -KA                    # swap matrices of ends A and B
                         else:
                             KB = -KB
-<<<<<<< HEAD
-                            
-=======
                         '''
->>>>>>> 63acc5ef
                         # look through Bodies further on in the list (coupling with earlier Bodies will already have been taken care of)
                         for body2 in self.bodyList[self.bodyList.index(body1)+1: ]:
                             if body2.type in d:
@@ -2430,11 +2297,7 @@
                                         r2 = rotatePosition(rPointRel2, body2.r6[3:])   # relative position of Point about body ref point in unrotated reference frame  
                                         H2 = getH(r2)
                                         
-<<<<<<< HEAD
-                                        # check signs/transposes below
-=======
                                         # loads on body1 due to motions of body2
->>>>>>> 63acc5ef
                                         K66 = np.block([[   KB        , np.matmul(KB, H1)],
                                                   [np.matmul(H2.T, KB), np.matmul(np.matmul(H2, KB), H1.T)]])
                                         
@@ -2494,22 +2357,13 @@
                     for point2 in self.pointList[self.pointList.index(point)+1: ]:
                         if point2.type in d:
                             if lineID in point2.attached:                                # if this point is at the other end of the line
-<<<<<<< HEAD
-                            
-                                KA, KB = self.lineList[lineID-1].getStiffnessMatrix()       # get full 3x3 stiffness matrix of the line that attaches them 
-
-=======
                                 '''
                                 KA, KB = self.lineList[lineID-1].getStiffnessMatrix()       # get full 3x3 stiffness matrix of the line that attaches them 
->>>>>>> 63acc5ef
                                 # flip sign for coupling
                                 if point.attachedEndB == 1:     # assuming convention of end A is attached to the first point, so if not,
                                     KB = -KA                    # swap matrices of ends A and B
                                 else:
                                     KB = -KB
-<<<<<<< HEAD
-                                    
-=======
                                 '''
                                 # get cross-coupling stiffness of line: force on end attached to point1 due to motion of other end
                                 if point.attachedEndB == 1:    
@@ -2517,7 +2371,6 @@
                                 else:
                                     KB = self.lineList[lineID-1].KAB.T
                                  
->>>>>>> 63acc5ef
                                 KB = KB[point.DOFs,:][:,point2.DOFs]                     # trim the matrix to only use the enabled DOFs of each point
                                 
                                 K[i:i+n          , j:j+point2.nDOF] += KB
@@ -2574,10 +2427,7 @@
         pointlabels     = kwargs.get('pointlabels'    , False     )     # toggle to include point number labels in the plot
         endpoints       = kwargs.get('endpoints'      , False     )     # toggle to include the line end points in the plot
         bathymetry      = kwargs.get("bathymetry"     , False     )     # toggle (and string) to include bathymetry or not. Can do full map based on text file, or simple squares
-<<<<<<< HEAD
-=======
         water           = kwargs.get("water"          , 0         )     # option to plot water surface (if > 0)
->>>>>>> 63acc5ef
         cmap_bath       = kwargs.get("cmap"           , 'ocean'   )     # matplotlib colormap specification
         alpha           = kwargs.get("opacity"        , 1.0       )     # the transparency of the bathymetry plot_surface
         draw_body       = kwargs.get("draw_body"      , True      )     # toggle to draw the Bodies or not
@@ -2642,8 +2492,6 @@
                     line.drawLine(time, ax, color=[0.2,0.2,0.2], endpoints=endpoints, shadow=shadow, colortension=colortension, cmap_tension=cmap_tension)
             else:
                 line.drawLine(time, ax, color=color, endpoints=endpoints, shadow=shadow, colortension=colortension, cmap_tension=cmap_tension)
-<<<<<<< HEAD
-=======
             
             
             # Add line labels 
@@ -2708,70 +2556,7 @@
         
         # draw water surface if requested
         #if water > 0:
->>>>>>> 63acc5ef
-            
-            
-            # Add line labels 
-            if linelabels == True:
-                ax.text((line.rA[0]+line.rB[0])/2, (line.rA[1]+line.rB[1])/2, (line.rA[2]+line.rB[2])/2, j)
-        
-        if cbar_tension:
-            maxten = max([max(line.getLineTens()) for line in self.lineList])   # find the max tension in the System
-            minten = min([min(line.getLineTens()) for line in self.lineList])   # find the min tension in the System
-            bounds = range(int(minten),int(maxten), int((maxten-minten)/256)) 
-            norm = mpl.colors.BoundaryNorm(bounds, 256)     # set the bounds in a norm object, with 256 being the length of all colorbar strings
-            fig.colorbar(cm.ScalarMappable(norm=norm, cmap=cmap_tension), label='Tension (N)')  # add the colorbar
-            fig.tight_layout()
-            
-        # Add point labels
-        i = 0
-        for point in self.pointList:
-            points = []
-            i = i + 1
-            if pointlabels == True:
-                ax.text(point.r[0], point.r[1], point.r[2], i, c = 'r')
-            
-            if bathymetry==True:     # if bathymetry is true, then make squares at each anchor point
-                if point.attachedEndB[0] == 0 and point.r[2] < -400:
-                    points.append([point.r[0]+250, point.r[1]+250, point.r[2]])
-                    points.append([point.r[0]+250, point.r[1]-250, point.r[2]])
-                    points.append([point.r[0]-250, point.r[1]-250, point.r[2]])
-                    points.append([point.r[0]-250, point.r[1]+250, point.r[2]])
-                    
-                    Z = np.array(points)
-                    verts = [[Z[0],Z[1],Z[2],Z[3]]]
-                    ax.add_collection3d(Poly3DCollection(verts, facecolors='limegreen', linewidths=1, edgecolors='g', alpha=alpha))
-            
-        if isinstance(bathymetry, str):   # or, if it's a string, load in the bathymetry file
-
-            # parse through the MoorDyn bathymetry file
-            bathGrid_Xs, bathGrid_Ys, bathGrid = self.readBathymetryFile(bathymetry)
-            if rang=='hold':
-                rang = (np.min(-bathGrid), np.max(-bathGrid))
-            '''
-            # First method: plot nice 2D squares using Poly3DCollection
-            nX = len(bathGrid_Xs)
-            nY = len(bathGrid_Ys)
-            # store a list of points in the grid
-            Z = [[bathGrid_Xs[j],bathGrid_Ys[i],-bathGrid[i,j]] for i in range(nY) for j in range(nX)]
-            # plot every square in the grid (e.g. 16 point grid yields 9 squares)
-            verts = []
-            for i in range(nY-1):
-                for j in range(nX-1):
-                    verts.append([Z[j+nX*i],Z[(j+1)+nX*i],Z[(j+1)+nX*(i+1)],Z[j+nX*(i+1)]])
-                    ax.add_collection3d(Poly3DCollection(verts, facecolors='limegreen', linewidths=1, edgecolors='g', alpha=0.5))
-                    verts = []
-            '''
-            # Second method: plot a 3D surface, plot_surface
-            X, Y = np.meshgrid(bathGrid_Xs, bathGrid_Ys)
-            bath = ax.plot_surface(X,Y,-bathGrid, cmap=cmap_bath, vmin=rang[0], vmax=rang[1], alpha=alpha)
-            
-            if cbar_bath_size!=1.0:    # make sure the colorbar is turned on just in case it isn't when the other colorbar inputs are used
-                cbar_bath=True
-            if cbar_bath:
-                fig.colorbar(bath, shrink=cbar_bath_size, label='depth (m)')
-            
-        
+            
         
         fig.suptitle(title)
         
@@ -2782,11 +2567,6 @@
         if hidebox:
             ax.axis('off')
         
-<<<<<<< HEAD
-        plt.show()
-        
-=======
->>>>>>> 63acc5ef
         return fig, ax  # return the figure and axis object in case it will be used later to update the plot
         
         
@@ -2905,10 +2685,6 @@
         
         ax.axis("equal")
         ax.set_title(title)
-<<<<<<< HEAD
-        plt.show()
-=======
->>>>>>> 63acc5ef
         
         return fig, ax  # return the figure and axis object in case it will be used later to update the plot
         
@@ -2945,15 +2721,9 @@
             nDOF = nCpldDOF
         elif DOFtype=="both":
             nDOF = nFreeDOF+nCpldDOF
-<<<<<<< HEAD
         
         #ms_delay = 10000/len(self.freeDOFs)  # time things so the animation takes 10 seconds
         
-=======
-        
-        #ms_delay = 10000/len(self.freeDOFs)  # time things so the animation takes 10 seconds
-        
->>>>>>> 63acc5ef
         line_ani = animation.FuncAnimation(fig, self.animate, np.arange(0,len(self.Xs),1), #fargs=(ax),
                                            interval=1000, blit=False, repeat_delay=2000, repeat=True)
     
