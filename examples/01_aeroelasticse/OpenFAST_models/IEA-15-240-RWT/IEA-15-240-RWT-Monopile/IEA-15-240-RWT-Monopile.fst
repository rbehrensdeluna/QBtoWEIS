------- OpenFAST INPUT FILE -------------------------------------------
IEA 15 MW offshore reference model monopile configuration
---------------------- SIMULATION CONTROL --------------------------------------
True                   Echo        - Echo input data to <RootName>.ech (flag)
"FATAL"                AbortLevel  - Error level when simulation should abort (string) {"WARNING", "SEVERE", "FATAL"}
300.0                  TMax        - Total run time (s)
0.005                  DT          - Recommended module time step (s)
2                      InterpOrder - Interpolation order for input/output time history (-) {1=linear, 2=quadratic}
0                      NumCrctn    - Number of correction iterations (-) {0=explicit calculation, i.e., no corrections}
99999.0                DT_UJac     - Time between calls to get Jacobians (s)
1000000.0              UJacSclFact - Scaling factor used in Jacobians (-)
---------------------- FEATURE SWITCHES AND FLAGS ------------------------------
1                      CompElast   - Compute structural dynamics (switch) {1=ElastoDyn; 2=ElastoDyn + BeamDyn for blades}
1                      CompInflow  - Compute inflow wind velocities (switch) {0=still air; 1=InflowWind; 2=external from OpenFOAM}
2                      CompAero    - Compute aerodynamic loads (switch) {0=None; 1=AeroDyn v14; 2=AeroDyn v15}
1                      CompServo   - Compute control and electrical-drive dynamics (switch) {0=None; 1=ServoDyn}
1                      CompHydro   - Compute hydrodynamic loads (switch) {0=None; 1=HydroDyn}
1                      CompSub     - Compute sub-structural dynamics (switch) {0=None; 1=SubDyn; 2=External Platform MCKF}
0                      CompMooring - Compute mooring system (switch) {0=None; 1=MAP++; 2=FEAMooring; 3=MoorDyn; 4=OrcaFlex}
0                      CompIce     - Compute ice loads (switch) {0=None; 1=IceFloe; 2=IceDyn}
0                      MHK         - MHK turbine type (switch) {0=Not an MHK turbine; 1=Fixed MHK turbine; 2=Floating MHK turbine}
---------------------- ENVIRONMENTAL CONDITIONS --------------------------------
9.80665                Gravity     - Gravitational acceleration (m/s^2)
1.225                  AirDens     - Air density (kg/m^3)
1025                   WtrDens     - Water density (kg/m^3)
1.464E-05              KinVisc     - Kinematic viscosity of working fluid (m^2/s)
335                    SpdSound    - Speed of sound in working fluid (m/s)
103500                 Patm        - Atmospheric pressure (Pa) [used only for an MHK turbine cavitation check]
1700                   Pvap        - Vapour pressure of working fluid (Pa) [used only for an MHK turbine cavitation check]
50                     WtrDpth     - Water depth (m)
<<<<<<< HEAD
0                      MSL2SWL     - Offset between still-water level and mean sea level (m) [positive upward]---------------------- INPUT FILES ---------------------------------------------
=======
0                      MSL2SWL     - Offset between still-water level and mean sea level (m) [positive upward]
---------------------- INPUT FILES ---------------------------------------------
>>>>>>> 0054e9e6
"IEA-15-240-RWT-Monopile_ElastoDyn.dat"  EDFile      - Name of file containing ElastoDyn input parameters (quoted string)
"../IEA-15-240-RWT/IEA-15-240-RWT_BeamDyn.dat"    BDBldFile(1) - Name of file containing BeamDyn input parameters for blade 1 (quoted string)
"../IEA-15-240-RWT/IEA-15-240-RWT_BeamDyn.dat"    BDBldFile(2) - Name of file containing BeamDyn input parameters for blade 2 (quoted string)
"../IEA-15-240-RWT/IEA-15-240-RWT_BeamDyn.dat"    BDBldFile(3) - Name of file containing BeamDyn input parameters for blade 3 (quoted string)
"../IEA-15-240-RWT/IEA-15-240-RWT_InflowFile.dat" InflowFile  - Name of file containing inflow wind input parameters (quoted string)
"../IEA-15-240-RWT/IEA-15-240-RWT_AeroDyn15.dat"  AeroFile    - Name of file containing aerodynamic input parameters (quoted string)
"IEA-15-240-RWT-Monopile_ServoDyn.dat"   ServoFile   - Name of file containing control and electrical-drive input parameters (quoted string)
"IEA-15-240-RWT-Monopile_HydroDyn.dat"   HydroFile   - Name of file containing hydrodynamic input parameters (quoted string)
"IEA-15-240-RWT-Monopile_SubDyn.dat"     SubFile     - Name of file containing sub-structural input parameters (quoted string)
"unused"               MooringFile - Name of file containing mooring system input parameters (quoted string)
"unused"               IceFile     - Name of file containing ice input parameters (quoted string)
---------------------- OUTPUT --------------------------------------------------
True                   SumPrint    - Print summary data to "<RootName>.sum" (flag)
10.0                   SttsTime    - Amount of time between screen status messages (s)
99999.0                ChkptTime   - Amount of time between creating checkpoint files for potential restart (s)
"default"              DT_Out      - Time step for tabular output (s) (or "default")
0.0                    TStart      - Time to begin tabular output (s)
3                      OutFileFmt  - Format for tabular (time-marching) output file (switch) {1: text file [<RootName>.out], 2: binary file [<RootName>.outb], 3: both}
True                   TabDelim    - Use tab delimiters in text tabular output file? (flag) {uses spaces if false}
"ES10.3E2"             OutFmt      - Format used for text tabular output, excluding the time channel.  Resulting field should be 10 characters. (quoted string)
---------------------- LINEARIZATION -------------------------------------------
False                  Linearize   - Linearization analysis (flag)
False                  CalcSteady  - Calculate a steady-state periodic operating point before linearization? [unused if Linearize=False] (flag)
3                      TrimCase    - Controller parameter to be trimmed {1:yaw; 2:torque; 3:pitch} [used only if CalcSteady=True] (-)
0.001                  TrimTol     - Tolerance for the rotational speed convergence [used only if CalcSteady=True] (-)
0.01                   TrimGain    - Proportional gain for the rotational speed error (>0) [used only if CalcSteady=True] (rad/(rad/s) for yaw or pitch; Nm/(rad/s) for torque)
0                      Twr_Kdmp    - Damping factor for the tower [used only if CalcSteady=True] (N/(m/s))
0                      Bld_Kdmp    - Damping factor for the blades [used only if CalcSteady=True] (N/(m/s))
2                      NLinTimes   - Number of times to linearize (-) [>=1] [unused if Linearize=False]
30.000000, 60.000000   LinTimes    - List of times at which to linearize (s) [1 to NLinTimes] [used only when Linearize=True and CalcSteady=False]
1                      LinInputs   - Inputs included in linearization (switch) {0=none; 1=standard; 2=all module inputs (debug)} [unused if Linearize=False]
1                      LinOutputs  - Outputs included in linearization (switch) {0=none; 1=from OutList(s); 2=all module outputs (debug)} [unused if Linearize=False]
False                  LinOutJac   - Include full Jacobians in linearization output (for debug) (flag) [unused if Linearize=False; used only if LinInputs=LinOutputs=2]
False                  LinOutMod   - Write module-level linearization output files in addition to output for full system? (flag) [unused if Linearize=False]
---------------------- VISUALIZATION ------------------------------------------
0                      WrVTK       - VTK visualization data output: (switch) {0=none; 1=initialization data only; 2=animation}
2                      VTK_type    - Type of VTK visualization data: (switch) {1=surfaces; 2=basic meshes (lines/points); 3=all meshes (debug)} [unused if WrVTK=0]
False                  VTK_fields  - Write mesh fields to VTK data files? (flag) {true/false} [unused if WrVTK=0]
15.0                   VTK_fps     - Frame rate for VTK output (frames per second){will use closest integer multiple of DT} [used only if WrVTK=2]<|MERGE_RESOLUTION|>--- conflicted
+++ resolved
@@ -28,12 +28,8 @@
 103500                 Patm        - Atmospheric pressure (Pa) [used only for an MHK turbine cavitation check]
 1700                   Pvap        - Vapour pressure of working fluid (Pa) [used only for an MHK turbine cavitation check]
 50                     WtrDpth     - Water depth (m)
-<<<<<<< HEAD
-0                      MSL2SWL     - Offset between still-water level and mean sea level (m) [positive upward]---------------------- INPUT FILES ---------------------------------------------
-=======
 0                      MSL2SWL     - Offset between still-water level and mean sea level (m) [positive upward]
 ---------------------- INPUT FILES ---------------------------------------------
->>>>>>> 0054e9e6
 "IEA-15-240-RWT-Monopile_ElastoDyn.dat"  EDFile      - Name of file containing ElastoDyn input parameters (quoted string)
 "../IEA-15-240-RWT/IEA-15-240-RWT_BeamDyn.dat"    BDBldFile(1) - Name of file containing BeamDyn input parameters for blade 1 (quoted string)
 "../IEA-15-240-RWT/IEA-15-240-RWT_BeamDyn.dat"    BDBldFile(2) - Name of file containing BeamDyn input parameters for blade 2 (quoted string)
