import os
from weis.glue_code.runWEIS     import run_weis

mydir = os.path.dirname(os.path.realpath(__file__))  # get path to this file
<<<<<<< HEAD
wisdem_examples        = os.path.join(os.path.dirname( os.path.dirname( os.path.dirname( os.path.realpath(__file__) ) ) ), "WISDEM", "examples")
fname_wt_input         = os.path.join(wisdem_examples, "09_floating", "IEA-15-240-RWT_VolturnUS-S.yaml")
=======
>>>>>>> 705ecaf5
fname_modeling_options = mydir + os.sep + "modeling_options.yaml"
fname_analysis_options = mydir + os.sep + "analysis_options.yaml"
wisdem_examples        = os.path.join(os.path.dirname( os.path.dirname( os.path.dirname( os.path.realpath(__file__) ) ) ), "WISDEM", "examples")
fname_wt_input         = os.path.join(wisdem_examples, "09_floating", "IEA-15-240-RWT_VolturnUS-S.yaml")

wt_opt, modeling_options, analysis_options = run_weis(fname_wt_input, fname_modeling_options, fname_analysis_options)
<|MERGE_RESOLUTION|>--- conflicted
+++ resolved
@@ -1,15 +1,11 @@
-import os
-from weis.glue_code.runWEIS     import run_weis
-
-mydir = os.path.dirname(os.path.realpath(__file__))  # get path to this file
-<<<<<<< HEAD
-wisdem_examples        = os.path.join(os.path.dirname( os.path.dirname( os.path.dirname( os.path.realpath(__file__) ) ) ), "WISDEM", "examples")
-fname_wt_input         = os.path.join(wisdem_examples, "09_floating", "IEA-15-240-RWT_VolturnUS-S.yaml")
-=======
->>>>>>> 705ecaf5
-fname_modeling_options = mydir + os.sep + "modeling_options.yaml"
-fname_analysis_options = mydir + os.sep + "analysis_options.yaml"
-wisdem_examples        = os.path.join(os.path.dirname( os.path.dirname( os.path.dirname( os.path.realpath(__file__) ) ) ), "WISDEM", "examples")
-fname_wt_input         = os.path.join(wisdem_examples, "09_floating", "IEA-15-240-RWT_VolturnUS-S.yaml")
-
-wt_opt, modeling_options, analysis_options = run_weis(fname_wt_input, fname_modeling_options, fname_analysis_options)
+import os
+from weis.glue_code.runWEIS     import run_weis
+
+mydir = os.path.dirname(os.path.realpath(__file__))  # get path to this file
+
+fname_modeling_options = mydir + os.sep + "modeling_options.yaml"
+fname_analysis_options = mydir + os.sep + "analysis_options.yaml"
+wisdem_examples        = os.path.join(os.path.dirname( os.path.dirname( os.path.dirname( os.path.realpath(__file__) ) ) ), "WISDEM", "examples")
+fname_wt_input         = os.path.join(wisdem_examples, "09_floating", "IEA-15-240-RWT_VolturnUS-S.yaml")
+
+wt_opt, modeling_options, analysis_options = run_weis(fname_wt_input, fname_modeling_options, fname_analysis_options)