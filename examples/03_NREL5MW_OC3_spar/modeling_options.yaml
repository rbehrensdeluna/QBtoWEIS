General:
    verbosity: False  # When set to True, the code prints to screen many infos

WISDEM:
    RotorSE:
        flag: True
        n_pitch_perf_surfaces: 10
        n_tsr_perf_surfaces: 10
        spar_cap_ss: Spar_Cap_SS
        spar_cap_ps: Spar_Cap_PS
    TowerSE:
        flag: True
    DriveSE:
        flag: True
    FloatingSE:
        flag: True
    BOS:
        flag: True

Level3: # Options for WEIS fidelity level 3 = nonlinear time domain
    flag: True
    simulation:
        DT: 0.0125
        CompElast: 1
        CompInflow: 1
        CompAero: 2
        CompServo: 1
        CompHydro: 1
        CompSub: 0
        CompMooring: 3
        CompIce: 0
        SttsTime: 10.0
    linearization:
        Linearize: False
    ElastoDyn:
        FlapDOF1: True
        FlapDOF2: True
        EdgeDOF: True
        TeetDOF: False
        DrTrDOF: False 
        GenDOF: False
        YawDOF: False  
        TwFADOF1 : True
        TwFADOF2 : True
        TwSSDOF1 : True
        TwSSDOF2 : True
        PtfmSgDOF: True
        PtfmSwDOF: True
        PtfmHvDOF: True
        PtfmRDOF : True
        PtfmPDOF : True
        PtfmYDOF : False
        SumPrint: True
    HydroDyn:
        WaveTMax: 800
        WvLowCOff: 0.15708
        WvHiCOff: 3.2
        WaveSeed1: 123456789
        WaveSeed2: 1011121314
        AddBLin1: [100000, 0.0, 0.0, 0.0, 0.0, 0.0]
        AddBLin2: [0.0, 100000.0, 0.0, 0.0, 0.0, 0.0]
        AddBLin3: [0.0, 0.0, 130000.0, 0.0, 0.0, 0.0]
        AddBLin6: [0.0, 0.0, 0.0, 0.0, 0.0, 13000000]
        AddCLin6: [0.0, 0.0, 0.0, 0.0, 0.0, 98340000]
        PotMod: 1
<<<<<<< HEAD
        #PotFile: examples/03_NREL5MW_OC3_spar/HydroData/Spar        # relative to WEIS
=======
        ExctnMod: 1
        RdtnMod: 1
        RdtnDT: 0.0125
        PotFile: examples/03_NREL5MW_OC3_spar/HydroData/Spar        # relative to WEIS
>>>>>>> cafc846b
        PtfmMass_Init: 7.462e6
ROSCO:
    flag: True
    SD_Mode: 0
    PS_Mode: 1
    Fl_Mode: 1
    
DLC_driver:
    openfast_file_management:
        OF_run_fst: NREL5MW_OC3_spar
        OF_run_dir: temp/NREL5MW_OC3_spar
    DLCs:
        - DLC: "1.1"
          ws_bin_size: 2
          wind_speed: [14., 16.]
          wave_height: [7., 8.]
          wave_period: [1., 2.]
          n_seeds: 1
          analysis_time: 5.
          transient_time: 5.
          turbulent_wind:
              HubHt: 90.0
              GridHeight: 178.0
              GridWidth: 178.0
              Clockwise: True
              IECturbc: B
              RefHt: 90.0
              PLExp: 0.11
<|MERGE_RESOLUTION|>--- conflicted
+++ resolved
@@ -63,14 +63,10 @@
         AddBLin6: [0.0, 0.0, 0.0, 0.0, 0.0, 13000000]
         AddCLin6: [0.0, 0.0, 0.0, 0.0, 0.0, 98340000]
         PotMod: 1
-<<<<<<< HEAD
-        #PotFile: examples/03_NREL5MW_OC3_spar/HydroData/Spar        # relative to WEIS
-=======
         ExctnMod: 1
         RdtnMod: 1
         RdtnDT: 0.0125
         PotFile: examples/03_NREL5MW_OC3_spar/HydroData/Spar        # relative to WEIS
->>>>>>> cafc846b
         PtfmMass_Init: 7.462e6
 ROSCO:
     flag: True
