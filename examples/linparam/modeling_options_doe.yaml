General:
    verbosity: False  # When set to True, the code prints to screen many infos

WISDEM:
    RotorSE:
        flag: True
        n_pitch_perf_surfaces: 5
        n_tsr_perf_surfaces: 5
        spar_cap_ss: Spar_Cap_SS
        spar_cap_ps: Spar_Cap_PS
        n_span: 60
    TowerSE:
        flag: True
        wind: PowerWind  # Wind used
        gamma_f: 1.35    # Safety factor for fatigue loads
        gamma_m: 1.3     # Safety factor for material properties
        gamma_n: 1.0     # Safety factor for ...
        gamma_b: 1.1     # Safety factor for ...
        gamma_fatigue: 1.755  # Safety factor for fatigue loads
        buckling_length: 30    # Buckling parameter
        soil_springs: True
        gravity_foundation: False
        frame3dd:
            shear: True
            geom: True
            tol: 1e-9
    DriveSE:
        flag: True
    FloatingSE:
        flag: True
    BOS:
        flag: True
        
Level3: # Options for WEIS fidelity level 3 = nonlinear time domain
    flag: False
    OutFileFmt: 3
    simulation:
        TMax: 1.
        DT: 0.01
        CompElast: 1
        CompInflow: 1
        CompAero: 2
        CompServo: 1
        CompHydro: 1
        CompSub: 0
        CompMooring: 3
        CompIce: 0
    linearization:
        Linearize: False
    ElastoDyn:
        flag: True
        FlapDOF1: True
        FlapDOF2: True
        EdgeDOF: True
        TeetDOF: False
        DrTrDOF: False 
        GenDOF: True
        YawDOF: False  
        TwFADOF1 : True
        TwFADOF2 : True
        TwSSDOF1 : True
        TwSSDOF2 : True
        PtfmSgDOF: False
        PtfmSwDOF: False
        PtfmHvDOF: False
        PtfmRDOF : False
        PtfmPDOF : False
        PtfmYDOF : False
<<<<<<< HEAD
    MoorDyn: {Echo: True, dtM: 0.001, kbot: 3000000.0, cbot: 300000.0, dtIC: 1.0, TmaxIC: 60.0, CdScaleIC: 4.0, threshIC: 0.001}
=======
        ElastoDynBlade:
        BldFlDmp1: 3.0
        BldFlDmp2: 3.0
        BldEdDmp1: 3.0
    ServoDyn:
        YawSpr: 4.6273E+10
        YawDamp: 3.9088E+07
    HydroDyn:
        WaveTMax: 1 #3630
        WvLowCOff: 0.15708
        WvHiCOff: 3.2
        WvLowCOffD: 0.0
        WvHiCOffD: 3.04292
        WaveSeed1: 123456789
        AddBQuad1: [923000.0,   0.0,        0.0,        0.0,            -8920000.0,     0.0]
        AddBQuad2: [0.0,        923000.0,   0.0,        8920000.0,      0.0,            0.0]
        AddBQuad3: [0.0,        0.0,        2300000.0,  0.0,            0.0,            0.0]
        AddBQuad4: [0.0,        8920000.0,  0.0,        16800000000.0,  0.0,            0.0]
        AddBQuad5: [-8920000.0, 0.0,        0.0,        0.0,            16800000000.0,  0.0]
        AddBQuad6: [0.0,        0.0,        0.0,        0.0,            0.0,            48000000000.0]
        PotFile: examples/01_aeroelasticse/OpenFAST_models/IEA-15-240-RWT/IEA-15-240-RWT-UMaineSemi/HydroData/IEA-15-240-RWT-UMaineSemi        # relative to WEIS
>>>>>>> a68c385b
    ROSCO:
        flag: True
Level2:
    flag: True
    simulation:         # could these be included in openfast options?
        TMax: 700.      # run simulations using IEC standards, could share that info
    linearization:
        TMax: 1600.
        DT: 0.01
        TrimGain: 1e-4
        TrimTol: 1e-3
        wind_speeds: [16]
        DOFs: ['GenDOF','TwFADOF1','PtfmPDOF']
        NLinTimes: 4    

    
openfast:
    file_management:
        FAST_namingOut:    lin         # Name of the OpenFAST output files
        FAST_runDirectory: lin_test/semi_lin             # Path to folder with the OpenFAST output files
    dlc_settings:
        run_power_curve:   False
        run_IEC:           False
        run_blade_fatigue: False
        IEC: # Currently supported: 1.1, 1.3, 1.4, 1.5, 5.1, 6.1, 6.3
            - DLC:   1.1
              U:     [ 7.]
              Seeds: [1]
            # - DLC:   1.3
            #   U:     [3., 5., 7., 9., 11., 13., 15., 17., 19., 21., 23., 25.]
            #   Seeds: [11, 12, 13, 14, 15, 16]
            # - DLC:   1.4
            # - DLC:   1.5
            #   U:     [3., 5., 7., 9., 11., 13., 15., 17., 19., 21., 23., 25.]
            #   Seeds: [11, 12, 13, 14, 15, 16]
            # - DLC:   5.1
            #   Seeds: [11, 12, 13, 14, 15, 16]
            # - DLC:   6.1
            #   Seeds: [11, 12, 13, 14, 15, 16]
            # - DLC:   6.3
            #   Seeds: [11, 12, 13, 14, 15, 16]
        Power_Curve:
            turbulent_power_curve: True # False: Steady Wind, True: Turbulent Inflow
            U:     [] # If running turbulent power curve, can set U:[], and analysis will default to using the IEC - DLC 1.1 results.  This can be used to prevent running redundant turbulent operational cases
            Seeds: [] # Used only when turbulent_power_curve=True

yaml:
    validate: False    # When set to True, the code runs a yam validation package. This checks whether the yams has the right formatting.
    path2schema: windIO/windIO/turbine/IEAontology_schema.yaml   # Path to the yams schema to run the validation

xfoil:
    path       : Xfoil/bin/xfoil # Path to xfoil executable. Only used for blades with distributed aerodynamic control devices 
    run_parallel: True<|MERGE_RESOLUTION|>--- conflicted
+++ resolved
@@ -66,9 +66,6 @@
         PtfmRDOF : False
         PtfmPDOF : False
         PtfmYDOF : False
-<<<<<<< HEAD
-    MoorDyn: {Echo: True, dtM: 0.001, kbot: 3000000.0, cbot: 300000.0, dtIC: 1.0, TmaxIC: 60.0, CdScaleIC: 4.0, threshIC: 0.001}
-=======
         ElastoDynBlade:
         BldFlDmp1: 3.0
         BldFlDmp2: 3.0
@@ -90,7 +87,6 @@
         AddBQuad5: [-8920000.0, 0.0,        0.0,        0.0,            16800000000.0,  0.0]
         AddBQuad6: [0.0,        0.0,        0.0,        0.0,            0.0,            48000000000.0]
         PotFile: examples/01_aeroelasticse/OpenFAST_models/IEA-15-240-RWT/IEA-15-240-RWT-UMaineSemi/HydroData/IEA-15-240-RWT-UMaineSemi        # relative to WEIS
->>>>>>> a68c385b
     ROSCO:
         flag: True
 Level2:
