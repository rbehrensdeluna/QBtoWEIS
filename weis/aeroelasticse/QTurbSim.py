
"""

Copyright © 2024 Robert Behrens de Luna. All rights reserved.

This software project and all associated files are protected by copyright and may not
be copied, distributed, or modified without the express written permission of the 
copyright holder.

A significant portion of this project relies on code from the WISDEM/WEIS repository (https://github.com/WISDEM/WEIS),
which is licensed under the Apache 2.0 License. The terms of the Apache 2.0 License apply to those parts and can be
found in the LICENSE file. The remainder of the code, as indicated by this copyright notice, is protected by copyright
and may not be used without authorization.

"""

import os
import shutil
import sys
import time
import sys
import numpy as np
import concurrent.futures
<<<<<<< HEAD
from weis.aeroelasticse.FAST_wrapper import Turbsim_wrapper

# Set thread limits before running anything to prevent oversubscription of cores
os.environ["OMP_NUM_THREADS"] = "1"
=======
from weis.aeroelasticse.turbsim_util import Turbsim_wrapper
>>>>>>> 4df3c7b6

def run_turbsim(turbsim_input_file):
    wrapper = Turbsim_wrapper()
    wrapper.turbsim_exe = shutil.which('turbsim')
    wrapper.turbsim_input = turbsim_input_file
    wrapper.execute()

def run_TurbSim(wind_directory, number_of_workers):
<<<<<<< HEAD
=======

>>>>>>> 4df3c7b6
    turbsim_input_files = [os.path.join(wind_directory, f) for f in os.listdir(wind_directory) if f.endswith('.inp')]

    with concurrent.futures.ProcessPoolExecutor(max_workers=number_of_workers) as executor:
        futures = []
        for turbsim_input_file in turbsim_input_files:
            # Check if the corresponding .bts file exists
            bts_file = os.path.splitext(turbsim_input_file)[0] + '.bts'
            if os.path.exists(bts_file) and os.path.getsize(bts_file) > 0:
                print(f"Skipping {turbsim_input_file} as {bts_file} already exists and is non-empty.")
                continue

            # If .bts file doesn't exist, add to the execution queue
            futures.append(executor.submit(run_turbsim, turbsim_input_file))

        for future in concurrent.futures.as_completed(futures):
            try:
                future.result()
            except Exception as e:
                print(f"Simulation failed with exception: {e}")
<<<<<<< HEAD

=======
    
>>>>>>> 4df3c7b6
if __name__ == "__main__":
    wind_directory = sys.argv[1]
    number_of_workers = int(sys.argv[2])

    run_TurbSim(wind_directory, number_of_workers)<|MERGE_RESOLUTION|>--- conflicted
+++ resolved
@@ -21,14 +21,10 @@
 import sys
 import numpy as np
 import concurrent.futures
-<<<<<<< HEAD
 from weis.aeroelasticse.FAST_wrapper import Turbsim_wrapper
 
 # Set thread limits before running anything to prevent oversubscription of cores
 os.environ["OMP_NUM_THREADS"] = "1"
-=======
-from weis.aeroelasticse.turbsim_util import Turbsim_wrapper
->>>>>>> 4df3c7b6
 
 def run_turbsim(turbsim_input_file):
     wrapper = Turbsim_wrapper()
@@ -37,10 +33,6 @@
     wrapper.execute()
 
 def run_TurbSim(wind_directory, number_of_workers):
-<<<<<<< HEAD
-=======
-
->>>>>>> 4df3c7b6
     turbsim_input_files = [os.path.join(wind_directory, f) for f in os.listdir(wind_directory) if f.endswith('.inp')]
 
     with concurrent.futures.ProcessPoolExecutor(max_workers=number_of_workers) as executor:
@@ -60,11 +52,7 @@
                 future.result()
             except Exception as e:
                 print(f"Simulation failed with exception: {e}")
-<<<<<<< HEAD
-
-=======
     
->>>>>>> 4df3c7b6
 if __name__ == "__main__":
     wind_directory = sys.argv[1]
     number_of_workers = int(sys.argv[2])
