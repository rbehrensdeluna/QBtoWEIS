import numpy as np
import os, shutil, sys, platform
import copy
<<<<<<< HEAD
from scipy.interpolate                              import PchipInterpolator
from openmdao.api                                   import ExplicitComponent
from wisdem.commonse.mpi_tools                      import MPI
from wisdem.commonse.vertical_cylinder              import NFREQ
import wisdem.commonse.utilities                    as util
from wisdem.rotorse.rotor_power                     import eval_unsteady
from weis.aeroelasticse.FAST_writer                 import InputWriter_OpenFAST
from weis.aeroelasticse.runFAST_pywrapper           import runFAST_pywrapper_batch
from weis.aeroelasticse.FAST_post                   import FAST_IO_timeseries
from weis.aeroelasticse.CaseGen_IEC                 import CaseGen_General, CaseGen_IEC
from wisdem.floatingse.floating_frame               import NULL, NNODES_MAX, NELEM_MAX
from weis.aeroelasticse.LinearFAST                  import LinearFAST
from weis.control.LinearModel                       import LinearTurbineModel, LinearControlModel
from weis.aeroelasticse.Util                        import FileTools
from weis.aeroelasticse.Turbsim_mdao.turbsim_file   import TurbSimFile
from ROSCO_toolbox                                  import control_interface as ROSCO_ci
from pCrunch.io                                     import OpenFASTOutput, OpenFASTBinary, OpenFASTAscii
from pCrunch                                        import LoadsAnalysis


# It probably should be here, so the channels can match what we set to be output in openfast
magnitude_channels = {
    'LSShftF': ["RotThrust", "LSShftFys", "LSShftFzs"], 
    'LSShftM': ["RotTorq", "LSSTipMys", "LSSTipMzs"],
    'RootMc1': ["RootMxc1", "RootMyc1", "RootMzc1"],
    'RootMc2': ["RootMxc2", "RootMyc2", "RootMzc2"],
    'RootMc3': ["RootMxc3", "RootMyc3", "RootMzc3"],
    # 'TipDc1': ['TipDxc1', 'TipDyc1', 'TipDzc1'],
    # 'TipDc2': ['TipDxc2', 'TipDyc2', 'TipDzc2'],
    # 'TipDc3': ['TipDxc3', 'TipDyc3', 'TipDzc3'],
}

fatigue_channels = {
    'RootMc1': 10,
    'RootMc2': 10,
    'RootMc3': 10,
    'RootMyb1': 10,
    'RootMyb2': 10,
    'RootMyb3': 10,
    'TwrBsMyt': 10
}

channel_extremes = [
    'RotSpeed',
    'BldPitch1','BldPitch2','BldPitch3',
    "RotThrust","LSShftFys","LSShftFzs","RotTorq","LSSTipMys","LSSTipMzs","LSShftF","LSShftM",
    'Azimuth',
    'TipDxc1',
    'TipDxc2',
    'TipDxc3',
    "RootMxc1","RootMyc1","RootMzc1",
    "RootMxc2","RootMyc2","RootMzc2",
    "RootMxc3","RootMyc3","RootMzc3",
    'B1N1Fx','B1N2Fx','B1N3Fx','B1N4Fx','B1N5Fx','B1N6Fx','B1N7Fx','B1N8Fx','B1N9Fx',
    'B1N1Fy','B1N2Fy','B1N3Fy','B1N4Fy','B1N5Fy','B1N6Fy','B1N7Fy','B1N8Fy','B1N9Fy',
    'B2N1Fx','B2N2Fx','B2N3Fx','B2N4Fx','B2N5Fx','B2N6Fx','B2N7Fx','B2N8Fx','B2N9Fx',
    'B2N1Fy','B2N2Fy','B2N3Fy','B2N4Fy','B2N5Fy','B2N6Fy','B2N7Fy','B2N8Fy','B2N9Fy',
    "B3N1Fx","B3N2Fx","B3N3Fx","B3N4Fx","B3N5Fx","B3N6Fx","B3N7Fx","B3N8Fx","B3N9Fx",
    "B3N1Fy","B3N2Fy","B3N3Fy","B3N4Fy","B3N5Fy","B3N6Fy","B3N7Fy","B3N8Fy","B3N9Fy",
]

la = LoadsAnalysis(
    outputs=[],
    magnitude_channels=magnitude_channels,
    fatigue_channels=fatigue_channels,
    extreme_channels=channel_extremes,
)


from pCrunch import LoadsAnalysis, PowerProduction
import fatpack
import pickle
=======
from scipy.interpolate                      import PchipInterpolator
from openmdao.api                           import ExplicitComponent
from wisdem.commonse.mpi_tools              import MPI
from wisdem.towerse      import NFREQ, get_nfull
import wisdem.commonse.utilities              as util
from wisdem.rotorse.rotor_power             import eval_unsteady
from weis.aeroelasticse.FAST_writer       import InputWriter_OpenFAST
from weis.aeroelasticse.runFAST_pywrapper import runFAST_pywrapper_batch
from weis.aeroelasticse.FAST_post         import FAST_IO_timeseries
from weis.aeroelasticse.CaseGen_IEC       import CaseGen_General, CaseGen_IEC
from wisdem.floatingse.floating_frame import NULL, NNODES_MAX, NELEM_MAX

from pCrunch import PowerProduction
>>>>>>> f965eaa1

if MPI:
    from mpi4py   import MPI

if platform.system() == 'Windows':
    lib_ext = '.dll'
elif platform.system() == 'Darwin':
    lib_ext = '.dylib'
else:
    lib_ext = '.so'

class FASTLoadCases(ExplicitComponent):
    def initialize(self):
        self.options.declare('modeling_options')
        self.options.declare('opt_options')

    def setup(self):
        rotorse_options = self.options['modeling_options']['WISDEM']['RotorSE']
        openfast_init_options = self.options['modeling_options']['openfast']
        mat_init_options     = self.options['modeling_options']['materials']

        self.n_blades      = self.options['modeling_options']['assembly']['number_of_blades']
        self.n_span        = n_span    = rotorse_options['n_span']
        self.n_pc          = n_pc      = rotorse_options['n_pc']
        n_OF     = len(openfast_init_options['dlc_settings']['Power_Curve']['U'])
        if n_OF == 0 and openfast_init_options['dlc_settings']['run_power_curve']:
            for i in range(len(openfast_init_options['dlc_settings']['IEC'])):
                if openfast_init_options['dlc_settings']['IEC'][i]['DLC'] == 1.1:
                    n_OF = len(openfast_init_options['dlc_settings']['IEC'][i]['U'])
            if n_OF == 0:
                raise ValueError('There is a problem with the initialization of the DLCs to compute the powercurve. Please check modeling_options.yaml')

        self.n_pitch       = n_pitch   = rotorse_options['n_pitch_perf_surfaces']
        self.n_tsr         = n_tsr     = rotorse_options['n_tsr_perf_surfaces']
        self.n_U           = n_U       = rotorse_options['n_U_perf_surfaces']
        self.n_mat         = n_mat    = mat_init_options['n_mat']
        self.n_layers      = n_layers = rotorse_options['n_layers']

        self.n_xy          = n_xy      = rotorse_options['n_xy'] # Number of coordinate points to describe the airfoil geometry
        self.n_aoa         = n_aoa     = rotorse_options['n_aoa']# Number of angle of attacks
        self.n_Re          = n_Re      = rotorse_options['n_Re'] # Number of Reynolds, so far hard set at 1
        self.n_tab         = n_tab     = rotorse_options['n_tab']# Number of tabulated data. For distributed aerodynamic control this could be > 1
        
        self.te_ss_var       = rotorse_options['te_ss']
        self.te_ps_var       = rotorse_options['te_ps']
        self.spar_cap_ss_var = rotorse_options['spar_cap_ss']
        self.spar_cap_ps_var = rotorse_options['spar_cap_ps']

        n_height_tow = self.options['modeling_options']['WISDEM']['TowerSE']['n_height_tower']
        n_height_mon = self.options['modeling_options']['WISDEM']['TowerSE']['n_height_monopile']
        n_height     = self.options['modeling_options']['WISDEM']['TowerSE']['n_height']
        n_full_tow   = get_nfull(n_height_tow)
        n_full_mon   = get_nfull(n_height_mon)
        n_full       = get_nfull(n_height)
        n_freq_tower = int(NFREQ/2)
        n_freq_blade = int(rotorse_options['n_freq']/2)
        n_pc         = int(rotorse_options['n_pc'])

        FASTpref = self.options['modeling_options']['openfast']
        # self.FatigueFile   = self.options['modeling_options']['rotorse']['FatigueFile']
        
        # ElastoDyn Inputs
        # Assuming the blade modal damping to be unchanged. Cannot directly solve from the Rayleigh Damping without making assumptions. J.Jonkman recommends 2-3% https://wind.nrel.gov/forum/wind/viewtopic.php?t=522
        self.add_input('r',                     val=np.zeros(n_span), units='m', desc='radial positions. r[0] should be the hub location \
            while r[-1] should be the blade tip. Any number \
            of locations can be specified between these in ascending order.')
        self.add_input('le_location',           val=np.zeros(n_span), desc='Leading-edge positions from a reference blade axis (usually blade pitch axis). Locations are normalized by the local chord length. Positive in -x direction for airfoil-aligned coordinate system')
        self.add_input('beam:Tw_iner',          val=np.zeros(n_span), units='m', desc='y-distance to elastic center from point about which above structural properties are computed')
        self.add_input('beam:rhoA',             val=np.zeros(n_span), units='kg/m', desc='mass per unit length')
        self.add_input('beam:EIyy',             val=np.zeros(n_span), units='N*m**2', desc='flatwise stiffness (bending about y-direction of airfoil aligned coordinate system)')
        self.add_input('beam:EIxx',             val=np.zeros(n_span), units='N*m**2', desc='edgewise stiffness (bending about :ref:`x-direction of airfoil aligned coordinate system <blade_airfoil_coord>`)')
        self.add_input('x_tc',                  val=np.zeros(n_span), units='m',      desc='x-distance to the neutral axis (torsion center)')
        self.add_input('y_tc',                  val=np.zeros(n_span), units='m',      desc='y-distance to the neutral axis (torsion center)')
        self.add_input('flap_mode_shapes',      val=np.zeros((n_freq_blade,5)), desc='6-degree polynomial coefficients of mode shapes in the flap direction (x^2..x^6, no linear or constant term)')
        self.add_input('edge_mode_shapes',      val=np.zeros((n_freq_blade,5)), desc='6-degree polynomial coefficients of mode shapes in the edge direction (x^2..x^6, no linear or constant term)')
        self.add_input('gearbox_efficiency',    val=1.0,               desc='Gearbox efficiency')
        self.add_input('gearbox_ratio',         val=1.0,               desc='Gearbox ratio')
        self.add_input('platform_displacement', val=1.0,               desc='Volumetric platform displacement', units='m**3')

        # ServoDyn Inputs
        self.add_input('generator_efficiency',   val=1.0,              desc='Generator efficiency')
        self.add_input('max_pitch_rate',         val=0.0,        units='deg/s',          desc='Maximum allowed blade pitch rate')

        # tower properties
        self.add_input('fore_aft_modes',   val=np.zeros((n_freq_tower,5)),               desc='6-degree polynomial coefficients of mode shapes in the flap direction (x^2..x^6, no linear or constant term)')
        self.add_input('side_side_modes',  val=np.zeros((n_freq_tower,5)),               desc='6-degree polynomial coefficients of mode shapes in the edge direction (x^2..x^6, no linear or constant term)')
        self.add_input('mass_den',         val=np.zeros(n_height-1),         units='kg/m',   desc='sectional mass per unit length')
        self.add_input('foreaft_stff',     val=np.zeros(n_height-1),         units='N*m**2', desc='sectional fore-aft bending stiffness per unit length about the Y_E elastic axis')
        self.add_input('sideside_stff',    val=np.zeros(n_height-1),         units='N*m**2', desc='sectional side-side bending stiffness per unit length about the Y_E elastic axis')
        self.add_input('tor_stff',    val=np.zeros(n_height-1),         units='N*m**2', desc='torsional stiffness per unit length about the Y_E elastic axis')
        self.add_input('tor_freq',    val=0.0,         units='Hz', desc='First tower torsional frequency')
        self.add_input('tower_section_height', val=np.zeros(n_height-1), units='m',      desc='parameterized section heights along cylinder')
        self.add_input('tower_outer_diameter', val=np.zeros(n_height),   units='m',      desc='cylinder diameter at corresponding locations')
        self.add_input('tower_monopile_z', val=np.zeros(n_height),   units='m',      desc='z-coordinates of tower and monopile used in TowerSE')
        self.add_input('tower_monopile_z_full', val=np.zeros(n_full),   units='m',      desc='z-coordinates of tower and monopile used in TowerSE')
        self.add_input('tower_height',              val=0.0, units='m', desc='tower height from the tower base')
        self.add_input('tower_base_height',         val=0.0, units='m', desc='tower base height from the ground or mean sea level')
        self.add_input('tower_cd',         val=np.zeros(n_height_tow),                   desc='drag coefficients along tower height at corresponding locations')
        
        # These next ones are needed for SubDyn
        self.add_input('tower_wall_thickness', val=np.zeros(n_height-1), units='m')
        self.add_input('tower_E', val=np.zeros(n_height-1), units='Pa')
        self.add_input('tower_G', val=np.zeros(n_height-1), units='Pa')
        self.add_input('tower_rho', val=np.zeros(n_height-1), units='kg/m**3')
        self.add_input('transition_piece_mass', val=0.0, units='kg')
        self.add_input('transition_piece_I', val=np.zeros(3), units='kg*m**2')
        self.add_input('gravity_foundation_mass', val=0.0, units='kg')
        self.add_input('gravity_foundation_I', val=np.zeros(3), units='kg*m**2')

        # DriveSE quantities
        self.add_input('hub_system_cm',   val=np.zeros(3),             units='m',  desc='center of mass of the hub relative to tower to in yaw-aligned c.s.')
        self.add_input('hub_system_I',    val=np.zeros(6),             units='kg*m**2', desc='mass moments of Inertia of hub [Ixx, Iyy, Izz, Ixy, Ixz, Iyz] around its center of mass in yaw-aligned c.s.')
        self.add_input('hub_system_mass', val=0.0,                     units='kg', desc='mass of hub system')
        self.add_input('above_yaw_mass',  val=0.0, units='kg', desc='Mass of the nacelle above the yaw system')
        self.add_input('yaw_mass',        val=0.0, units='kg', desc='Mass of yaw system')
        self.add_input('rna_I_TT',       val=np.zeros(6), units='kg*m**2', desc=' moments of Inertia for the rna [Ixx, Iyy, Izz, Ixy, Ixz, Iyz] about the tower top')
        self.add_input('nacelle_cm',      val=np.zeros(3), units='m', desc='Center of mass of the component in [x,y,z] for an arbitrary coordinate system')
        self.add_input('nacelle_I_TT',       val=np.zeros(6), units='kg*m**2', desc=' moments of Inertia for the nacelle [Ixx, Iyy, Izz, Ixy, Ixz, Iyz] about the tower top')
        self.add_input('distance_tt_hub', val=0.0,         units='m',   desc='Vertical distance from tower top plane to hub flange')
        self.add_input('twr2shaft',       val=0.0,         units='m',   desc='Vertical distance from tower top plane to shaft start')
        self.add_input('GenIner',         val=0.0,         units='kg*m**2',   desc='Moments of inertia for the generator about high speed shaft')
        self.add_input('drivetrain_spring_constant',         val=0.0,         units='N*m/rad',   desc='Moments of inertia for the generator about high speed shaft')
        self.add_input("drivetrain_damping_coefficient", 0.0, units="N*m*s/rad", desc='Equivalent damping coefficient for the drivetrain system')

        # AeroDyn Inputs
        self.add_input('ref_axis_blade',    val=np.zeros((n_span,3)),units='m',   desc='2D array of the coordinates (x,y,z) of the blade reference axis, defined along blade span. The coordinate system is the one of BeamDyn: it is placed at blade root with x pointing the suction side of the blade, y pointing the trailing edge and z along the blade span. A standard configuration will have negative x values (prebend), if swept positive y values, and positive z values.')
        self.add_input('chord',             val=np.zeros(n_span), units='m', desc='chord at airfoil locations')
        self.add_input('theta',             val=np.zeros(n_span), units='deg', desc='twist at airfoil locations')
        self.add_input('rthick',            val=np.zeros(n_span), desc='relative thickness of airfoil distribution')
        self.add_input('ac',                val=np.zeros(n_span), desc='aerodynamic center of airfoil distribution')
        self.add_input('pitch_axis',        val=np.zeros(n_span), desc='1D array of the chordwise position of the pitch axis (0-LE, 1-TE), defined along blade span.')
        self.add_input('Rhub',              val=0.0, units='m', desc='dimensional radius of hub')
        self.add_input('Rtip',              val=0.0, units='m', desc='dimensional radius of tip')
        self.add_input('airfoils_cl',       val=np.zeros((n_span, n_aoa, n_Re, n_tab)), desc='lift coefficients, spanwise')
        self.add_input('airfoils_cd',       val=np.zeros((n_span, n_aoa, n_Re, n_tab)), desc='drag coefficients, spanwise')
        self.add_input('airfoils_cm',       val=np.zeros((n_span, n_aoa, n_Re, n_tab)), desc='moment coefficients, spanwise')
        self.add_input('airfoils_aoa',      val=np.zeros((n_aoa)), units='deg', desc='angle of attack grid for polars')
        self.add_input('airfoils_Re',       val=np.zeros((n_Re)), desc='Reynolds numbers of polars')
        self.add_input('airfoils_Ctrl',     val=np.zeros((n_span, n_Re, n_tab)), units='deg',desc='Airfoil control paremeter (i.e. flap angle)')
        
        # Airfoil coordinates
        self.add_input('coord_xy_interp',   val=np.zeros((n_span, n_xy, 2)),              desc='3D array of the non-dimensional x and y airfoil coordinates of the airfoils interpolated along span for n_span stations. The leading edge is place at x=0 and y=0.')

        # Floating platform inputs
        self.add_input("transition_node", np.zeros(3), units="m")
        self.add_input("platform_nodes", NULL * np.ones((NNODES_MAX, 3)), units="m")
        self.add_input("platform_elem_n1", NULL * np.ones(NELEM_MAX, dtype=np.int_))
        self.add_input("platform_elem_n2", NULL * np.ones(NELEM_MAX, dtype=np.int_))
        self.add_input("platform_elem_D", NULL * np.ones(NELEM_MAX), units="m")
        self.add_input("platform_elem_t", NULL * np.ones(NELEM_MAX), units="m")
        self.add_input("platform_elem_rho", NULL * np.ones(NELEM_MAX), units="kg/m**3")
        self.add_input("platform_elem_E", NULL * np.ones(NELEM_MAX), units="Pa")
        self.add_input("platform_elem_G", NULL * np.ones(NELEM_MAX), units="Pa")
        self.add_input("platform_center_of_mass", np.zeros(3), units="m")
        self.add_input("platform_mass", 0.0, units="kg")
        self.add_input("platform_I_total", np.zeros(6), units="kg*m**2")
        
        # Turbine level inputs
        self.add_discrete_input('rotor_orientation',val='upwind', desc='Rotor orientation, either upwind or downwind.')
        self.add_input('hub_height',                val=0.0, units='m', desc='hub height')
        self.add_discrete_input('turbulence_class', val='A', desc='IEC turbulence class')
        self.add_discrete_input('turbine_class',    val='I', desc='IEC turbulence class')
        self.add_input('control_ratedPower',        val=0.,  units='W',    desc='machine power rating')
        self.add_input('control_maxOmega',          val=0.0, units='rpm',  desc='maximum allowed rotor rotation speed')
        self.add_input('control_maxTS',             val=0.0, units='m/s',  desc='maximum allowed blade tip speed')
        self.add_input('cone',             val=0.0, units='deg',   desc='Cone angle of the rotor. It defines the angle between the rotor plane and the blade pitch axis. A standard machine has positive values.')
        self.add_input('tilt',             val=0.0, units='deg',   desc='Nacelle uptilt angle. A standard machine has positive values.')
        self.add_input('overhang',         val=0.0, units='m',     desc='Horizontal distance from tower top to hub center.')

        # Initial conditions
        self.add_input('U_init',        val=np.zeros(n_pc), units='m/s', desc='wind speeds')
        self.add_input('Omega_init',    val=np.zeros(n_pc), units='rpm', desc='rotation speeds to run')
        self.add_input('pitch_init',    val=np.zeros(n_pc), units='deg', desc='pitch angles to run')
        self.add_input('V',             val=np.zeros(n_pc), units='m/s',  desc='wind vector')

        # Cp-Ct-Cq surfaces
        self.add_input('Cp_aero_table', val=np.zeros((n_tsr, n_pitch, n_U)), desc='Table of aero power coefficient')
        self.add_input('Ct_aero_table', val=np.zeros((n_tsr, n_pitch, n_U)), desc='Table of aero thrust coefficient')
        self.add_input('Cq_aero_table', val=np.zeros((n_tsr, n_pitch, n_U)), desc='Table of aero torque coefficient')
        self.add_input('pitch_vector',  val=np.zeros(n_pitch), units='deg',  desc='Pitch vector used')
        self.add_input('tsr_vector',    val=np.zeros(n_tsr),                 desc='TSR vector used')
        self.add_input('U_vector',      val=np.zeros(n_U),     units='m/s',  desc='Wind speed vector used')

        # Environmental conditions 
        self.add_input('Vrated',      val=0.0, units='m/s',      desc='rated wind speed')
        self.add_input('V_R25',       val=0.0, units='m/s',      desc='region 2.5 transition wind speed')
        self.add_input('Vgust',       val=0.0, units='m/s',      desc='gust wind speed')
        self.add_input('V_extreme1',  val=0.0, units='m/s',      desc='IEC extreme wind speed at hub height for a 1-year retunr period')
        self.add_input('V_extreme50', val=0.0, units='m/s',      desc='IEC extreme wind speed at hub height for a 50-year retunr period')
        self.add_input('V_mean_iec',  val=0.0, units='m/s',      desc='IEC mean wind for turbulence class')
        self.add_input('V_cutout',    val=0.0, units='m/s',      desc='Maximum wind speed (cut-out)')
        self.add_input('rho',         val=0.0, units='kg/m**3',  desc='density of air')
        self.add_input('mu',          val=0.0, units='kg/(m*s)', desc='dynamic viscosity of air')
        self.add_input('shearExp',    val=0.0,                   desc='shear exponent')
        self.add_input('speed_sound_air',  val=340.,    units='m/s',        desc='Speed of sound in air.')
        self.add_input(
                "water_depth", val=0.0, units="m", desc="Water depth for analysis.  Values > 0 mean offshore"
            )
        self.add_input('rho_water',   val=0.0, units='kg/m**3',  desc='density of water')
        self.add_input('mu_water',    val=0.0, units='kg/(m*s)', desc='dynamic viscosity of water')
        self.add_input('beta_wave',    val=0.0, units='deg', desc='Incident wave propagation heading direction')
        self.add_input('Hsig_wave',    val=0.0, units='m', desc='Significant wave height of incident waves')
        self.add_input('Tsig_wave',    val=0.0, units='s', desc='Peak-spectral period of incident waves')

        # Blade composite material properties (used for fatigue analysis)
        self.add_input('gamma_f',      val=1.35,                             desc='safety factor on loads')
        self.add_input('gamma_m',      val=1.1,                              desc='safety factor on materials')
        self.add_input('E',            val=np.zeros([n_mat, 3]), units='Pa', desc='2D array of the Youngs moduli of the materials. Each row represents a material, the three columns represent E11, E22 and E33.')
        self.add_input('Xt',           val=np.zeros([n_mat, 3]), units='Pa', desc='2D array of the Ultimate Tensile Strength (UTS) of the materials. Each row represents a material, the three columns represent Xt12, Xt13 and Xt23.')
        self.add_input('Xc',           val=np.zeros([n_mat, 3]), units='Pa', desc='2D array of the Ultimate Compressive Strength (UCS) of the materials. Each row represents a material, the three columns represent Xc12, Xc13 and Xc23.')
        self.add_input('m',            val=np.zeros([n_mat]),                desc='2D array of the S-N fatigue slope exponent for the materials') 

        # Blade composit layup info (used for fatigue analysis)
        self.add_input('sc_ss_mats',   val=np.zeros((n_span, n_mat)),        desc="spar cap, suction side,  boolean of materials in each composite layer spanwise, passed as floats for differentiablity, used for Fatigue Analysis")
        self.add_input('sc_ps_mats',   val=np.zeros((n_span, n_mat)),        desc="spar cap, pressure side, boolean of materials in each composite layer spanwise, passed as floats for differentiablity, used for Fatigue Analysis")
        self.add_input('te_ss_mats',   val=np.zeros((n_span, n_mat)),        desc="trailing edge reinforcement, suction side,  boolean of materials in each composite layer spanwise, passed as floats for differentiablity, used for Fatigue Analysis")
        self.add_input('te_ps_mats',   val=np.zeros((n_span, n_mat)),        desc="trailing edge reinforcement, pressure side, boolean of materials in each composite layer spanwise, passed as floats for differentiablity, used for Fatigue Analysis")
        self.add_discrete_input('definition_layer', val=np.zeros(n_layers),  desc='1D array of flags identifying how layers are specified in the yaml. 1) all around (skin, paint, ) 2) offset+rotation twist+width (spar caps) 3) offset+user defined rotation+width 4) midpoint TE+width (TE reinf) 5) midpoint LE+width (LE reinf) 6) layer position fixed to other layer (core fillers) 7) start and width 8) end and width 9) start and end nd 10) web layer')
        # self.add_discrete_input('layer_name',       val=n_layers * [''],     desc='1D array of the names of the layers modeled in the blade structure.')
        # self.add_discrete_input('layer_web',        val=n_layers * [''],     desc='1D array of the names of the webs the layer is associated to. If the layer is on the outer profile this entry can simply stay empty.')
        # self.add_discrete_input('layer_mat',        val=n_layers * [''],     desc='1D array of the names of the materials of each layer modeled in the blade structure.')
        self.layer_name = rotorse_options['layer_name']
        
        # MoorDyn inputs
        mooropt = self.options['modeling_options']["mooring"]
        if self.options["modeling_options"]["flags"]["mooring"]:
            n_nodes = mooropt["n_nodes"]
            n_lines = mooropt["n_lines"]
            self.add_input("line_diameter", val=np.zeros(n_lines), units="m")
            self.add_input("line_mass_density", val=np.zeros(n_lines), units="kg/m")
            self.add_input("line_stiffness", val=np.zeros(n_lines), units="N")
            self.add_input("line_transverse_added_mass", val=np.zeros(n_lines), units="kg/m")
            self.add_input("line_tangential_added_mass", val=np.zeros(n_lines), units="kg/m")
            self.add_input("line_transverse_drag", val=np.zeros(n_lines))
            self.add_input("line_tangential_drag", val=np.zeros(n_lines))
            self.add_input("nodes_location_full", val=np.zeros((n_nodes, 3)), units="m")
            self.add_input("nodes_mass", val=np.zeros(n_nodes), units="kg")
            self.add_input("nodes_volume", val=np.zeros(n_nodes), units="m**3")
            self.add_input("nodes_added_mass", val=np.zeros(n_nodes))
            self.add_input("nodes_drag_area", val=np.zeros(n_nodes), units="m**2")
            self.add_input("unstretched_length", val=np.zeros(n_lines), units="m")
            self.add_discrete_input("node_names", val=[""] * n_nodes)
        
        # FAST run preferences
        self.FASTpref            = FASTpref 
        self.Analysis_Level      = FASTpref['analysis_settings']['Analysis_Level']
        self.debug_level         = FASTpref['analysis_settings']['debug_level']
        if FASTpref['file_management']['FAST_exe'] != 'none':
            if os.path.isabs(FASTpref['file_management']['FAST_exe']):
                self.FAST_exe = FASTpref['file_management']['FAST_exe']
            else:
                self.FAST_exe = os.path.join(os.path.dirname(self.options['modeling_options']['fname_input_modeling']),
                                             FASTpref['file_management']['FAST_exe'])

        if FASTpref['file_management']['FAST_lib'] != 'none':
            if os.path.isabs(FASTpref['file_management']['FAST_lib']):
                self.FAST_lib = FASTpref['file_management']['FAST_lib']
            else:
                self.FAST_lib = os.path.join(os.path.dirname(self.options['modeling_options']['fname_input_modeling']),
                                             FASTpref['file_management']['FAST_lib'])

        if os.path.isabs(FASTpref['file_management']['FAST_directory']):
            self.FAST_directory = FASTpref['file_management']['FAST_directory']
        else:
            self.FAST_directory = os.path.join(os.path.dirname(self.options['modeling_options']['fname_input_modeling']),
                                               FASTpref['file_management']['FAST_directory'])
        
        if FASTpref['file_management']['Turbsim_exe'] != 'none':
            if os.path.isabs(FASTpref['file_management']['Turbsim_exe']):
                self.Turbsim_exe = FASTpref['file_management']['Turbsim_exe']
            else:
                self.Turbsim_exe = os.path.join(os.path.dirname(self.options['modeling_options']['fname_input_modeling']),
                                                FASTpref['file_management']['Turbsim_exe'])
                
        self.FAST_InputFile      = FASTpref['file_management']['FAST_InputFile']
        if MPI:
            rank    = MPI.COMM_WORLD.Get_rank()
            self.FAST_runDirectory = os.path.join(FASTpref['file_management']['FAST_runDirectory'],'rank_%000d'%int(rank))
            self.FAST_namingOut  = FASTpref['file_management']['FAST_namingOut']+'_%000d'%int(rank)
        else:
            self.FAST_runDirectory = FASTpref['file_management']['FAST_runDirectory']
            self.FAST_namingOut  = FASTpref['file_management']['FAST_namingOut']
        self.cores               = FASTpref['analysis_settings']['cores']
        self.case                = {}
        self.channels            = {}

        self.clean_FAST_directory = False
        if 'clean_FAST_directory' in FASTpref.keys():
            self.clean_FAST_directory = FASTpref['clean_FAST_directory']

        self.mpi_run             = False
        if 'mpi_run' in FASTpref['analysis_settings'].keys():
            self.mpi_run         = FASTpref['analysis_settings']['mpi_run']
            if self.mpi_run:
                self.mpi_comm_map_down   = FASTpref['analysis_settings']['mpi_comm_map_down']
        
<<<<<<< HEAD

        self.add_output('My_std',      val=0.0,            units='N*m',  desc='standard deviation of blade root flap bending moment in out-of-plane direction')
        self.add_output('DEL_RootMyb', val=0.0,            units='N*m',  desc='damage equivalent load of blade root flap bending moment in out-of-plane direction')
        self.add_output('DEL_TwrBsMyt',val=0.0,            units='N*m',  desc='damage equivalent load of tower base bending moment in fore-aft direction')
        self.add_output('flp1_std',    val=0.0,            units='deg',  desc='standard deviation of trailing-edge flap angle')
        self.add_output('max_TipDxc',  val=0.0,            units='m',    desc='Maximum of channel TipDxc, i.e. out of plane tip deflection. For upwind rotors, the max value is tower the tower')

        self.add_output('V_out',       val=np.zeros(n_OF), units='m/s',  desc='wind vector')
        self.add_output('P_out',       val=np.zeros(n_OF), units='W',    desc='rotor electrical power')
        self.add_output('P_aero_out',       val=np.zeros(n_OF), units='W',    desc='rotor aerodynamic power')
        self.add_output('Cp_out',      val=np.zeros(n_OF),               desc='rotor aero power coefficient')
        self.add_output('Omega_out',   val=np.zeros(n_OF), units='rpm',  desc='rotation speeds to run')
        self.add_output('pitch_out',   val=np.zeros(n_OF), units='deg',  desc='pitch angles to run')

        self.add_output('rated_V',     val=0.0,            units='m/s',  desc='rated wind speed')
        self.add_output('rated_Omega', val=0.0,            units='rpm',  desc='rotor rotation speed at rated')
        self.add_output('rated_pitch', val=0.0,            units='deg',  desc='pitch setting at rated')
        self.add_output('rated_T',     val=0.0,            units='N',    desc='rotor aerodynamic thrust at rated')
        self.add_output('rated_Q',     val=0.0,            units='N*m',  desc='rotor aerodynamic torque at rated')
        self.add_output('AEP',         val=0.0,            units='kW*h', desc='annual energy production')

        self.add_output('loads_r',      val=np.zeros(n_span), units='m', desc='radial positions along blade going toward tip')
        self.add_output('loads_Px',     val=np.zeros(n_span), units='N/m', desc='distributed loads in blade-aligned x-direction')
        self.add_output('loads_Py',     val=np.zeros(n_span), units='N/m', desc='distributed loads in blade-aligned y-direction')
        self.add_output('loads_Pz',     val=np.zeros(n_span), units='N/m', desc='distributed loads in blade-aligned z-direction')
        self.add_output('loads_Omega',  val=0.0, units='rpm', desc='rotor rotation speed')
        self.add_output('loads_pitch',  val=0.0, units='deg', desc='pitch angle')
        self.add_output('loads_azimuth', val=0.0, units='deg', desc='azimuthal angle')
=======
        # Rotor power outputs
        self.add_output('V_out', val=np.zeros(n_OF), units='m/s', desc='wind speed vector from the OF simulations')
        self.add_output('P_out', val=np.zeros(n_OF), units='W', desc='rotor electrical power')
        self.add_output('Cp_out', val=np.zeros(n_OF), desc='rotor aero power coefficient')
        self.add_output('Omega_out', val=np.zeros(n_OF), units='rpm', desc='rotation speeds to run')
        self.add_output('pitch_out', val=np.zeros(n_OF), units='deg', desc='pitch angles to run')
        self.add_output('AEP', val=0.0, units='kW*h', desc='annual energy production reconstructed from the openfast simulations')

        # Control outputs
        self.add_output('rotor_overspeed', val=0.0, desc='Maximum percent overspeed of the rotor during an OpenFAST simulation')  # is this over a set of sims?
>>>>>>> f965eaa1
        
        # Blade outputs
        self.add_output('max_TipDxc', val=0.0, units='m', desc='Maximum of channel TipDxc, i.e. out of plane tip deflection. For upwind rotors, the max value is tower the tower')
        self.add_output('max_RootMyb', val=0.0, units='kN*m', desc='Maximum of the signals RootMyb1, RootMyb2, ... across all n blades representing the maximum blade root flapwise moment')
        self.add_output('max_RootMyc', val=0.0, units='kN*m', desc='Maximum of the signals RootMyb1, RootMyb2, ... across all n blades representing the maximum blade root out of plane moment')
        self.add_output('max_RootMzb', val=0.0, units='kN*m', desc='Maximum of the signals RootMzb1, RootMzb2, ... across all n blades representing the maximum blade root torsional moment')
        self.add_output('DEL_RootMyb', val=0.0, units='kN*m', desc='damage equivalent load of blade root flap bending moment in out-of-plane direction')
        self.add_output('max_aoa', val=np.zeros(n_span), units='deg', desc='maxima of the angles of attack distributed along blade span')
        self.add_output('std_aoa', val=np.zeros(n_span), units='deg', desc='standard deviation of the angles of attack distributed along blade span')
        self.add_output('mean_aoa', val=np.zeros(n_span), units='deg', desc='mean of the angles of attack distributed along blade span')
        # Blade loads corresponding to maximum blade tip deflection
        self.add_output('blade_maxTD_Mx', val=np.zeros(n_span), units='kN*m', desc='distributed moment around blade-aligned x-axis corresponding to maximum blade tip deflection')
        self.add_output('blade_maxTD_My', val=np.zeros(n_span), units='kN*m', desc='distributed moment around blade-aligned y-axis corresponding to maximum blade tip deflection')
        self.add_output('blade_maxTD_Fz', val=np.zeros(n_span), units='kN', desc='distributed force in blade-aligned z-direction corresponding to maximum blade tip deflection')
        
        # Hub outputs
        self.add_output('hub_Fxyz', val=np.zeros(3), units='kN', desc = 'Maximum hub forces in the non rotating frame')
        self.add_output('hub_Mxyz', val=np.zeros(3), units='kN*m', desc = 'Maximum hub moments in the non rotating frame')

        # Tower outputs
        self.add_output('max_TwrBsMyt',val=0.0, units='kN*m', desc='maximum of tower base bending moment in fore-aft direction')
        self.add_output('DEL_TwrBsMyt',val=0.0, units='kN*m', desc='damage equivalent load of tower base bending moment in fore-aft direction')
        self.add_output('tower_maxMy_Fx', val=np.zeros(n_full_tow-1), units='kN', desc='distributed force in tower-aligned x-direction corresponding to maximum fore-aft moment at tower base')
        self.add_output('tower_maxMy_Fy', val=np.zeros(n_full_tow-1), units='kN', desc='distributed force in tower-aligned y-direction corresponding to maximum fore-aft moment at tower base')
        self.add_output('tower_maxMy_Fz', val=np.zeros(n_full_tow-1), units='kN', desc='distributed force in tower-aligned z-direction corresponding to maximum fore-aft moment at tower base')
        self.add_output('tower_maxMy_Mx', val=np.zeros(n_full_tow-1), units='kN*m', desc='distributed moment around tower-aligned x-axis corresponding to maximum fore-aft moment at tower base')
        self.add_output('tower_maxMy_My', val=np.zeros(n_full_tow-1), units='kN*m', desc='distributed moment around tower-aligned x-axis corresponding to maximum fore-aft moment at tower base')
        self.add_output('tower_maxMy_Mz', val=np.zeros(n_full_tow-1), units='kN*m', desc='distributed moment around tower-aligned x-axis corresponding to maximum fore-aft moment at tower base')

        # Monopile outputs
        self.add_output('max_M1N1MKye',val=0.0, units='kN*m', desc='maximum of My moment of member 1 at node 1 (base of the monopile)')
        monlen = max(0, n_full_mon-1)
        self.add_output('monopile_maxMy_Fx', val=np.zeros(monlen), units='kN', desc='distributed force in monopile-aligned x-direction corresponding to max_M1N1MKye')
        self.add_output('monopile_maxMy_Fy', val=np.zeros(monlen), units='kN', desc='distributed force in monopile-aligned y-direction corresponding to max_M1N1MKye')
        self.add_output('monopile_maxMy_Fz', val=np.zeros(monlen), units='kN', desc='distributed force in monopile-aligned z-direction corresponding to max_M1N1MKye')
        self.add_output('monopile_maxMy_Mx', val=np.zeros(monlen), units='kN*m', desc='distributed moment around tower-aligned x-axis corresponding to max_M1N1MKye')
        self.add_output('monopile_maxMy_My', val=np.zeros(monlen), units='kN*m', desc='distributed moment around tower-aligned x-axis corresponding to max_M1N1MKye')
        self.add_output('monopile_maxMy_Mz', val=np.zeros(monlen), units='kN*m', desc='distributed moment around tower-aligned x-axis corresponding to max_M1N1MKye')

        self.add_output('tower_monopile_maxMy_Fx', val=np.zeros(n_full-1), units='kN', desc='distributed force in monopile-aligned x-direction corresponding to max_M1N1MKye')
        self.add_output('tower_monopile_maxMy_Fy', val=np.zeros(n_full-1), units='kN', desc='distributed force in monopile-aligned y-direction corresponding to max_M1N1MKye')
        self.add_output('tower_monopile_maxMy_Fz', val=np.zeros(n_full-1), units='kN', desc='distributed force in monopile-aligned z-direction corresponding to max_M1N1MKye')
        self.add_output('tower_monopile_maxMy_Mx', val=np.zeros(n_full-1), units='kN*m', desc='distributed moment around tower-aligned x-axis corresponding to max_M1N1MKye')
        self.add_output('tower_monopile_maxMy_My', val=np.zeros(n_full-1), units='kN*m', desc='distributed moment around tower-aligned x-axis corresponding to max_M1N1MKye')
        self.add_output('tower_monopile_maxMy_Mz', val=np.zeros(n_full-1), units='kN*m', desc='distributed moment around tower-aligned x-axis corresponding to max_M1N1MKye')
        
        # Floating outputs
        self.add_output('Max_PtfmPitch', val=0.0, desc='Maximum platform pitch angle over a set of OpenFAST simulations')
        self.add_output('Std_PtfmPitch', val=0.0, units='deg', desc='standard deviation of platform pitch angle')

        # self.add_output('C_miners_SC_SS', val=np.zeros((n_span, n_mat, 2)), desc="Miner's rule cummulative damage to Spar Cap, suction side")
        # self.add_output('C_miners_SC_PS', val=np.zeros((n_span, n_mat, 2)), desc="Miner's rule cummulative damage to Spar Cap, pressure side")
        # self.add_output('C_miners_TE_SS', val=np.zeros((n_span, n_mat, 2)), desc="Miner's rule cummulative damage to Trailing-Edge reinforcement, suction side")
        # self.add_output('C_miners_TE_PS', val=np.zeros((n_span, n_mat, 2)), desc="Miner's rule cummulative damage to Trailing-Edge reinforcement, pressure side")

        self.add_discrete_output('fst_vt_out', val={})

        # Iteration counter for openfast calls. Initialize at -1 so 0 after first call
        self.of_inumber = -1
        
        if self.options['modeling_options']['Level2']['flag']:
            self.lin_pkl_file_name = os.path.join(self.options['opt_options']['general']['folder_output'], 'ABCD_matrices.pkl')
            ABCD_list = []
            self.sim_idx = -1
            with open(self.lin_pkl_file_name, 'wb') as handle:
                pickle.dump(ABCD_list, handle)
        
    def compute(self, inputs, outputs, discrete_inputs, discrete_outputs):
        #print(impl.world_comm().rank, 'Rotor_fast','start')
        sys.stdout.flush()
        self.sim_idx += 1
        ABCD = {
            'sim_idx' : self.sim_idx,
            'A' : None,
            'B' : None,
            'C' : None,
            'D' : None,
            'omega_rpm' : None,
            'DescCntrlInpt' : None,
            'DescStates' : None,
            'DescOutput' : None,
            'StateDerivOrder' : None,
            'ind_fast_inps' : None,
            'ind_fast_outs' : None,
            }
        with open(self.lin_pkl_file_name, 'rb') as handle:
            ABCD_list = pickle.load(handle)
            
        ABCD_list.append(ABCD)
        
        with open(self.lin_pkl_file_name, 'wb') as handle:
            pickle.dump(ABCD_list, handle)
        
        fst_vt = self.init_FAST_model()
        fst_vt = self.update_FAST_model(fst_vt, inputs, discrete_inputs)
        
        if self.Analysis_Level == 2:
            # Run FAST with ElastoDyn

            summary_stats, extreme_table, DELs, case_list, case_name_list, dlc_list  = self.run_FAST(inputs, discrete_inputs, fst_vt)
           
            if self.options['modeling_options']['Level2']['flag']:
                LinearTurbine = LinearTurbineModel(
                self.FAST_runDirectory,
                case_name_list,
                nlin=self.options['modeling_options']['Level2']['linearization']['NLinTimes']
                )

                # DZ->JJ: the info you seek is in LinearTurbine
                # LinearTurbine.omega_rpm has the rotor speed at each linearization point
                # LinearTurbine.Desc* has a description of all the inputs, states, outputs
                # DZ TODO: post process operating points, do Level2 simulation, etc.
                print('Saving ABCD matrices!')
                ABCD = {
                    'sim_idx' : self.sim_idx,
                    'A' : LinearTurbine.A_ops,
                    'B' : LinearTurbine.B_ops,
                    'C' : LinearTurbine.C_ops,
                    'D' : LinearTurbine.D_ops,
                    'omega_rpm' : LinearTurbine.omega_rpm,
                    'DescCntrlInpt' : LinearTurbine.DescCntrlInpt,
                    'DescStates' : LinearTurbine.DescStates,
                    'DescOutput' : LinearTurbine.DescOutput,
                    'StateDerivOrder' : LinearTurbine.StateDerivOrder,
                    'ind_fast_inps' : LinearTurbine.ind_fast_inps,
                    'ind_fast_outs' : LinearTurbine.ind_fast_outs,
                    }
                with open(self.lin_pkl_file_name, 'rb') as handle:
                    ABCD_list = pickle.load(handle)
                    
                ABCD_list[self.sim_idx] = ABCD
                
                with open(self.lin_pkl_file_name, 'wb') as handle:
                    pickle.dump(ABCD_list, handle)

                print('Saving Operating Points...')
                
                # Shorten output names from linearization output to one like level3 openfast output
                # This depends on how openfast sets up the linearization output names and may break if that is changed
                OutList     = [out_name.split()[1][:-1] for out_name in LinearTurbine.DescOutput]
                OutOps      = {}
                for i_out, out in enumerate(OutList):
                    OutOps[out] = LinearTurbine.y_ops[i_out,:]

                # save to yaml, might want in analysis outputs
                FileTools.save_yaml(
                    self.options['modeling_options']['openfast']['file_management']['FAST_runDirectory'],
                    'OutOps.yaml',OutOps)

                # Run linear simulation:

                # Get case list, wind inputs should have already been generated
                if self.FASTpref['dlc_settings']['run_IEC'] or self.FASTpref['dlc_settings']['run_blade_fatigue']:
                    case_list, case_name_list, dlc_list = self.DLC_creation_IEC(inputs, discrete_inputs, fst_vt)

                    # Extract disturbance(s)
                    level2_disturbance = []
                    for case in case_list:
                        ts_file     = TurbSimFile(case[('InflowWind','FileName_BTS')])
                        ts_file.compute_rot_avg(fst_vt['ElastoDyn']['TipRad'])
                        u_h         = ts_file['rot_avg'][0,:]
                        tt          = ts_file['t']
                        level2_disturbance.append({'Time':tt, 'Wind': u_h})

                    # This is going to use the last discon_in file of the linearization set as the simulation file
                    # Currently fine because openfast is executed (or not executed if overwrite=False) after the file writing
                    discon_in_file = os.path.join(self.FAST_runDirectory, self.fst_vt['ServoDyn']['DLL_InFile'])

                    lib_name = os.path.join(os.path.dirname(os.path.realpath(__file__)),'../../local/lib/libdiscon'+lib_ext)
        
                    ss = {}
                    et = {}
                    dl = {}
                    ct = []
                    for i_dist, dist in enumerate(level2_disturbance):
                        sim_name = 'l2_sim_{}'.format(i_dist)
                        controller_int = ROSCO_ci.ControllerInterface(
                            lib_name,
                            param_filename=discon_in_file,
                            DT=1/80,        # modelling input?
                            sim_name = os.path.join(self.FAST_runDirectory,sim_name)
                            )

                        l2_out, _, P_op = LinearTurbine.solve(dist,Plot=False,controller=controller_int)

                        output = OpenFASTOutput.from_dict(l2_out, sim_name, magnitude_channels=magnitude_channels)
                    
                        _name, _ss, _et, _dl = la._process_output(output)
                        ss[_name] = _ss
                        et[_name] = _et
                        dl[_name] = _dl
                        ct.append(l2_out)

                        summary_stats, extreme_table, DELs = la.post_process(ss, et, dl)
                    
            self.post_process(summary_stats, extreme_table, DELs, case_list, dlc_list, inputs, discrete_inputs, outputs, discrete_outputs)
            
            # list_cases, list_casenames, required_channels, case_keys = self.DLC_creation(inputs, discrete_inputs, fst_vt)
            # FAST_Output = self.run_FAST(fst_vt, list_cases, list_casenames, required_channels)

        elif self.Analysis_Level == 1:
            # Write FAST files, do not run
            self.write_FAST(fst_vt, discrete_outputs)

        # discrete_outputs['fst_vt_out'] = fst_vt

        # delete run directory. not recommended for most cases, use for large parallelization problems where disk storage will otherwise fill up
        if self.clean_FAST_directory:
            try:
                shutil.rmtree(self.FAST_runDirectory)
            except:
                print('Failed to delete directory: %s'%self.FAST_runDirectory)

    def init_FAST_model(self):

        fst_vt = self.options['modeling_options']['openfast']['fst_vt']
        modeling_options = self.options['modeling_options']
        
        # Main .fst file`
        fst_vt['Fst']               = {}
        fst_vt['ElastoDyn']         = {}
        fst_vt['ElastoDynBlade']    = {}
        fst_vt['ElastoDynTower']    = {}
        fst_vt['AeroDyn15']         = {}
        fst_vt['AeroDynBlade']      = {}
        fst_vt['ServoDyn']          = {}
        fst_vt['InflowWind']        = {}
        fst_vt['SubDyn']            = {}
        fst_vt['HydroDyn']          = {}
        fst_vt['MoorDyn']           = {}
        fst_vt['MAP']               = {}

        for key in modeling_options['Level3']['simulation']:
            fst_vt['Fst'][key] = modeling_options['Level3']['simulation'][key]
            
        for key in modeling_options['Level3']['ElastoDyn']:
            fst_vt['ElastoDyn'][key] = modeling_options['Level3']['ElastoDyn'][key]
            
        for key in modeling_options['Level3']['ElastoDynBlade']:
            fst_vt['ElastoDynBlade'][key] = modeling_options['Level3']['ElastoDynBlade'][key]
            
        for key in modeling_options['Level3']['ElastoDynTower']:
            fst_vt['ElastoDynTower'][key] = modeling_options['Level3']['ElastoDynTower'][key]
            
        for key in modeling_options['Level3']['AeroDyn']:
            fst_vt['AeroDyn15'][key] = copy.copy(modeling_options['Level3']['AeroDyn'][key])
            
        for key in modeling_options['Level3']['InflowWind']:
            fst_vt['InflowWind'][key] = modeling_options['Level3']['InflowWind'][key]
            
        for key in modeling_options['Level3']['ServoDyn']:
            fst_vt['ServoDyn'][key] = modeling_options['Level3']['ServoDyn'][key]
            
        for key in modeling_options['Level3']['SubDyn']:
            fst_vt['SubDyn'][key] = modeling_options['Level3']['SubDyn'][key]
            
        for key in modeling_options['Level3']['HydroDyn']:
            fst_vt['HydroDyn'][key] = modeling_options['Level3']['HydroDyn'][key]
            
        for key in modeling_options['Level3']['MoorDyn']:
            fst_vt['MoorDyn'][key] = modeling_options['Level3']['MoorDyn'][key]
        
        for key1 in modeling_options['Level3']['outlist']:
                for key2 in modeling_options['Level3']['outlist'][key1]:
                    fst_vt['outlist'][key1][key2] = modeling_options['Level3']['outlist'][key1][key2]

        fst_vt['ServoDyn']['DLL_FileName'] = modeling_options['openfast']['file_management']['path2dll']

        if fst_vt['AeroDyn15']['IndToler'] == 0.:
            fst_vt['AeroDyn15']['IndToler'] = 'default'
        if fst_vt['AeroDyn15']['DTAero'] == 0.:
            fst_vt['AeroDyn15']['DTAero'] = 'default'
        if fst_vt['AeroDyn15']['OLAF']['DTfvw'] == 0.:
            fst_vt['AeroDyn15']['OLAF']['DTfvw'] = 'default'
        if fst_vt['ElastoDyn']['DT'] == 0.:
            fst_vt['ElastoDyn']['DT'] = 'default'

        return fst_vt

    def update_FAST_model(self, fst_vt, inputs, discrete_inputs):
        
        modeling_options = self.options['modeling_options']

        # Update fst_vt nested dictionary with data coming from WISDEM

        # Update ElastoDyn
        fst_vt['ElastoDyn']['NumBl']  = self.n_blades
        fst_vt['ElastoDyn']['TipRad'] = inputs['Rtip'][0]
        fst_vt['ElastoDyn']['HubRad'] = inputs['Rhub'][0]
        if discrete_inputs['rotor_orientation'] == 'upwind':
            k = -1.
        else:
            k = 1
        fst_vt['ElastoDyn']['PreCone(1)'] = k*inputs['cone'][0]
        fst_vt['ElastoDyn']['PreCone(2)'] = k*inputs['cone'][0]
        fst_vt['ElastoDyn']['PreCone(3)'] = k*inputs['cone'][0]
        fst_vt['ElastoDyn']['ShftTilt']   = k*inputs['tilt'][0]
        fst_vt['ElastoDyn']['OverHang']   = k*inputs['overhang'][0]
        fst_vt['ElastoDyn']['GBoxEff']    = inputs['gearbox_efficiency'][0] * 100.
        fst_vt['ElastoDyn']['GBRatio']    = inputs['gearbox_ratio'][0]

        # Update ServoDyn
        fst_vt['ServoDyn']['GenEff']       = float(inputs['generator_efficiency']/inputs['gearbox_efficiency']) * 100.
        fst_vt['ServoDyn']['PitManRat(1)'] = float(inputs['max_pitch_rate'])
        fst_vt['ServoDyn']['PitManRat(2)'] = float(inputs['max_pitch_rate'])
        fst_vt['ServoDyn']['PitManRat(3)'] = float(inputs['max_pitch_rate'])

        # Masses and inertias from DriveSE
        fst_vt['ElastoDyn']['HubMass']   = inputs['hub_system_mass'][0]
        fst_vt['ElastoDyn']['HubIner']   = inputs['hub_system_I'][0]
        fst_vt['ElastoDyn']['HubCM']     = inputs['hub_system_cm'][0] # k*inputs['overhang'][0] - inputs['hub_system_cm'][0], but we need to solve the circular dependency in DriveSE first
        fst_vt['ElastoDyn']['NacMass']   = inputs['above_yaw_mass'][0]
        fst_vt['ElastoDyn']['YawBrMass'] = inputs['yaw_mass'][0]
        fst_vt['ElastoDyn']['NacYIner']  = inputs['nacelle_I_TT'][2]
        fst_vt['ElastoDyn']['NacCMxn']   = -k*inputs['nacelle_cm'][0]
        fst_vt['ElastoDyn']['NacCMyn']   = inputs['nacelle_cm'][1]
        fst_vt['ElastoDyn']['NacCMzn']   = inputs['nacelle_cm'][2]
        fst_vt['ElastoDyn']['Twr2Shft']  = float(inputs['twr2shaft'])
        fst_vt['ElastoDyn']['GenIner']   = float(inputs['GenIner'])

        # Mass and inertia inputs
        fst_vt['ElastoDyn']['TipMass(1)'] = 0.
        fst_vt['ElastoDyn']['TipMass(2)'] = 0.
        fst_vt['ElastoDyn']['TipMass(3)'] = 0.

        tower_base_height = max(float(inputs['tower_base_height']), float(inputs["platform_center_of_mass"][2]))
        fst_vt['ElastoDyn']['TowerBsHt'] = tower_base_height # Height of tower base above ground level [onshore] or MSL [offshore] (meters)
        fst_vt['ElastoDyn']['TowerHt']   = float(inputs['hub_height']) - float(inputs['distance_tt_hub']) # Height of tower above ground level [onshore] or MSL [offshore] (meters)

<<<<<<< HEAD
=======

>>>>>>> f965eaa1
        # TODO: There is some confusion on PtfmRefzt
        # DZ: based on the openfast r-tests:
        #   if this is floating, the z ref. point is 0.  Is this the reference that platform_center_of_mass is relative to?
        #   if fixed bottom, it's the tower base height.  
        if modeling_options['flags']['floating']:
            fst_vt['ElastoDyn']['PtfmMass'] = float(inputs["platform_mass"])
            fst_vt['ElastoDyn']['PtfmRIner'] = float(inputs["platform_I_total"][0])
            fst_vt['ElastoDyn']['PtfmPIner'] = float(inputs["platform_I_total"][1])
            fst_vt['ElastoDyn']['PtfmYIner'] = float(inputs["platform_I_total"][2])
            fst_vt['ElastoDyn']['PtfmCMxt'] = float(inputs["platform_center_of_mass"][0])
            fst_vt['ElastoDyn']['PtfmCMyt'] = float(inputs["platform_center_of_mass"][1])
            fst_vt['ElastoDyn']['PtfmCMzt'] = float(inputs["platform_center_of_mass"][2])
            fst_vt['ElastoDyn']['PtfmRefzt'] = 0. # Vertical distance from the ground level [onshore] or MSL [offshore] to the platform reference point (meters)

        else:
            # Ptfm* can capture the transition piece for fixed-bottom, but we are doing that in subdyn, so only worry about getting height right
            fst_vt['ElastoDyn']['PtfmMass'] = 0.
            fst_vt['ElastoDyn']['PtfmRIner'] = 0.
            fst_vt['ElastoDyn']['PtfmPIner'] = 0.
            fst_vt['ElastoDyn']['PtfmYIner'] = 0.
            fst_vt['ElastoDyn']['PtfmCMxt'] = 0.
            fst_vt['ElastoDyn']['PtfmCMyt'] = 0.
            fst_vt['ElastoDyn']['PtfmCMzt'] = float(inputs['tower_base_height'])
            fst_vt['ElastoDyn']['PtfmRefzt'] = tower_base_height # Vertical distance from the ground level [onshore] or MSL [offshore] to the platform reference point (meters)

        # Drivetrain inputs
        fst_vt['ElastoDyn']['DTTorSpr'] = float(inputs['drivetrain_spring_constant'])
        fst_vt['ElastoDyn']['DTTorDmp'] = float(inputs['drivetrain_damping_coefficient'])

<<<<<<< HEAD
=======
        
>>>>>>> f965eaa1
        # Update Inflowwind
        fst_vt['InflowWind']['RefHt'] = float(inputs['hub_height'])
        fst_vt['InflowWind']['RefHt_Uni'] = float(inputs['hub_height'])
        fst_vt['InflowWind']['PLexp'] = float(inputs['shearExp'])
        if fst_vt['InflowWind']['NWindVel'] == 1:
            fst_vt['InflowWind']['WindVxiList'] = 0.
            fst_vt['InflowWind']['WindVyiList'] = 0.
            fst_vt['InflowWind']['WindVziList'] = float(inputs['hub_height'])
        else:
            raise Exception('The code only supports InflowWind NWindVel == 1')

        # Update ElastoDyn Tower Input File
        twr_elev  = inputs['tower_monopile_z']
        twr_index = np.argmin(abs(twr_elev - np.maximum(1.0, tower_base_height)))
        cd_index  = 0
        if twr_elev[twr_index] <= 1.:
            twr_index += 1
            cd_index  += 1
        fst_vt['AeroDyn15']['NumTwrNds'] = len(twr_elev[twr_index:])
        fst_vt['AeroDyn15']['TwrElev']   = twr_elev[twr_index:]
        fst_vt['AeroDyn15']['TwrDiam']   = inputs['tower_outer_diameter'][twr_index:]
        fst_vt['AeroDyn15']['TwrCd']     = inputs['tower_cd'][cd_index:]
        fst_vt['AeroDyn15']['TwrTI']     = np.ones(len(twr_elev[twr_index:])) * fst_vt['AeroDyn15']['TwrTI']

        z_tow = twr_elev[twr_index:]
        z_sec, _ = util.nodal2sectional(z_tow)
        sec_loc = (z_sec - z_sec[0]) / (z_sec[-1] - z_sec[0])
        fst_vt['ElastoDynTower']['NTwInpSt'] = len(sec_loc)
        fst_vt['ElastoDynTower']['HtFract']  = sec_loc
        fst_vt['ElastoDynTower']['TMassDen'] = inputs['mass_den'][twr_index:]
        fst_vt['ElastoDynTower']['TwFAStif'] = inputs['foreaft_stff'][twr_index:]
        fst_vt['ElastoDynTower']['TwSSStif'] = inputs['sideside_stff'][twr_index:]
        fst_vt['ElastoDynTower']['TwFAM1Sh'] = inputs['fore_aft_modes'][0, :]  / sum(inputs['fore_aft_modes'][0, :])
        fst_vt['ElastoDynTower']['TwFAM2Sh'] = inputs['fore_aft_modes'][1, :]  / sum(inputs['fore_aft_modes'][1, :])
        fst_vt['ElastoDynTower']['TwSSM1Sh'] = inputs['side_side_modes'][0, :] / sum(inputs['side_side_modes'][0, :])
        fst_vt['ElastoDynTower']['TwSSM2Sh'] = inputs['side_side_modes'][1, :] / sum(inputs['side_side_modes'][1, :])

        # Calculate yaw stiffness of tower (springs in series) and use in servodyn as yaw spring constant
        n_height_mon = self.options['modeling_options']['WISDEM']['TowerSE']['n_height_monopile']
        k_tow_tor = inputs['tor_stff'][n_height_mon:] / np.diff(inputs['tower_monopile_z'][n_height_mon:])
        k_tow_tor = 1.0/np.sum(1.0/k_tow_tor)
        # R. Bergua's suggestion to set the stiffness to the tower torsional stiffness and the
        # damping to the frequency of the first tower torsional mode- easier than getting the yaw inertia right
        damp_ratio = 0.01
        f_torsion = float(inputs['tor_freq'])
        fst_vt['ServoDyn']['YawSpr'] = k_tow_tor
        if f_torsion > 0.0:
            fst_vt['ServoDyn']['YawDamp'] = damp_ratio * k_tow_tor / np.pi / f_torsion
        else:
            fst_vt['ServoDyn']['YawDamp'] = 2 * damp_ratio * np.sqrt(k_tow_tor * inputs['rna_I_TT'][2])
        
        # Update ElastoDyn Blade Input File
        fst_vt['ElastoDynBlade']['NBlInpSt']   = len(inputs['r'])
        fst_vt['ElastoDynBlade']['BlFract']    = (inputs['r']-inputs['Rhub'])/(inputs['Rtip']-inputs['Rhub'])
        fst_vt['ElastoDynBlade']['BlFract'][0] = 0.
        fst_vt['ElastoDynBlade']['BlFract'][-1]= 1.
        fst_vt['ElastoDynBlade']['PitchAxis']  = inputs['le_location']
        fst_vt['ElastoDynBlade']['StrcTwst']   = inputs['theta'] # to do: structural twist is not nessessarily (nor likely to be) the same as aero twist
        fst_vt['ElastoDynBlade']['BMassDen']   = inputs['beam:rhoA']
        fst_vt['ElastoDynBlade']['FlpStff']    = inputs['beam:EIyy']
        fst_vt['ElastoDynBlade']['EdgStff']    = inputs['beam:EIxx']
        fst_vt['ElastoDynBlade']['BldFl1Sh']   = np.zeros(5)
        fst_vt['ElastoDynBlade']['BldFl2Sh']   = np.zeros(5)
        fst_vt['ElastoDynBlade']['BldEdgSh']   = np.zeros(5)
        for i in range(5):
            fst_vt['ElastoDynBlade']['BldFl1Sh'][i] = inputs['flap_mode_shapes'][0,i] / sum(inputs['flap_mode_shapes'][0,:])
            fst_vt['ElastoDynBlade']['BldFl2Sh'][i] = inputs['flap_mode_shapes'][1,i] / sum(inputs['flap_mode_shapes'][1,:])
            fst_vt['ElastoDynBlade']['BldEdgSh'][i] = inputs['edge_mode_shapes'][0,i] / sum(inputs['edge_mode_shapes'][0,:])
        
        # Update AeroDyn15
        fst_vt['AeroDyn15']['AirDens']   = float(inputs['rho'])
        fst_vt['AeroDyn15']['KinVisc']   = inputs['mu'][0] / inputs['rho'][0]
        fst_vt['AeroDyn15']['SpdSound']  = float(inputs['speed_sound_air'])

        # Update OLAF
        if fst_vt['AeroDyn15']['WakeMod'] == 3:
            _, _, nNWPanel, nFWPanel, nFWPanelFree = OLAFParams(fst_vt['ElastoDyn']['RotSpeed'])
            fst_vt['AeroDyn15']['OLAF']['nNWPanel'] = nNWPanel
            fst_vt['AeroDyn15']['OLAF']['nFWPanel'] = nFWPanel
            fst_vt['AeroDyn15']['OLAF']['nFWPanelFree'] = nFWPanelFree

        # Update AeroDyn15 Blade Input File
        r = (inputs['r']-inputs['Rhub'])
        r[0]  = 0.
        r[-1] = inputs['Rtip']-inputs['Rhub']
        fst_vt['AeroDynBlade']['NumBlNds'] = self.n_span
        fst_vt['AeroDynBlade']['BlSpn']    = r
        fst_vt['AeroDynBlade']['BlCrvAC']  = inputs['ref_axis_blade'][:,0]
        fst_vt['AeroDynBlade']['BlSwpAC']  = inputs['ref_axis_blade'][:,1]
        fst_vt['AeroDynBlade']['BlCrvAng'] = np.degrees(np.arcsin(np.gradient(inputs['ref_axis_blade'][:,0])/np.gradient(r)))
        fst_vt['AeroDynBlade']['BlTwist']  = inputs['theta']
        fst_vt['AeroDynBlade']['BlChord']  = inputs['chord']
        fst_vt['AeroDynBlade']['BlAFID']   = np.asarray(range(1,self.n_span+1))

        # Update AeroDyn15 Airfoile Input Files
        # airfoils = inputs['airfoils']
        fst_vt['AeroDyn15']['NumAFfiles'] = self.n_span
        # fst_vt['AeroDyn15']['af_data'] = [{}]*len(airfoils)
        fst_vt['AeroDyn15']['af_data'] = []

        # Set the AD15 flag AFTabMod, deciding whether we use more Re per airfoil or user-defined tables (used for example in distributed aerodynamic control)
        if fst_vt['AeroDyn15']['AFTabMod'] == 1:
            # If AFTabMod is the default coming form the schema, check the value from WISDEM, which might be set to 2 if more Re per airfoil are defined in the geometry yaml 
            fst_vt['AeroDyn15']['AFTabMod'] = modeling_options["WISDEM"]["RotorSE"]["AFTabMod"]
        if self.n_tab > 1 and fst_vt['AeroDyn15']['AFTabMod'] == 1:
            fst_vt['AeroDyn15']['AFTabMod'] = 3
        elif self.n_tab > 1 and fst_vt['AeroDyn15']['AFTabMod'] == 2:
            raise Exception('OpenFAST does not support both multiple Re and multiple user defined tabs. Please remove DAC devices or Re polars')

        for i in range(self.n_span): # No of blade radial stations
        
            fst_vt['AeroDyn15']['af_data'].append([])
            
            if fst_vt['AeroDyn15']['AFTabMod'] == 1:
                loop_index = 1
            elif fst_vt['AeroDyn15']['AFTabMod'] == 2:
                loop_index = self.n_Re
            else:
                loop_index = self.n_tab

            for j in range(loop_index): # Number of tabs or Re
                if fst_vt['AeroDyn15']['AFTabMod'] == 1:
                    unsteady = eval_unsteady(inputs['airfoils_aoa'], inputs['airfoils_cl'][i,:,0,0], inputs['airfoils_cd'][i,:,0,0], inputs['airfoils_cm'][i,:,0,0])
                elif fst_vt['AeroDyn15']['AFTabMod'] == 2:
                    unsteady = eval_unsteady(inputs['airfoils_aoa'], inputs['airfoils_cl'][i,:,j,0], inputs['airfoils_cd'][i,:,j,0], inputs['airfoils_cm'][i,:,j,0])
                else:
                    unsteady = eval_unsteady(inputs['airfoils_aoa'], inputs['airfoils_cl'][i,:,0,j], inputs['airfoils_cd'][i,:,0,j], inputs['airfoils_cm'][i,:,0,j])
                
                fst_vt['AeroDyn15']['af_data'][i].append({})


                fst_vt['AeroDyn15']['af_data'][i][j]['InterpOrd'] = "DEFAULT"
                fst_vt['AeroDyn15']['af_data'][i][j]['NonDimArea']= 1
                if modeling_options['openfast']['analysis_settings']['generate_af_coords']:
                    fst_vt['AeroDyn15']['af_data'][i][j]['NumCoords'] = '@"AF{:02d}_Coords.txt"'.format(i)
                else:
                    fst_vt['AeroDyn15']['af_data'][i][j]['NumCoords'] = 0
                
                fst_vt['AeroDyn15']['af_data'][i][j]['NumTabs']   = loop_index
                if fst_vt['AeroDyn15']['AFTabMod'] == 3:
                    fst_vt['AeroDyn15']['af_data'][i][j]['Ctrl'] = inputs['airfoils_Ctrl'][i,0,j]  # unsteady['Ctrl'] # added to unsteady function for variable flap controls at airfoils
                    fst_vt['AeroDyn15']['af_data'][i][j]['Re']   = inputs['airfoils_Re'][0] # If AFTabMod==3 the Re is neglected, but it still must be the same across tables
                else:
                    fst_vt['AeroDyn15']['af_data'][i][j]['Re']   = inputs['airfoils_Re'][j]
                    fst_vt['AeroDyn15']['af_data'][i][j]['Ctrl'] = 0.
                fst_vt['AeroDyn15']['af_data'][i][j]['InclUAdata']= "True"
                fst_vt['AeroDyn15']['af_data'][i][j]['alpha0']    = unsteady['alpha0']
                fst_vt['AeroDyn15']['af_data'][i][j]['alpha1']    = unsteady['alpha1']
                fst_vt['AeroDyn15']['af_data'][i][j]['alpha2']    = unsteady['alpha2']
                fst_vt['AeroDyn15']['af_data'][i][j]['eta_e']     = unsteady['eta_e']
                fst_vt['AeroDyn15']['af_data'][i][j]['C_nalpha']  = unsteady['C_nalpha']
                fst_vt['AeroDyn15']['af_data'][i][j]['T_f0']      = unsteady['T_f0']
                fst_vt['AeroDyn15']['af_data'][i][j]['T_V0']      = unsteady['T_V0']
                fst_vt['AeroDyn15']['af_data'][i][j]['T_p']       = unsteady['T_p']
                fst_vt['AeroDyn15']['af_data'][i][j]['T_VL']      = unsteady['T_VL']
                fst_vt['AeroDyn15']['af_data'][i][j]['b1']        = unsteady['b1']
                fst_vt['AeroDyn15']['af_data'][i][j]['b2']        = unsteady['b2']
                fst_vt['AeroDyn15']['af_data'][i][j]['b5']        = unsteady['b5']
                fst_vt['AeroDyn15']['af_data'][i][j]['A1']        = unsteady['A1']
                fst_vt['AeroDyn15']['af_data'][i][j]['A2']        = unsteady['A2']
                fst_vt['AeroDyn15']['af_data'][i][j]['A5']        = unsteady['A5']
                fst_vt['AeroDyn15']['af_data'][i][j]['S1']        = unsteady['S1']
                fst_vt['AeroDyn15']['af_data'][i][j]['S2']        = unsteady['S2']
                fst_vt['AeroDyn15']['af_data'][i][j]['S3']        = unsteady['S3']
                fst_vt['AeroDyn15']['af_data'][i][j]['S4']        = unsteady['S4']
                fst_vt['AeroDyn15']['af_data'][i][j]['Cn1']       = unsteady['Cn1']
                fst_vt['AeroDyn15']['af_data'][i][j]['Cn2']       = unsteady['Cn2']
                fst_vt['AeroDyn15']['af_data'][i][j]['St_sh']     = unsteady['St_sh']
                fst_vt['AeroDyn15']['af_data'][i][j]['Cd0']       = unsteady['Cd0']
                fst_vt['AeroDyn15']['af_data'][i][j]['Cm0']       = unsteady['Cm0']
                fst_vt['AeroDyn15']['af_data'][i][j]['k0']        = unsteady['k0']
                fst_vt['AeroDyn15']['af_data'][i][j]['k1']        = unsteady['k1']
                fst_vt['AeroDyn15']['af_data'][i][j]['k2']        = unsteady['k2']
                fst_vt['AeroDyn15']['af_data'][i][j]['k3']        = unsteady['k3']
                fst_vt['AeroDyn15']['af_data'][i][j]['k1_hat']    = unsteady['k1_hat']
                fst_vt['AeroDyn15']['af_data'][i][j]['x_cp_bar']  = unsteady['x_cp_bar']
                fst_vt['AeroDyn15']['af_data'][i][j]['UACutout']  = unsteady['UACutout']
                fst_vt['AeroDyn15']['af_data'][i][j]['filtCutOff']= unsteady['filtCutOff']
                fst_vt['AeroDyn15']['af_data'][i][j]['NumAlf']    = len(unsteady['Alpha'])
                fst_vt['AeroDyn15']['af_data'][i][j]['Alpha']     = np.array(unsteady['Alpha'])
                fst_vt['AeroDyn15']['af_data'][i][j]['Cl']        = np.array(unsteady['Cl'])
                fst_vt['AeroDyn15']['af_data'][i][j]['Cd']        = np.array(unsteady['Cd'])
                fst_vt['AeroDyn15']['af_data'][i][j]['Cm']        = np.array(unsteady['Cm'])
                fst_vt['AeroDyn15']['af_data'][i][j]['Cpmin']     = np.zeros_like(unsteady['Cm'])        
        
        fst_vt['AeroDyn15']['af_coord'] = []
        fst_vt['AeroDyn15']['rthick']   = np.zeros(self.n_span)
        fst_vt['AeroDyn15']['ac']   = np.zeros(self.n_span)
        for i in range(self.n_span):
            fst_vt['AeroDyn15']['af_coord'].append({})
            fst_vt['AeroDyn15']['af_coord'][i]['x']  = inputs['coord_xy_interp'][i,:,0]
            fst_vt['AeroDyn15']['af_coord'][i]['y']  = inputs['coord_xy_interp'][i,:,1]
            fst_vt['AeroDyn15']['rthick'][i]         = inputs['rthick'][i]
            fst_vt['AeroDyn15']['ac'][i]             = inputs['ac'][i]
                
        # # AeroDyn blade spanwise output positions
        r_out_target  = [0.1, 0.20, 0.30, 0.4, 0.5, 0.6, 0.7, 0.8, 0.9]
        r = r/r[-1]
        idx_out       = [np.argmin(abs(r-ri)) for ri in r_out_target]
        self.R_out_AD = [fst_vt['AeroDynBlade']['BlSpn'][i] for i in idx_out]
        if len(self.R_out_AD) != len(np.unique(self.R_out_AD)):
            raise Exception('ERROR: the spanwise resolution is too coarse and does not support 9 channels along blade span. Please increase it in the modeling_options.yaml.')
        fst_vt['AeroDyn15']['BlOutNd']  = [str(idx+1) for idx in idx_out]
        fst_vt['AeroDyn15']['NBlOuts']  = len(idx_out)

        # ElastoDyn blade spanwise output positions
        nBldNodes     = fst_vt['ElastoDyn']['BldNodes']
        bld_fract     = np.arange(1./nBldNodes/2., 1, 1./nBldNodes)
        idx_out       = [np.argmin(abs(bld_fract-ri)) for ri in r_out_target]
        r_nodes       = bld_fract*(fst_vt['ElastoDyn']['TipRad']-fst_vt['ElastoDyn']['HubRad']) + fst_vt['ElastoDyn']['HubRad']
        self.R_out_ED_bl = np.hstack((fst_vt['ElastoDyn']['HubRad'], [r_nodes[i] for i in idx_out]))
        if len(self.R_out_ED_bl) != len(np.unique(self.R_out_ED_bl)):
            raise Exception('ERROR: the spanwise resolution is too coarse and does not support 9 channels along blade span. Please increase it in the modeling_options.yaml.')
        fst_vt['ElastoDyn']['BldGagNd'] = [idx+1 for idx in idx_out]
        fst_vt['ElastoDyn']['NBlGages'] = len(idx_out)

        # ElastoDyn tower output positions along height
        fst_vt['ElastoDyn']['NTwGages'] = 9
        nTwrNodes = fst_vt['ElastoDyn']['TwrNodes']
        twr_fract = np.arange(1./nTwrNodes/2., 1, 1./nTwrNodes)
        idx_out = [np.argmin(abs(twr_fract-ri)) for ri in r_out_target]
        fst_vt['ElastoDyn']['TwrGagNd'] = [idx+1 for idx in idx_out]
        fst_vt['AeroDyn15']['NTwOuts'] = 0
        self.Z_out_ED_twr = np.hstack((0., [twr_fract[i] for i in idx_out], 1.))

        # SubDyn inputs- monopile and floating
        if modeling_options['flags']['monopile']:
            mono_index = twr_index+1 # Duplicate intersection point
            n_joints = len(inputs['tower_outer_diameter'][1:mono_index]) # Omit submerged pile
            n_members = n_joints - 1
            itrans = n_joints - 1
            fst_vt['SubDyn']['JointXss'] = np.zeros( n_joints )
            fst_vt['SubDyn']['JointYss'] = np.zeros( n_joints )
            fst_vt['SubDyn']['JointZss'] = twr_elev[1:mono_index]
            fst_vt['SubDyn']['NReact'] = 1
            fst_vt['SubDyn']['RJointID'] = [1]
            fst_vt['SubDyn']['RctTDXss'] = fst_vt['SubDyn']['RctTDYss'] = fst_vt['SubDyn']['RctTDZss'] = [1]
            fst_vt['SubDyn']['RctRDXss'] = fst_vt['SubDyn']['RctRDYss'] = fst_vt['SubDyn']['RctRDZss'] = [1]
            fst_vt['SubDyn']['IJointID'] = [n_joints]
            fst_vt['SubDyn']['MJointID1'] = np.arange( n_members, dtype=np.int_ ) + 1
            fst_vt['SubDyn']['MJointID2'] = np.arange( n_members, dtype=np.int_ ) + 2
            fst_vt['SubDyn']['YoungE1'] = inputs['tower_E'][1:mono_index]
            fst_vt['SubDyn']['ShearG1'] = inputs['tower_G'][1:mono_index]
            fst_vt['SubDyn']['MatDens1'] = inputs['tower_rho'][1:mono_index]
            fst_vt['SubDyn']['XsecD'] = util.nodal2sectional(inputs['tower_outer_diameter'][1:mono_index])[0]
            fst_vt['SubDyn']['XsecT'] = inputs['tower_wall_thickness'][1:mono_index]
            
            # Find the members where the 9 channels of SubDyn should be placed
            grid_joints_monopile = (fst_vt['SubDyn']['JointZss'] - fst_vt['SubDyn']['JointZss'][0]) / (fst_vt['SubDyn']['JointZss'][-1] - fst_vt['SubDyn']['JointZss'][0])
            n_channels = 9
            grid_target = np.linspace(0., 1., n_channels)
            # Take the first node for every member, except for last one
            idx_out = [np.argmin(abs(grid_joints_monopile-grid_i)) for grid_i in grid_target]
            fst_vt['SubDyn']['NMOutputs'] = n_channels
            fst_vt['SubDyn']['MemberID_out'] = [idx+1 for idx in idx_out]
            fst_vt['SubDyn']['MemberID_out'][-1] -= 1 
            fst_vt['SubDyn']['NOutCnt'] = np.ones_like(fst_vt['SubDyn']['MemberID_out'])
            fst_vt['SubDyn']['NodeCnt'] = np.ones_like(fst_vt['SubDyn']['MemberID_out'])
            fst_vt['SubDyn']['NodeCnt'][-1] = 2
            self.Z_out_SD_mpl = [grid_joints_monopile[i] for i in idx_out]
                
        elif modeling_options['flags']['floating']:
            joints_xyz = inputs["platform_nodes"]
            n_joints = np.where(joints_xyz[:, 0] == NULL)[0][0]
            joints_xyz = joints_xyz[:n_joints, :]
            itrans = util.closest_node(joints_xyz, inputs["transition_node"])

            N1 = np.int_(inputs["platform_elem_n1"])
            n_members = np.where(N1 == NULL)[0][0]
            N1 = N1[:n_members]
            N2 = np.int_(inputs["platform_elem_n2"][:n_members])
                
            fst_vt['SubDyn']['JointXss'] = joints_xyz[:,0]
            fst_vt['SubDyn']['JointYss'] = joints_xyz[:,1]
            fst_vt['SubDyn']['JointZss'] = joints_xyz[:,2]
            fst_vt['SubDyn']['NReact'] = 0
            fst_vt['SubDyn']['RJointID'] = []
            fst_vt['SubDyn']['RctTDXss'] = fst_vt['SubDyn']['RctTDYss'] = fst_vt['SubDyn']['RctTDZss'] = []
            fst_vt['SubDyn']['RctRDXss'] = fst_vt['SubDyn']['RctRDYss'] = fst_vt['SubDyn']['RctRDZss'] = []
            if modeling_options['floating']['transition_joint'] is None:
                fst_vt['SubDyn']['IJointID'] = []
            else:
                fst_vt['SubDyn']['IJointID'] = [itrans+1]
            fst_vt['SubDyn']['MJointID1'] = N1+1
            fst_vt['SubDyn']['MJointID2'] = N2+1
            
            fst_vt['SubDyn']['YoungE1'] = inputs["platform_elem_E"][:n_members]
            fst_vt['SubDyn']['ShearG1'] = inputs["platform_elem_G"][:n_members]
            fst_vt['SubDyn']['MatDens1'] = inputs["platform_elem_rho"][:n_members]
            fst_vt['SubDyn']['XsecD'] = inputs["platform_elem_D"][:n_members]
            fst_vt['SubDyn']['XsecT'] = inputs["platform_elem_t"][:n_members]
            
        # SubDyn inputs- offshore generic
        if modeling_options['flags']['offshore']:
            if fst_vt['SubDyn']['SDdeltaT']<=-999.0: fst_vt['SubDyn']['SDdeltaT'] = "DEFAULT"
            fst_vt['SubDyn']['JDampings'] = [str(m) for m in fst_vt['SubDyn']['JDampings']]
            fst_vt['SubDyn']['Rct_SoilFile'] = ['']
            fst_vt['SubDyn']['NJoints'] = n_joints
            fst_vt['SubDyn']['JointID'] = np.arange( n_joints, dtype=np.int_) + 1
            fst_vt['SubDyn']['ItfTDXss'] = fst_vt['SubDyn']['ItfTDYss'] = fst_vt['SubDyn']['ItfTDZss'] = [1]
            fst_vt['SubDyn']['ItfRDXss'] = fst_vt['SubDyn']['ItfRDYss'] = fst_vt['SubDyn']['ItfRDZss'] = [1]
            fst_vt['SubDyn']['NMembers'] = n_members
            fst_vt['SubDyn']['MemberID'] = np.arange( n_members, dtype=np.int_ ) + 1
            fst_vt['SubDyn']['MPropSetID1'] = fst_vt['SubDyn']['MPropSetID2'] = np.arange( n_members, dtype=np.int_ ) + 1
            fst_vt['SubDyn']['NPropSets'] = n_members
            fst_vt['SubDyn']['PropSetID1'] = np.arange( n_members, dtype=np.int_ ) + 1
            fst_vt['SubDyn']['NCOSMs'] = 0
            fst_vt['SubDyn']['NXPropSets'] = 0
            fst_vt['SubDyn']['NCmass'] = 2 if inputs['gravity_foundation_mass'] > 0.0 else 1
            fst_vt['SubDyn']['CMJointID'] = [itrans+1]
            fst_vt['SubDyn']['JMass'] = [float(inputs['transition_piece_mass'])]
            fst_vt['SubDyn']['JMXX'] = [inputs['transition_piece_I'][0]]
            fst_vt['SubDyn']['JMYY'] = [inputs['transition_piece_I'][1]]
            fst_vt['SubDyn']['JMZZ'] = [inputs['transition_piece_I'][2]]
            if inputs['gravity_foundation_mass'] > 0.0:
                fst_vt['SubDyn']['CMJointID'] += [1]
                fst_vt['SubDyn']['JMass'] += [float(inputs['gravity_foundation_mass'])]
                fst_vt['SubDyn']['JMXX'] += [inputs['gravity_foundation_I'][0]]
                fst_vt['SubDyn']['JMYY'] += [inputs['gravity_foundation_I'][1]]
                fst_vt['SubDyn']['JMZZ'] += [inputs['gravity_foundation_I'][2]]
        

        # HydroDyn inputs
        if modeling_options['flags']['offshore']:
            fst_vt['HydroDyn']['WtrDens'] = float(inputs['rho_water'])
            fst_vt['HydroDyn']['WtrDpth'] = float(inputs['water_depth'])
            fst_vt['HydroDyn']['MSL2SWL'] = 0
            fst_vt['HydroDyn']['WaveHs'] = float(inputs['Hsig_wave'])
            fst_vt['HydroDyn']['WaveTp'] = float(inputs['Tsig_wave'])
            if fst_vt['HydroDyn']['WavePkShp']<=-999.0: fst_vt['HydroDyn']['WavePkShp'] = "DEFAULT"
            fst_vt['HydroDyn']['WaveDir'] = float(inputs['beta_wave'])
            fst_vt['HydroDyn']['WaveDirRange'] = np.rad2deg(fst_vt['HydroDyn']['WaveDirRange'])
            fst_vt['HydroDyn']['WaveElevxi'] = [str(m) for m in fst_vt['HydroDyn']['WaveElevxi']]
            fst_vt['HydroDyn']['WaveElevyi'] = [str(m) for m in fst_vt['HydroDyn']['WaveElevyi']]
            fst_vt['HydroDyn']['CurrSSDir'] = "DEFAULT" if fst_vt['HydroDyn']['CurrSSDir']<=-999.0 else np.rad2deg(fst_vt['HydroDyn']['CurrSSDir']) 
            fst_vt['HydroDyn']['AddF0'] = np.array( fst_vt['HydroDyn']['AddF0'] )
            fst_vt['HydroDyn']['AddCLin'] = np.vstack( tuple([fst_vt['HydroDyn']['AddCLin'+str(m+1)] for m in range(6)]) )
            fst_vt['HydroDyn']['AddBLin'] = np.vstack( tuple([fst_vt['HydroDyn']['AddBLin'+str(m+1)] for m in range(6)]) )
            fst_vt['HydroDyn']['AddBQuad'] = np.vstack( tuple([fst_vt['HydroDyn']['AddBQuad'+str(m+1)] for m in range(6)]) )
            fst_vt['HydroDyn']['NAxCoef'] = 1
            fst_vt['HydroDyn']['AxCoefID'] = 1 + np.arange( fst_vt['HydroDyn']['NAxCoef'], dtype=np.int_)
            fst_vt['HydroDyn']['AxCd'] = np.zeros( fst_vt['HydroDyn']['NAxCoef'] )
            fst_vt['HydroDyn']['AxCa'] = np.zeros( fst_vt['HydroDyn']['NAxCoef'] )
            fst_vt['HydroDyn']['AxCp'] = np.ones( fst_vt['HydroDyn']['NAxCoef'] )
            fst_vt['HydroDyn']['NJoints'] = fst_vt['SubDyn']['NJoints']
            fst_vt['HydroDyn']['JointID'] = fst_vt['SubDyn']['JointID']
            fst_vt['HydroDyn']['Jointxi'] = fst_vt['SubDyn']['JointXss']
            fst_vt['HydroDyn']['Jointyi'] = fst_vt['SubDyn']['JointYss']
            fst_vt['HydroDyn']['Jointzi'] = fst_vt['SubDyn']['JointZss']
            fst_vt['HydroDyn']['JointAxID'] = np.ones( fst_vt['HydroDyn']['NJoints'], dtype=np.int_)
            fst_vt['HydroDyn']['JointOvrlp'] = np.zeros( fst_vt['HydroDyn']['NJoints'], dtype=np.int_)
            fst_vt['HydroDyn']['NPropSets'] = fst_vt['SubDyn']['NPropSets']
            fst_vt['HydroDyn']['PropSetID'] = fst_vt['SubDyn']['PropSetID1']
            fst_vt['HydroDyn']['PropD'] = fst_vt['SubDyn']['XsecD']
            fst_vt['HydroDyn']['PropThck'] = fst_vt['SubDyn']['XsecT']

            fst_vt['HydroDyn']['SimplCd'] = 1.0
            fst_vt['HydroDyn']['SimplCdMG'] = 1.0
            fst_vt['HydroDyn']['SimplCa'] = 1.0
            fst_vt['HydroDyn']['SimplCaMG'] = 1.0
            fst_vt['HydroDyn']['SimplCp'] = 1.0
            fst_vt['HydroDyn']['SimplCpMG'] = 1.0
            fst_vt['HydroDyn']['SimplAxCa'] = 1.0
            fst_vt['HydroDyn']['SimplAxCaMG'] = 1.0
            fst_vt['HydroDyn']['SimplAxCp'] = 1.0
            fst_vt['HydroDyn']['SimplAxCpMG'] = 1.0
            fst_vt['HydroDyn']['NCoefDpth'] = 0
            fst_vt['HydroDyn']['NCoefMembers'] = 0
            fst_vt['HydroDyn']['NMembers'] = fst_vt['SubDyn']['NMembers']
            fst_vt['HydroDyn']['MemberID'] = fst_vt['SubDyn']['MemberID']
            fst_vt['HydroDyn']['MJointID1'] = fst_vt['SubDyn']['MJointID1']
            fst_vt['HydroDyn']['MJointID2'] = fst_vt['SubDyn']['MJointID2']
            fst_vt['HydroDyn']['MPropSetID1'] = fst_vt['SubDyn']['MPropSetID1']
            fst_vt['HydroDyn']['MPropSetID2'] = fst_vt['SubDyn']['MPropSetID2']
            fst_vt['HydroDyn']['MDivSize'] = 0.5*np.ones( fst_vt['HydroDyn']['NMembers'] )
            fst_vt['HydroDyn']['MCoefMod'] = np.ones( fst_vt['HydroDyn']['NMembers'], dtype=np.int_)
            fst_vt['HydroDyn']['PropPot'] = ['FALSE']* fst_vt['HydroDyn']['NMembers']
            fst_vt['HydroDyn']['NFillGroups'] = 0
            fst_vt['HydroDyn']['NMGDepths'] = 0

<<<<<<< HEAD
            # HARDCODED for IEA-15MW
            fst_vt['HydroDyn']['NJoints'] = 2
            fst_vt['HydroDyn']['JointID'] = np.array([1,2])
            fst_vt['HydroDyn']['Jointxi'] = np.array([0.0,0.0])
            fst_vt['HydroDyn']['Jointyi'] = np.array([0.0,0.0])
            fst_vt['HydroDyn']['Jointzi'] = np.array([-13.18,-14.18])

            fst_vt['HydroDyn']['NPropSets'] = 1
            fst_vt['HydroDyn']['PropSetID'] = np.array([1])
            fst_vt['HydroDyn']['PropD']     = np.array([1e-5])
            fst_vt['HydroDyn']['PropThck']  = np.array([1e-6])

            fst_vt['HydroDyn']['NMembers']      = 1
            fst_vt['HydroDyn']['MemberID']      = np.array([1])
            fst_vt['HydroDyn']['MJointID1']     = np.array([1])
            fst_vt['HydroDyn']['MJointID2']     = np.array([2])
            fst_vt['HydroDyn']['MPropSetID1']   = np.array([1])
            fst_vt['HydroDyn']['MPropSetID2']   = np.array([1])
            fst_vt['HydroDyn']['MDivSize']      = np.array([1.0])
            fst_vt['HydroDyn']['MCoefMod']      = np.ones( fst_vt['HydroDyn']['NMembers'], dtype=np.int_)
            fst_vt['HydroDyn']['PropPot']       = ['True']* fst_vt['HydroDyn']['NMembers']

            # set PotFile directory relative to WEIS
            # we're probably going to have to copy these files in aeroelasticse when we start changing them each iteration
            weis_dir = os.path.dirname(os.path.dirname(os.path.dirname(os.path.abspath(__file__))))
            if fst_vt['HydroDyn']['PotFile']:
                fst_vt['HydroDyn']['PotFile'] = os.path.join(weis_dir, fst_vt['HydroDyn']['PotFile'])

            fst_vt['HydroDyn']['PtfmVol0'] = float(inputs['platform_displacement'])
            
=======
            # If we're using the potential model, need these settings that aren't default
            if fst_vt['HydroDyn']['PotMod']:
                fst_vt['HydroDyn']['ExctnMod'] = 1
                fst_vt['HydroDyn']['RdtnMod'] = 1
                fst_vt['HydroDyn']['RdtnDT'] = "DEFAULT"
                fst_vt['HydroDyn']['PropPot'] = ['True']* fst_vt['HydroDyn']['NMembers']
                
                # set PotFile directory relative to WEIS
                # we're probably going to have to copy these files in aeroelasticse when we start changing them each iteration
                weis_dir = os.path.dirname(os.path.dirname(os.path.dirname(os.path.abspath(__file__))))
                if fst_vt['HydroDyn']['PotFile']:
                    fst_vt['HydroDyn']['PotFile'] = os.path.join(weis_dir, fst_vt['HydroDyn']['PotFile'])
                else:
                    raise Exception('If PotMod=1, PotFile must be specified in modeling options')
                
                # scale PtfmVol0 based on platform mass, temporary solution to buoyancy issue where spar's heave is very sensitive to platform mass
                if fst_vt['HydroDyn']['PtfmMass_Init']:
                    fst_vt['HydroDyn']['PtfmVol0'] = float(inputs['platform_displacement']) * (1 + ((fst_vt['ElastoDyn']['PtfmMass'] / fst_vt['HydroDyn']['PtfmMass_Init']) - 1) * .9 )  #* 1.04 # 8029.21
                else:
                    fst_vt['HydroDyn']['PtfmVol0'] = float(inputs['platform_displacement'])


>>>>>>> f965eaa1
        # Moordyn inputs
        if modeling_options["flags"]["mooring"]:
            mooropt = modeling_options["mooring"]
            # Creating a line type for each line, regardless of whether it is unique or not
            n_lines = mooropt["n_lines"]
            line_names = ['line'+str(m) for m in range(n_lines)]
            fst_vt['MoorDyn']['NTypes'] = n_lines
            fst_vt['MoorDyn']['Name'] = fst_vt['MAP']['LineType'] = line_names
            fst_vt['MoorDyn']['Diam'] = fst_vt['MAP']['Diam'] = inputs["line_diameter"]
            fst_vt['MoorDyn']['MassDen'] = fst_vt['MAP']['MassDenInAir'] = inputs["line_mass_density"]
            fst_vt['MoorDyn']['EA'] = inputs["line_stiffness"]
            fst_vt['MoorDyn']['BA_zeta'] = -1*np.ones(n_lines, dtype=np.int64)
            fst_vt['MoorDyn']['Can'] = inputs["line_transverse_added_mass"]
            fst_vt['MoorDyn']['Cat'] = inputs["line_tangential_added_mass"]
            fst_vt['MoorDyn']['Cdn'] = inputs["line_transverse_drag"]
            fst_vt['MoorDyn']['Cdt'] = inputs["line_tangential_drag"]

            n_nodes = mooropt["n_nodes"]
            fst_vt['MoorDyn']['NConnects'] = n_nodes
            fst_vt['MoorDyn']['Node'] = np.arange(n_nodes)+1
            fst_vt['MoorDyn']['Type'] = mooropt["node_type"][:]
            fst_vt['MoorDyn']['X'] = inputs['nodes_location_full'][:,0]
            fst_vt['MoorDyn']['Y'] = inputs['nodes_location_full'][:,1]
            fst_vt['MoorDyn']['Z'] = inputs['nodes_location_full'][:,2]
            fst_vt['MoorDyn']['M'] = inputs['nodes_mass']
            fst_vt['MoorDyn']['V'] = inputs['nodes_volume']
            fst_vt['MoorDyn']['FX'] = np.zeros( n_nodes )
            fst_vt['MoorDyn']['FY'] = np.zeros( n_nodes )
            fst_vt['MoorDyn']['FZ'] = np.zeros( n_nodes )
            fst_vt['MoorDyn']['CdA'] = inputs['nodes_drag_area']
            fst_vt['MoorDyn']['CA'] = inputs['nodes_added_mass']

            fst_vt['MoorDyn']['NLines'] = n_lines
            fst_vt['MoorDyn']['Line'] = np.arange(n_lines)+1
            fst_vt['MoorDyn']['LineType'] = line_names
            fst_vt['MoorDyn']['UnstrLen'] = inputs['unstretched_length']
            fst_vt['MoorDyn']['NumSegs'] = 50*np.ones(n_lines, dtype=np.int64)
            fst_vt['MoorDyn']['NodeAnch'] = np.zeros(n_lines, dtype=np.int64)
            fst_vt['MoorDyn']['NodeFair'] = np.zeros(n_lines, dtype=np.int64)
            fst_vt['MoorDyn']['Outputs'] = ['-'] * n_lines
            fst_vt['MoorDyn']['CtrlChan'] = np.zeros(n_lines, dtype=np.int64)
            
            # TODO: FIXME: these values are hardcoded for the IEA15MW linearization studies
            fst_vt['MoorDyn']['CB'] = 1.0
            fst_vt['MoorDyn']['CIntDamp'] = 0
            fst_vt['MoorDyn']['Ca'] = 0
            fst_vt['MoorDyn']['Cdn'] = 0
            fst_vt['MoorDyn']['Cdt'] = 0
            fst_vt['MoorDyn']['B'] = np.zeros( n_nodes )
            fst_vt['MoorDyn']['Option'] = ["outer_tol 1e-5", "repeat 120 240"]
            
            
            
            for k in range(n_lines):
                id1 = discrete_inputs['node_names'].index( mooropt["node1"][k] )
                id2 = discrete_inputs['node_names'].index( mooropt["node2"][k] )
                if (fst_vt['MoorDyn']['Type'][id1].lower() == 'vessel' and
                    fst_vt['MoorDyn']['Type'][id2].lower() == 'fixed'):
                    fst_vt['MoorDyn']['NodeFair'][k] = id1+1
                    fst_vt['MoorDyn']['NodeAnch'][k] = id2+1
                if (fst_vt['MoorDyn']['Type'][id2].lower() == 'vessel' and
                    fst_vt['MoorDyn']['Type'][id1].lower() == 'fixed'):
                    fst_vt['MoorDyn']['NodeFair'][k] = id2+1
                    fst_vt['MoorDyn']['NodeAnch'][k] = id1+1
                if (fst_vt['MoorDyn']['Type'][id2].lower() == 'vessel' and
                    fst_vt['MoorDyn']['Type'][id1].lower() == 'fix'):
                    fst_vt['MoorDyn']['NodeFair'][k] = id2+1
                    fst_vt['MoorDyn']['NodeAnch'][k] = id1+1
                else:
                    print(discrete_inputs['node_names'])
                    print(mooropt["node1"][k], mooropt["node2"][k])
                    print(fst_vt['MoorDyn']['Type'][id1], fst_vt['MoorDyn']['Type'][id2])
                    raise ValueError('Mooring line seems to be between unknown endpoint types?')
            
        return fst_vt

    def run_FAST(self, inputs, discrete_inputs, fst_vt):

        case_list      = []
        case_name_list = []
        dlc_list       = []

        if self.FASTpref['dlc_settings']['run_IEC'] or self.FASTpref['dlc_settings']['run_blade_fatigue']:
            case_list_IEC, case_name_list_IEC, dlc_list_IEC = self.DLC_creation_IEC(inputs, discrete_inputs, fst_vt)
            case_list      += case_list_IEC
            case_name_list += case_name_list_IEC
            dlc_list       += dlc_list_IEC

        if self.FASTpref['dlc_settings']['run_power_curve']:
            case_list_pc, case_name_list_pc, dlc_list_pc = self.DLC_creation_powercurve(inputs, discrete_inputs, fst_vt)
            case_list      += case_list_pc
            case_name_list += case_name_list_pc
            dlc_list       += dlc_list_pc

        # Mandatory output channels to include 
        # TODO: what else is needed here?
        channels_out  = ["TipDxc1", "TipDyc1", "TipDzc1", "TipDxc2", "TipDyc2", "TipDzc2"]
        channels_out += ["RootMxc1", "RootMyc1", "RootMzc1", "RootMxc2", "RootMyc2", "RootMzc2"]
        channels_out += ["TipDxb1", "TipDyb1", "TipDzb1", "TipDxb2", "TipDyb2", "TipDzb2"]
        channels_out += ["RootMxb1", "RootMyb1", "RootMzb1", "RootMxb2", "RootMyb2", "RootMzb2"]
        channels_out += ["RootFxc1", "RootFyc1", "RootFzc1", "RootFxc2", "RootFyc2", "RootFzc2"]
        channels_out += ["RootFxb1", "RootFyb1", "RootFzb1", "RootFxb2", "RootFyb2", "RootFzb2"]
<<<<<<< HEAD
        channels_out += ["RtAeroCp", "RtAeroCt", "RotSpeed", "NacYaw"]
=======
        channels_out += ["Spn1FLzb1", "Spn2FLzb1", "Spn3FLzb1", "Spn4FLzb1", "Spn5FLzb1", "Spn6FLzb1", "Spn7FLzb1", "Spn8FLzb1", "Spn9FLzb1"]
        channels_out += ["Spn1MLxb1", "Spn2MLxb1", "Spn3MLxb1", "Spn4MLxb1", "Spn5MLxb1", "Spn6MLxb1", "Spn7MLxb1", "Spn8MLxb1", "Spn9MLxb1"]
        channels_out += ["Spn1MLyb1", "Spn2MLyb1", "Spn3MLyb1", "Spn4MLyb1", "Spn5MLyb1", "Spn6MLyb1", "Spn7MLyb1", "Spn8MLyb1", "Spn9MLyb1"]
        channels_out += ["Spn1FLzb2", "Spn2FLzb2", "Spn3FLzb2", "Spn4FLzb2", "Spn5FLzb2", "Spn6FLzb2", "Spn7FLzb2", "Spn8FLzb2", "Spn9FLzb2"]
        channels_out += ["Spn1MLxb2", "Spn2MLxb2", "Spn3MLxb2", "Spn4MLxb2", "Spn5MLxb2", "Spn6MLxb2", "Spn7MLxb2", "Spn8MLxb2", "Spn9MLxb2"]
        channels_out += ["Spn1MLyb2", "Spn2MLyb2", "Spn3MLyb2", "Spn4MLyb2", "Spn5MLyb2", "Spn6MLyb2", "Spn7MLyb2", "Spn8MLyb2", "Spn9MLyb2"]
        channels_out += ["Spn1FLzb3", "Spn2FLzb3", "Spn3FLzb3", "Spn4FLzb3", "Spn5FLzb3", "Spn6FLzb3", "Spn7FLzb3", "Spn8FLzb3", "Spn9FLzb3"]
        channels_out += ["Spn1MLxb3", "Spn2MLxb3", "Spn3MLxb3", "Spn4MLxb3", "Spn5MLxb3", "Spn6MLxb3", "Spn7MLxb3", "Spn8MLxb3", "Spn9MLxb3"]
        channels_out += ["Spn1MLyb3", "Spn2MLyb3", "Spn3MLyb3", "Spn4MLyb3", "Spn5MLyb3", "Spn6MLyb3", "Spn7MLyb3", "Spn8MLyb3", "Spn9MLyb3"]
        channels_out += ["RtAeroCp", "RtAeroCt"]
>>>>>>> f965eaa1
        channels_out += ["RotSpeed", "GenSpeed", "NacYaw", "Azimuth"]
        channels_out += ["GenPwr", "GenTq", "BldPitch1", "BldPitch2", "BldPitch3"]
        channels_out += ["Wind1VelX", "Wind1VelY", "Wind1VelZ"]
        channels_out += ["RtVAvgxh", "RtVAvgyh", "RtVAvgzh"]
        channels_out += ["TwrBsFxt",  "TwrBsFyt", "TwrBsFzt", "TwrBsMxt",  "TwrBsMyt", "TwrBsMzt"]
        channels_out += ["YawBrFxp", "YawBrFyp", "YawBrFzp", "YawBrMxp", "YawBrMyp", "YawBrMzp"]
        channels_out += ["TwHt1FLxt", "TwHt2FLxt", "TwHt3FLxt", "TwHt4FLxt", "TwHt5FLxt", "TwHt6FLxt", "TwHt7FLxt", "TwHt8FLxt", "TwHt9FLxt"]
        channels_out += ["TwHt1FLyt", "TwHt2FLyt", "TwHt3FLyt", "TwHt4FLyt", "TwHt5FLyt", "TwHt6FLyt", "TwHt7FLyt", "TwHt8FLyt", "TwHt9FLyt"]
        channels_out += ["TwHt1FLzt", "TwHt2FLzt", "TwHt3FLzt", "TwHt4FLzt", "TwHt5FLzt", "TwHt6FLzt", "TwHt7FLzt", "TwHt8FLzt", "TwHt9FLzt"]
        channels_out += ["TwHt1MLxt", "TwHt2MLxt", "TwHt3MLxt", "TwHt4MLxt", "TwHt5MLxt", "TwHt6MLxt", "TwHt7MLxt", "TwHt8MLxt", "TwHt9MLxt"]
        channels_out += ["TwHt1MLyt", "TwHt2MLyt", "TwHt3MLyt", "TwHt4MLyt", "TwHt5MLyt", "TwHt6MLyt", "TwHt7MLyt", "TwHt8MLyt", "TwHt9MLyt"]
        channels_out += ["TwHt1MLzt", "TwHt2MLzt", "TwHt3MLzt", "TwHt4MLzt", "TwHt5MLzt", "TwHt6MLzt", "TwHt7MLzt", "TwHt8MLzt", "TwHt9MLzt"]
        channels_out += ["RtAeroFxh", "RtAeroFyh", "RtAeroFzh"]
        channels_out += ["RotThrust", "LSShftFys", "LSShftFzs", "RotTorq", "LSSTipMys", "LSSTipMzs"]
        channels_out += ["B1N1Alpha", "B1N2Alpha", "B1N3Alpha", "B1N4Alpha", "B1N5Alpha", "B1N6Alpha", "B1N7Alpha", "B1N8Alpha", "B1N9Alpha", "B2N1Alpha", "B2N2Alpha", "B2N3Alpha", "B2N4Alpha", "B2N5Alpha", "B2N6Alpha", "B2N7Alpha", "B2N8Alpha","B2N9Alpha"]
<<<<<<< HEAD
        channels_out += ["PtfmSurge", "PtfmSway", "PtfmHeave", "PtfmRoll", "PtfmPitch", "PtfmYaw","NcIMURAys"]
        if self.n_blades > 2:
=======
        if self.n_blades == 3:
>>>>>>> f965eaa1
            channels_out += ["TipDxc3", "TipDyc3", "TipDzc3", "RootMxc3", "RootMyc3", "RootMzc3", "TipDxb3", "TipDyb3", "TipDzb3", "RootMxb3",
                             "RootMyb3", "RootMzb3", "RootFxc3", "RootFyc3", "RootFzc3", "RootFxb3", "RootFyb3", "RootFzb3", "BldPitch3"]
            channels_out += ["B3N1Alpha", "B3N2Alpha", "B3N3Alpha", "B3N4Alpha", "B3N5Alpha", "B3N6Alpha", "B3N7Alpha", "B3N8Alpha", "B3N9Alpha"]

        # Channels for distributed aerodynamic control
        if self.n_tab > 1:
            channels_out += ['BLFLAP1', 'BLFLAP2', 'BLFLAP3']

        # Channels for monopile-based structure
        if self.options['modeling_options']['flags']['monopile']:
            k=1
            for i in range(len(self.Z_out_SD_mpl)):
                if k==9:
                    Node=2
                else:
                    Node=1
                channels_out += ["M" + str(k) + "N" + str(Node) + "FKxe"]
                channels_out += ["M" + str(k) + "N" + str(Node) + "FKye"]
                channels_out += ["M" + str(k) + "N" + str(Node) + "FKze"]
                channels_out += ["M" + str(k) + "N" + str(Node) + "MKxe"]
                channels_out += ["M" + str(k) + "N" + str(Node) + "MKye"]
                channels_out += ["M" + str(k) + "N" + str(Node) + "MKze"]
                channels_out += ['ReactFXss', 'ReactFYss', 'ReactFZss', 'ReactMXss', 'ReactMYss', 'ReactMZss']
                k+=1

        # Floating output channels
        if self.options['modeling_options']['flags']['floating']:
            channels_out += ["PtfmPitch", "PtfmRoll", "PtfmYaw", "PtfmSurge", "PtfmSway", "PtfmHeave"]
            
        channels = {}
        for var in channels_out:
            channels[var] = True

        # FAST wrapper setup
<<<<<<< HEAD
        # JJ->DZ: here is the first point in logic for linearization 
        if self.options['modeling_options']['Level2']['flag']:
            linearization_options               = self.options['modeling_options']['Level2']['linearization']
            
            # Use openfast binary until library works
            fastBatch                           = LinearFAST(**linearization_options)
            fastBatch.FAST_lib                  = None      # linearization not working with library
            fastBatch.FAST_exe                  = os.path.join(os.path.dirname(os.path.realpath(__file__)),'../../local/bin/openfast')
            fastBatch.fst_vt                    = fst_vt
            fastBatch.cores                     = self.cores

            case_list, case_name_list = fastBatch.gen_linear_cases(inputs)
        else:
            fastBatch = runFAST_pywrapper_batch(FAST_ver=self.FAST_ver)
=======
        fastBatch = runFAST_pywrapper_batch()
>>>>>>> f965eaa1
        fastBatch.channels = channels

        # JJ->DZ: we need to add the options and settings from `gen_linear_model` here
        if self.FASTpref['file_management']['FAST_exe'] != 'none':
            fastBatch.FAST_exe          = self.FAST_exe
            fastBatch.FAST_lib          = self.FAST_lib
        fastBatch.FAST_runDirectory = self.FAST_runDirectory
        fastBatch.FAST_InputFile    = self.FAST_InputFile
        fastBatch.FAST_directory    = self.FAST_directory
        fastBatch.debug_level       = self.debug_level
        fastBatch.fst_vt            = fst_vt
        fastBatch.keep_time         = False
        fastBatch.post              = FAST_IO_timeseries

        fastBatch.case_list         = case_list
        fastBatch.case_name_list    = case_name_list
        fastBatch.channels          = channels

        fastBatch.overwrite_outfiles = False  #<--- Debugging only, set to False to prevent OpenFAST from running if the .outb already exists

        # Run FAST
        if self.mpi_run and self.options['opt_options']['driver']['optimization']['flag']:
            summary_stats, extreme_table, DELs, chan_time = fastBatch.run_mpi(self.mpi_comm_map_down)
        else:
            if self.cores == 1:
                summary_stats, extreme_table, DELs, chan_time = fastBatch.run_serial()
            else:
                summary_stats, extreme_table, DELs, chan_time = fastBatch.run_multi(self.cores)

        self.fst_vt = fst_vt
        self.of_inumber = self.of_inumber + 1
        sys.stdout.flush()
        return summary_stats, extreme_table, DELs, case_list, case_name_list, dlc_list

    def DLC_creation_IEC(self, inputs, discrete_inputs, fst_vt, powercurve=False):

        iec = CaseGen_IEC()

        # Turbine Data
        iec.Turbine_Class    = discrete_inputs['turbine_class']
        iec.Turbulence_Class = discrete_inputs['turbulence_class']
        iec.D                = fst_vt['ElastoDyn']['TipRad']*2. #np.min([fst_vt['InflowWind']['RefHt']*1.9 , fst_vt['ElastoDyn']['TipRad']*2.5])
        iec.z_hub            = fst_vt['InflowWind']['RefHt']

        # Turbine initial conditions
        iec.init_cond = {} # can leave as {} if data not available
        iec.init_cond[("ElastoDyn","RotSpeed")]        = {'U':inputs['U_init']}
        iec.init_cond[("ElastoDyn","RotSpeed")]['val'] = inputs['Omega_init']
        iec.init_cond[("ElastoDyn","BlPitch1")]        = {'U':inputs['U_init']}
        iec.init_cond[("ElastoDyn","BlPitch1")]['val'] = inputs['pitch_init']
        iec.init_cond[("ElastoDyn","BlPitch2")]        = iec.init_cond[("ElastoDyn","BlPitch1")]
        iec.init_cond[("ElastoDyn","BlPitch3")]        = iec.init_cond[("ElastoDyn","BlPitch1")]

        # If running OLAF...
        if fst_vt['AeroDyn15']['WakeMod'] == 3:
            # Set DT according to OLAF guidelines
            dt_wanted, _, _, _, _ = OLAFParams(inputs['Omega_init'])
            iec.init_cond[("Fst","DT")]        = {'U':inputs['U_init']}
            iec.init_cond[("Fst","DT")]['val'] = dt_wanted
            # Raise the center of the grid 50% above hub height because the wake will expand
            iec.grid_center_over_hh = 1.5

        # Todo: need a way to handle Metocean conditions for Offshore
        # if offshore:
        #     iec.init_cond[("HydroDyn","WaveHs")]        = {'U':[3, 4, 6, 8, 10, 12, 14, 16, 18, 20, 22, 24, 25, 40, 50]}
        #     iec.init_cond[("HydroDyn","WaveHs")]['val'] = [1.101917033, 1.101917033, 1.179052649, 1.315715154, 1.536867124, 1.835816514, 2.187994638, 2.598127096, 3.061304068, 3.617035443, 4.027470219, 4.51580671, 4.51580671, 6.98, 10.7]
        #     iec.init_cond[("HydroDyn","WaveTp")]        = {'U':[3, 4, 6, 8, 10, 12, 14, 16, 18, 20, 22, 24, 25, 40, 50]}
        #     iec.init_cond[("HydroDyn","WaveTp")]['val'] = [8.515382435, 8.515382435, 8.310063688, 8.006300889, 7.6514231, 7.440581338, 7.460834063, 7.643300307, 8.046899942, 8.521314105, 8.987021024, 9.451641026, 9.451641026, 11.7, 14.2]

        # Setup dlc settings
        iec.dlc_inputs = {}
        iec.dlc_inputs['DLC']   = []
        iec.dlc_inputs['U']     = []
        iec.dlc_inputs['Seeds'] = []
        iec.dlc_inputs['Yaw']   = []
        iec.uniqueSeeds         = self.FASTpref['dlc_settings']['unique_wind_seeds']
        iec.uniqueWaveSeeds     = self.FASTpref['dlc_settings']['unique_wave_seeds']
        
        if powercurve:
            # running turbulent power curve
            iec.dlc_inputs['DLC'].append(1.1)
            iec.dlc_inputs['U'].append(self.FASTpref['dlc_settings']['Power_Curve']['U'])
            iec.dlc_inputs['Seeds'].append(self.FASTpref['dlc_settings']['Power_Curve']['Seeds'])
            iec.dlc_inputs['Yaw'].append([])

        else:

            for dlc in self.FASTpref['dlc_settings']['IEC']:

                if 'DLC' in dlc.keys():
                    iec.dlc_inputs['DLC'].append(dlc['DLC'])
                else:
                    iec.dlc_inputs['DLC'].append([])

                if 'U' in dlc.keys():
                    iec.dlc_inputs['U'].append(dlc['U'])
                else:
                    if dlc['DLC'] == 1.4:
                        iec.dlc_inputs['U'].append([float(inputs['Vrated'])-2., float(inputs['Vrated']), float(inputs['Vrated'])+2.])
                    elif dlc['DLC'] == 5.1:
                        iec.dlc_inputs['U'].append([float(inputs['Vrated'])-2., float(inputs['Vrated'])+2., float(inputs['V_cutout'])])
                    elif dlc['DLC'] == 6.1:
                        iec.dlc_inputs['U'].append([float(inputs['V_extreme50'])])
                    elif dlc['DLC'] == 6.3:
                        iec.dlc_inputs['U'].append([float(inputs['V_extreme1'])])
                    else:
                        iec.dlc_inputs['U'].append([])

                if 'Seeds' in dlc.keys():
                    iec.dlc_inputs['Seeds'].append(dlc['Seeds'])
                else:
                    iec.dlc_inputs['Seeds'].append([])

                if 'Yaw' in dlc.keys():
                    iec.dlc_inputs['Yaw'].append(dlc['Yaw'])
                else:
                    iec.dlc_inputs['Yaw'].append([])

        iec.transient_dir_change        = '-'
        iec.transient_shear_orientation = 'v'
        if self.options['modeling_options']['Level3']['flag']:
            iec.TMax    = self.options['modeling_options']['Level3']['simulation']['TMax']
        elif self.options['modeling_options']['Level2']['flag']:
            iec.TMax    = self.options['modeling_options']['Level2']['simulation']['TMax']
        else:
            raise Exception('Not running Level2 or Level3, no IEC cases generated')

        T0            = np.max([0. , iec.TMax - 600.])
        iec.TStart    = (iec.TMax-T0)/2. + T0
        self.simtime  = iec.TMax - T0
        self.TMax     = iec.TMax
        self.T0       = T0

        # path management
        iec.wind_dir        = self.FAST_runDirectory
        if self.FASTpref['file_management']['Turbsim_exe'] != 'none':
            iec.Turbsim_exe     = self.Turbsim_exe
        iec.debug_level     = self.debug_level
        iec.overwrite       = False # TODO: elevate these options to analysis input file
        iec.run_dir         = self.FAST_runDirectory

        if self.mpi_run and self.options['opt_options']['driver']['optimization']['flag']:
            iec.parallel_windfile_gen = True
            iec.mpi_run               = self.FASTpref['analysis_settings']['mpi_run']
            iec.comm_map_down         = self.FASTpref['analysis_settings']['mpi_comm_map_down']
        else:
            iec.parallel_windfile_gen = False

        if powercurve:
            iec.case_name_base  = self.FAST_namingOut + '_powercurve'
        else:
            iec.case_name_base  = self.FAST_namingOut + '_IEC'

        # Run case setup, generate wind inputs
        case_list, case_name_list, dlc_list = iec.execute()


        return case_list, case_name_list, dlc_list

    def DLC_creation_powercurve(self, inputs, discrete_inputs, fst_vt):

        if len(self.FASTpref['dlc_settings']['Power_Curve']['U']) > 0: # todo: need a warning if no powercurve wind speeds are specified and DLC 1.1 is not set
        
            if self.FASTpref['dlc_settings']['Power_Curve']['turbulent_power_curve']:

                case_list, case_name, dlc_list_IEC = self.DLC_creation_IEC(inputs, discrete_inputs, fst_vt, powercurve=True)

            else:
                U     = self.FASTpref['dlc_settings']['Power_Curve']['U']
                omega = np.interp(U, inputs['U_init'], inputs['Omega_init'])
                pitch = np.interp(U, inputs['U_init'], inputs['pitch_init'])

                # wind speeds
                case_inputs = {}
                case_inputs[("InflowWind","WindType")]   = {'vals':[1], 'group':0}
                case_inputs[("InflowWind","HWindSpeed")] = {'vals':U, 'group':1}
                case_inputs[("ElastoDyn","RotSpeed")]    = {'vals':omega, 'group':1}
                case_inputs[("ElastoDyn","BlPitch1")]    = {'vals':pitch, 'group':1}
                case_inputs[("ElastoDyn","BlPitch2")]    = case_inputs[("ElastoDyn","BlPitch1")]
                case_inputs[("ElastoDyn","BlPitch3")]    = case_inputs[("ElastoDyn","BlPitch1")]

                # Set DT according to OLAF guidelines
                if fst_vt['AeroDyn15']['WakeMod'] == 3:
                    dt_wanted, _, _, _, _ = OLAFParams(inputs['Omega_init'])
                    case_inputs[("Fst","DT")]               = {'vals':dt_wanted, 'group':1}

                case_list, case_name = CaseGen_General(case_inputs, self.FAST_runDirectory, self.FAST_namingOut + '_powercurve')

            dlc_list = [0.]*len(case_name)

            return case_list, case_name, dlc_list

        else:
            return [], [], []

    def post_process(self, summary_stats, extreme_table, DELs, case_list, dlc_list, inputs, discrete_inputs, outputs, discrete_outputs):

        # Analysis
        outputs, discrete_outputs = self.get_blade_loading(summary_stats, extreme_table, inputs, discrete_inputs, outputs, discrete_outputs)
        outputs = self.get_tower_loading(summary_stats, extreme_table, inputs, outputs)
        if self.options['modeling_options']['flags']['monopile']:
            outputs = self.get_monopile_loading(summary_stats, extreme_table, inputs, outputs)
        outputs, discrete_outputs = self.calculate_AEP(summary_stats, case_list, dlc_list, inputs, discrete_inputs, outputs, discrete_outputs)

        if self.FASTpref['dlc_settings']['run_IEC']:
            outputs, discrete_outputs = self.get_weighted_DELs(summary_stats, DELs, inputs, discrete_inputs, outputs, discrete_outputs)  

        outputs, discrete_outputs = self.get_control_measures(summary_stats, inputs, discrete_inputs, outputs, discrete_outputs)

        if self.options['modeling_options']['flags']['floating']:
            outputs, discrete_outputs = self.get_floating_measures(summary_stats, inputs, discrete_inputs, outputs, discrete_outputs)

    def get_blade_loading(self, sum_stats, extreme_table, inputs, discrete_inputs, outputs, discrete_outputs):
        """
        Find the spanwise loading along the blade span.

        Parameters
        ----------
        sum_stats : pd.DataFrame
        extreme_table : dict
        """
        
        # Determine blade with the maximum deflection magnitude
        if self.n_blades == 2:
            defl_mag = [max(sum_stats['TipDxc1']['max']), max(sum_stats['TipDxc2']['max'])]
        else:
            defl_mag = [max(sum_stats['TipDxc1']['max']), max(sum_stats['TipDxc2']['max']), max(sum_stats['TipDxc3']['max'])]

        # Select channels for the blade identified above
        if np.argmax(defl_mag) == 0:
            blade_chans_Fz = ["RootFzb1", "Spn1FLzb1", "Spn2FLzb1", "Spn3FLzb1", "Spn4FLzb1", "Spn5FLzb1", "Spn6FLzb1", "Spn7FLzb1", "Spn8FLzb1", "Spn9FLzb1"]
            blade_chans_Mx = ["RootMxb1", "Spn1MLxb1", "Spn2MLxb1", "Spn3MLxb1", "Spn4MLxb1", "Spn5MLxb1", "Spn6MLxb1", "Spn7MLxb1", "Spn8MLxb1", "Spn9MLxb1"]
            blade_chans_My = ["RootMyb1", "Spn1MLyb1", "Spn2MLyb1", "Spn3MLyb1", "Spn4MLyb1", "Spn5MLyb1", "Spn6MLyb1", "Spn7MLyb1", "Spn8MLyb1", "Spn9MLyb1"]
            tip_max_chan   = "TipDxc1"

        if np.argmax(defl_mag) == 1:
            blade_chans_Fz = ["RootFzb2", "Spn1FLzb2", "Spn2FLzb2", "Spn3FLzb2", "Spn4FLzb2", "Spn5FLzb2", "Spn6FLzb2", "Spn7FLzb2", "Spn8FLzb2", "Spn9FLzb2"]
            blade_chans_Mx = ["RootMxb2", "Spn1MLxb2", "Spn2MLxb2", "Spn3MLxb2", "Spn4MLxb2", "Spn5MLxb2", "Spn6MLxb2", "Spn7MLxb2", "Spn8MLxb2", "Spn9MLxb2"]
            blade_chans_My = ["RootMyb2", "Spn1MLyb2", "Spn2MLyb2", "Spn3MLyb2", "Spn4MLyb2", "Spn5MLyb2", "Spn6MLyb2", "Spn7MLyb2", "Spn8MLyb2", "Spn9MLyb2"]
            tip_max_chan   = "TipDxc2"

        if np.argmax(defl_mag) == 2:            
            blade_chans_Fz = ["RootFzb3", "Spn1FLzb3", "Spn2FLzb3", "Spn3FLzb3", "Spn4FLzb3", "Spn5FLzb3", "Spn6FLzb3", "Spn7FLzb3", "Spn8FLzb3", "Spn9FLzb3"]
            blade_chans_Mx = ["RootMxb3", "Spn1MLxb3", "Spn2MLxb3", "Spn3MLxb3", "Spn4MLxb3", "Spn5MLxb3", "Spn6MLxb3", "Spn7MLxb3", "Spn8MLxb3", "Spn9MLxb3"]
            blade_chans_My = ["RootMyb3", "Spn1MLyb3", "Spn2MLyb3", "Spn3MLyb3", "Spn4MLyb3", "Spn5MLyb3", "Spn6MLyb3", "Spn7MLyb3", "Spn8MLyb3", "Spn9MLyb3"]
            tip_max_chan   = "TipDxc3"

        # Get the maximum out of plane blade deflection
        outputs["max_TipDxc"] = np.max(sum_stats[tip_max_chan]['max'])
        # Return moments around x and y and axial force along blade span at instance of largest out of plane blade tip deflection
        Fz = [extreme_table[tip_max_chan][np.argmax(sum_stats[tip_max_chan]['max'])][var] for var in blade_chans_Fz]
        Mx = [extreme_table[tip_max_chan][np.argmax(sum_stats[tip_max_chan]['max'])][var] for var in blade_chans_Mx]
        My = [extreme_table[tip_max_chan][np.argmax(sum_stats[tip_max_chan]['max'])][var] for var in blade_chans_My]
        if np.any(np.isnan(Fz)):
            print('WARNING: nans found in Fz extremes')
            Fz[np.isnan(Fz)] = 0.0
        if np.any(np.isnan(Mx)):
            print('WARNING: nans found in Mx extremes')
            Mx[np.isnan(Mx)] = 0.0
        if np.any(np.isnan(My)):
            print('WARNING: nans found in My extremes')
            My[np.isnan(My)] = 0.0
        spline_Fz = PchipInterpolator(np.hstack((self.R_out_ED_bl, inputs['Rtip'])), np.hstack((Fz, 0.)))
        spline_Mx = PchipInterpolator(np.hstack((self.R_out_ED_bl, inputs['Rtip'])), np.hstack((Mx, 0.)))
        spline_My = PchipInterpolator(np.hstack((self.R_out_ED_bl, inputs['Rtip'])), np.hstack((My, 0.)))

        r = inputs['r']
        Fz_out = spline_Fz(r).flatten()
        Mx_out = spline_Mx(r).flatten()
        My_out = spline_My(r).flatten()

        outputs['blade_maxTD_Mx'] = Mx_out
        outputs['blade_maxTD_My'] = My_out
        outputs['blade_maxTD_Fz'] = Fz_out

        # Determine maximum root moment
        if self.n_blades == 2:
            blade_root_flap_moment = max([max(sum_stats['RootMyb1']['max']), max(sum_stats['RootMyb2']['max'])])
            blade_root_oop_moment  = max([max(sum_stats['RootMyc1']['max']), max(sum_stats['RootMyc2']['max'])])
            blade_root_tors_moment  = max([max(sum_stats['RootMzb1']['max']), max(sum_stats['RootMzb2']['max'])])
        else:
            blade_root_flap_moment = max([max(sum_stats['RootMyb1']['max']), max(sum_stats['RootMyb2']['max']), max(sum_stats['RootMyb3']['max'])])
            blade_root_oop_moment  = max([max(sum_stats['RootMyc1']['max']), max(sum_stats['RootMyc2']['max']), max(sum_stats['RootMyc3']['max'])])
            blade_root_tors_moment  = max([max(sum_stats['RootMzb1']['max']), max(sum_stats['RootMzb2']['max']), max(sum_stats['RootMzb3']['max'])])
        outputs['max_RootMyb'] = blade_root_flap_moment
        outputs['max_RootMyc'] = blade_root_oop_moment
        outputs['max_RootMzb'] = blade_root_tors_moment

        ## Get hub moments and forces in the non-rotating frame
        outputs['hub_Fxyz'] = np.array([extreme_table['LSShftF'][np.argmax(sum_stats['LSShftF']['max'])]['RotThrust'],
                                    extreme_table['LSShftF'][np.argmax(sum_stats['LSShftF']['max'])]['LSShftFys'],
                                    extreme_table['LSShftF'][np.argmax(sum_stats['LSShftF']['max'])]['LSShftFzs']])*1.e3
        outputs['hub_Mxyz'] = np.array([extreme_table['LSShftM'][np.argmax(sum_stats['LSShftM']['max'])]['RotTorq'],
                                    extreme_table['LSShftM'][np.argmax(sum_stats['LSShftM']['max'])]['LSSTipMys'],
                                    extreme_table['LSShftM'][np.argmax(sum_stats['LSShftM']['max'])]['LSSTipMzs']])*1.e3

        ## Post process aerodynamic data
        # Angles of attack - max, std, mean
        blade1_chans_aoa = ["B1N1Alpha", "B1N2Alpha", "B1N3Alpha", "B1N4Alpha", "B1N5Alpha", "B1N6Alpha", "B1N7Alpha", "B1N8Alpha", "B1N9Alpha"]
        blade2_chans_aoa = ["B2N1Alpha", "B2N2Alpha", "B2N3Alpha", "B2N4Alpha", "B2N5Alpha", "B2N6Alpha", "B2N7Alpha", "B2N8Alpha", "B2N9Alpha"]
        aoa_max_B1  = [np.max(sum_stats[var]['max'])    for var in blade1_chans_aoa]
        aoa_mean_B1 = [np.mean(sum_stats[var]['mean'])  for var in blade1_chans_aoa]
        aoa_std_B1  = [np.mean(sum_stats[var]['std'])   for var in blade1_chans_aoa]
        aoa_max_B2  = [np.max(sum_stats[var]['max'])    for var in blade2_chans_aoa]
        aoa_mean_B2 = [np.mean(sum_stats[var]['mean'])  for var in blade2_chans_aoa]
        aoa_std_B2  = [np.mean(sum_stats[var]['std'])   for var in blade2_chans_aoa]                
        if self.n_blades == 2:
            spline_aoa_max      = PchipInterpolator(self.R_out_AD, np.max([aoa_max_B1, aoa_max_B2], axis=0))
            spline_aoa_std      = PchipInterpolator(self.R_out_AD, np.mean([aoa_std_B1, aoa_std_B2], axis=0))
            spline_aoa_mean     = PchipInterpolator(self.R_out_AD, np.mean([aoa_mean_B1, aoa_mean_B2], axis=0))
        elif self.n_blades == 3:
            blade3_chans_aoa    = ["B3N1Alpha", "B3N2Alpha", "B3N3Alpha", "B3N4Alpha", "B3N5Alpha", "B3N6Alpha", "B3N7Alpha", "B3N8Alpha", "B3N9Alpha"]
            aoa_max_B3          = [np.max(sum_stats[var]['max'])    for var in blade3_chans_aoa]
            aoa_mean_B3         = [np.mean(sum_stats[var]['mean'])  for var in blade3_chans_aoa]
            aoa_std_B3          = [np.mean(sum_stats[var]['std'])   for var in blade3_chans_aoa]
            spline_aoa_max      = PchipInterpolator(self.R_out_AD, np.max([aoa_max_B1, aoa_max_B2, aoa_max_B3], axis=0))
            spline_aoa_std      = PchipInterpolator(self.R_out_AD, np.mean([aoa_max_B1, aoa_std_B2, aoa_std_B3], axis=0))
            spline_aoa_mean     = PchipInterpolator(self.R_out_AD, np.mean([aoa_mean_B1, aoa_mean_B2, aoa_mean_B3], axis=0))
        else:
            raise Exception('The calculations only support 2 or 3 bladed rotors')

        outputs['max_aoa']  = spline_aoa_max(r)
        outputs['std_aoa']  = spline_aoa_std(r)
        outputs['mean_aoa'] = spline_aoa_mean(r)

        return outputs, discrete_outputs

    def get_tower_loading(self, sum_stats, extreme_table, inputs, outputs):
        """
        Find the loading along the tower height.

        Parameters
        ----------
        sum_stats : pd.DataFrame
        extreme_table : dict
        """

        n_height_tow = self.options['modeling_options']['WISDEM']['TowerSE']['n_height_tower']
        n_full_tow   = get_nfull(n_height_tow)

        tower_chans_Fx = ["TwrBsFxt", "TwHt1FLxt", "TwHt2FLxt", "TwHt3FLxt", "TwHt4FLxt", "TwHt5FLxt", "TwHt6FLxt", "TwHt7FLxt", "TwHt8FLxt", "TwHt9FLxt", "YawBrFxp"]
        tower_chans_Fy = ["TwrBsFyt", "TwHt1FLyt", "TwHt2FLyt", "TwHt3FLyt", "TwHt4FLyt", "TwHt5FLyt", "TwHt6FLyt", "TwHt7FLyt", "TwHt8FLyt", "TwHt9FLyt", "YawBrFyp"]
        tower_chans_Fz = ["TwrBsFzt", "TwHt1FLzt", "TwHt2FLzt", "TwHt3FLzt", "TwHt4FLzt", "TwHt5FLzt", "TwHt6FLzt", "TwHt7FLzt", "TwHt8FLzt", "TwHt9FLzt", "YawBrFzp"]
        tower_chans_Mx = ["TwrBsMxt", "TwHt1MLxt", "TwHt2MLxt", "TwHt3MLxt", "TwHt4MLxt", "TwHt5MLxt", "TwHt6MLxt", "TwHt7MLxt", "TwHt8MLxt", "TwHt9MLxt", "YawBrMxp"]
        tower_chans_My = ["TwrBsMyt", "TwHt1MLyt", "TwHt2MLyt", "TwHt3MLyt", "TwHt4MLyt", "TwHt5MLyt", "TwHt6MLyt", "TwHt7MLyt", "TwHt8MLyt", "TwHt9MLyt", "YawBrMyp"]
        tower_chans_Mz = ["TwrBsMzt", "TwHt1MLzt", "TwHt2MLzt", "TwHt3MLzt", "TwHt4MLzt", "TwHt5MLzt", "TwHt6MLzt", "TwHt7MLzt", "TwHt8MLzt", "TwHt9MLzt", "YawBrMzp"]


        fatb_max_chan   = "TwrBsMyt"

        # Get the maximum fore-aft moment at tower base
        outputs["max_TwrBsMyt"] = np.max(sum_stats[fatb_max_chan]['max'])
        # Return forces and moments along tower height at instance of largest fore-aft tower base moment
        Fx = [extreme_table[fatb_max_chan][np.argmax(sum_stats[fatb_max_chan]['max'])][var] for var in tower_chans_Fx]
        Fy = [extreme_table[fatb_max_chan][np.argmax(sum_stats[fatb_max_chan]['max'])][var] for var in tower_chans_Fy]
        Fz = [extreme_table[fatb_max_chan][np.argmax(sum_stats[fatb_max_chan]['max'])][var] for var in tower_chans_Fz]
        Mx = [extreme_table[fatb_max_chan][np.argmax(sum_stats[fatb_max_chan]['max'])][var] for var in tower_chans_Mx]
        My = [extreme_table[fatb_max_chan][np.argmax(sum_stats[fatb_max_chan]['max'])][var] for var in tower_chans_My]
        Mz = [extreme_table[fatb_max_chan][np.argmax(sum_stats[fatb_max_chan]['max'])][var] for var in tower_chans_Mz]

        # Spline results on tower basic grid
        spline_Fx      = PchipInterpolator(self.Z_out_ED_twr, Fx)
        spline_Fy      = PchipInterpolator(self.Z_out_ED_twr, Fy)
        spline_Fz      = PchipInterpolator(self.Z_out_ED_twr, Fz)
        spline_Mx      = PchipInterpolator(self.Z_out_ED_twr, Mx)
        spline_My      = PchipInterpolator(self.Z_out_ED_twr, My)
        spline_Mz      = PchipInterpolator(self.Z_out_ED_twr, Mz)

        z_full = inputs['tower_monopile_z_full'][-n_full_tow:]
        z_sec, _ = util.nodal2sectional(z_full)
        z = (z_sec - z_sec[0]) / (z_sec[-1] - z_sec[0])

        outputs['tower_maxMy_Fx'] = spline_Fx(z)
        outputs['tower_maxMy_Fy'] = spline_Fy(z)
        outputs['tower_maxMy_Fz'] = spline_Fz(z)
        outputs['tower_maxMy_Mx'] = spline_Mx(z)
        outputs['tower_maxMy_My'] = spline_My(z)
        outputs['tower_maxMy_Mz'] = spline_Mz(z)
        
        if not self.options['modeling_options']['flags']['monopile']:
            for k in ['Fx','Fy','Fz','Mx','My','Mz']:
                outputs[f'tower_monopile_maxMy_{k}'] = outputs[f'tower_maxMy_{k}']

        return outputs

    def get_monopile_loading(self, sum_stats, extreme_table, inputs, outputs):
        """
        Find the loading along the monopile length.

        Parameters
        ----------
        sum_stats : pd.DataFrame
        extreme_table : dict
        """

        n_height_mon = self.options['modeling_options']['WISDEM']['TowerSE']['n_height_monopile']
        n_full_mon   = get_nfull(n_height_mon)

        monopile_chans_Fx = []
        monopile_chans_Fy = []
        monopile_chans_Fz = []
        monopile_chans_Mx = []
        monopile_chans_My = []
        monopile_chans_Mz = []
        k=1
        for i in range(len(self.Z_out_SD_mpl)):
            if k==9:
                Node=2
            else:
                Node=1
            monopile_chans_Fx += ["M" + str(k) + "N" + str(Node) + "FKxe"]
            monopile_chans_Fy += ["M" + str(k) + "N" + str(Node) + "FKye"]
            monopile_chans_Fz += ["M" + str(k) + "N" + str(Node) + "FKze"]
            monopile_chans_Mx += ["M" + str(k) + "N" + str(Node) + "MKxe"]
            monopile_chans_My += ["M" + str(k) + "N" + str(Node) + "MKye"]
            monopile_chans_Mz += ["M" + str(k) + "N" + str(Node) + "MKze"]
            k+=1

        max_chan   = "M1N1MKye"

        # # Get the maximum of signal M1N1MKye
        outputs["max_M1N1MKye"] = np.max(sum_stats[max_chan]['max'])
        # # Return forces and moments along tower height at instance of largest fore-aft tower base moment
        Fx = [extreme_table[max_chan][np.argmax(sum_stats[max_chan]['max'])][var] for var in monopile_chans_Fx]
        Fy = [extreme_table[max_chan][np.argmax(sum_stats[max_chan]['max'])][var] for var in monopile_chans_Fy]
        Fz = [extreme_table[max_chan][np.argmax(sum_stats[max_chan]['max'])][var] for var in monopile_chans_Fz]
        Mx = [extreme_table[max_chan][np.argmax(sum_stats[max_chan]['max'])][var] for var in monopile_chans_Mx]
        My = [extreme_table[max_chan][np.argmax(sum_stats[max_chan]['max'])][var] for var in monopile_chans_My]
        Mz = [extreme_table[max_chan][np.argmax(sum_stats[max_chan]['max'])][var] for var in monopile_chans_Mz]

        # # Spline results on grid of channel locations along the monopile
        spline_Fx      = PchipInterpolator(self.Z_out_SD_mpl, Fx)
        spline_Fy      = PchipInterpolator(self.Z_out_SD_mpl, Fy)
        spline_Fz      = PchipInterpolator(self.Z_out_SD_mpl, Fz)
        spline_Mx      = PchipInterpolator(self.Z_out_SD_mpl, Mx)
        spline_My      = PchipInterpolator(self.Z_out_SD_mpl, My)
        spline_Mz      = PchipInterpolator(self.Z_out_SD_mpl, Mz)

        z_full = inputs['tower_monopile_z_full'][:n_full_mon]
        z_sec, _ = util.nodal2sectional(z_full)
        z = (z_sec - z_sec[0]) / (z_sec[-1] - z_sec[0])

        outputs['monopile_maxMy_Fx'] = spline_Fx(z)
        outputs['monopile_maxMy_Fy'] = spline_Fy(z)
        outputs['monopile_maxMy_Fz'] = spline_Fz(z)
        outputs['monopile_maxMy_Mx'] = spline_Mx(z)
        outputs['monopile_maxMy_My'] = spline_My(z)
        outputs['monopile_maxMy_Mz'] = spline_Mz(z)
        
        for k in ['Fx','Fy','Fz','Mx','My','Mz']:
            outputs[f'tower_monopile_maxMy_{k}'] = np.r_[outputs[f'monopile_maxMy_{k}'], outputs[f'tower_maxMy_{k}']]

        return outputs

    def calculate_AEP(self, sum_stats, case_list, dlc_list, inputs, discrete_inputs, outputs, discrete_outputs):
        """
        Calculates annual energy production of the relevant DLCs in `case_list`.

        Parameters
        ----------
        sum_stats : pd.DataFrame
        case_list : list
        dlc_list : list
        """
        ## Get AEP and power curve
        if self.FASTpref['dlc_settings']['run_power_curve']:

            # determine which dlc will be used for the powercurve calculations, allows using dlc 1.1 if specific power curve calculations were not run
            idx_pwrcrv    = [i for i, dlc in enumerate(dlc_list) if dlc==0.]
            idx_pwrcrv_11 = [i for i, dlc in enumerate(dlc_list) if dlc==1.1]
            if len(idx_pwrcrv) == 0 and len(idx_pwrcrv_11) > 0:
                idx_pwrcrv = idx_pwrcrv_11

            # sort out power curve stats
            # stats_pwrcrv = {}
            # for var in sum_stats.keys():
            #     if var != 'meta':
            #         stats_pwrcrv[var] = {}
            #         for stat in sum_stats[var].keys():
            #             stats_pwrcrv[var][stat] = [x for i, x in enumerate(sum_stats[var][stat]) if i in idx_pwrcrv]

            # stats_pwrcrv['meta'] = sum_stats['meta']

            stats_pwrcrv = sum_stats.iloc[idx_pwrcrv].copy()

            # Get windspeeds from case list 
            if self.FASTpref['dlc_settings']['Power_Curve']['turbulent_power_curve']:
                U = []
                for fname in [case[('InflowWind', 'Filename_Uni')] for i, case in enumerate(case_list) if i in idx_pwrcrv]:
                    fname = os.path.split(fname)[-1]
                    ntm      = fname.split('NTM')[-1].split('_')
                    ntm_U    = float(".".join(ntm[1].strip("U").split('.')[:-1]))
                    ntm_Seed = float(".".join(ntm[2].strip("Seed").split('.')[:-1]))
                    U.append(ntm_U)
            else:
                U = [float(case[('InflowWind', 'HWindSpeed')]) for i, case in enumerate(case_list) if i in idx_pwrcrv]

            # Calculate AEP and Performance Data
            if len(U) > 1 and self.fst_vt['Fst']['CompServo'] == 1:
                pp = PowerProduction(discrete_inputs['turbine_class'])
                pwr_curve_vars   = ["GenPwr", "RtAeroCp", "RotSpeed", "BldPitch1"]
                AEP, perf_data = pp.AEP(stats_pwrcrv, U, pwr_curve_vars)

                outputs['P_out']       = perf_data['GenPwr']['mean'] * 1.e3
                outputs['Cp_out']      = perf_data['RtAeroCp']['mean']
                outputs['Omega_out']   = perf_data['RotSpeed']['mean']
                outputs['pitch_out']   = perf_data['BldPitch1']['mean']
                outputs['AEP']         = AEP
            else:
                outputs['Cp_out']      = stats_pwrcrv['RtAeroCp']['mean']
                outputs['AEP']         = 0.0
                outputs['Omega_out']   = stats_pwrcrv['RotSpeed']['mean']
                outputs['pitch_out']   = stats_pwrcrv['BldPitch1']['mean']
                if self.fst_vt['Fst']['CompServo'] == 1:
                    outputs['P_out']       = stats_pwrcrv['GenPwr']['mean'][0] * 1.e3
                print('WARNING: OpenFAST is run at a single wind speed. AEP cannot be estimated.')

            outputs['V_out']       = np.unique(U)

        return outputs, discrete_outputs

    def get_weighted_DELs(self, sum_stats, DELs, inputs, discrete_inputs, outputs, discrete_outputs):
        """

        """

        # Get DELS from OpenFAST data
        # if self.fst_vt['Fst']['TMax'] - self.options['modeling_options']['openfast']['fst_settings'][('Fst','TStart')] < 60.:
        #     print('WARNING: the measurement window of the OpenFAST simulations is shorter than 60 seconds. No DEL can be estimated reliably.')

        if self.FASTpref['dlc_settings']['run_IEC']:
            U = []
            for dlc in self.FASTpref['dlc_settings']['IEC']:
                U_set       = dlc['U']
                num_seeds   = len(dlc['Seeds'])
                U_all       = [U_set]*num_seeds
                U_dlc = [u for uset in U_all for u in uset]
            U.extend(U_dlc)
            U.sort()          
            
        
        pp = PowerProduction(discrete_inputs['turbine_class'])
        ws_prob = pp.prob_WindDist(U, disttype='pdf')

        if self.options['opt_options']['merit_figure'] == 'DEL_RootMyb':
            if self.n_blades == 2:
                outputs['DEL_RootMyb'] = np.max([np.sum(ws_prob*DELs['RootMyb1']), 
                                                np.sum(ws_prob*DELs['RootMyb2'])])
            else:
                outputs['DEL_RootMyb'] = np.max([np.sum(ws_prob*DELs['RootMyb1']), 
                                                np.sum(ws_prob*DELs['RootMyb2']),
                                                np.sum(ws_prob*DELs['RootMyb3'])])

        if self.options['opt_options']['merit_figure'] == 'DEL_TwrBsMyt':
            outputs['DEL_TwrBsMyt'] = np.sum(ws_prob*DELs['TwrBsMyt'])

        return outputs, discrete_outputs

    def get_control_measures(self,sum_stats,inputs, discrete_inputs, outputs, discrete_outputs):
        ''' 
        calculate control measures:
            - rotor_overspeed

        given:
            - sum_stats : pd.DataFrame
        '''

        if self.options['opt_options']['constraints']['control']['rotor_overspeed']['flag']:
            outputs['rotor_overspeed'] = ( np.max(sum_stats['GenSpeed']['max']) * np.pi/30. / self.fst_vt['DISCON_in']['PC_RefSpd'] ) - 1.0

        return outputs, discrete_outputs

    def get_floating_measures(self,sum_stats,inputs, discrete_inputs, outputs, discrete_outputs):
        '''
        calculate floating measures:
            - Std_PtfmPitch (max over all dlcs if constraint, mean otheriwse)
            - Max_PtfmPitch

        given:
            - sum_stats : pd.DataFrame
        '''
        
        if self.options['opt_options']['merit_figure'] == 'Std_PtfmPitch':
            # Let's just average the standard deviation of PtfmPitch for now
            # TODO: weight based on WS distribution, or something else
            print("sum_stats['PtfmPitch']['std']:")   # for debugging
            print(sum_stats['PtfmPitch']['std'])   # for debugging
            outputs['Std_PtfmPitch'] = np.mean(sum_stats['PtfmPitch']['std'])

        if self.options['opt_options']['constraints']['control']['Max_PtfmPitch']['flag']:
            print("sum_stats['PtfmPitch']['max']:")  # for debugging
            print(sum_stats['PtfmPitch']['max'])  # for debugging
            outputs['Max_PtfmPitch']  = np.max(sum_stats['PtfmPitch']['max'])

        if self.options['opt_options']['constraints']['control']['Std_PtfmPitch']['flag']:
            print("sum_stats['PtfmPitch']['std']:")   # for debugging
            print(sum_stats['PtfmPitch']['std'])   # for debugging
            outputs['Std_PtfmPitch'] = np.max(sum_stats['PtfmPitch']['std'])

        return outputs, discrete_outputs

    
    def write_FAST(self, fst_vt, discrete_outputs):
        writer                   = InputWriter_OpenFAST()
        writer.fst_vt            = fst_vt
        writer.FAST_runDirectory = self.FAST_runDirectory
        writer.FAST_namingOut    = self.FAST_namingOut
        writer.execute()

        if self.debug_level > 0:
            print('RAN UPDATE: ', self.FAST_runDirectory, self.FAST_namingOut)


    def writeCpsurfaces(self, inputs):
        
        FASTpref  = self.options['modeling_options']['openfast']['FASTpref']
        file_name = os.path.join(FASTpref['file_management']['FAST_runDirectory'], FASTpref['file_management']['FAST_namingOut'] + '_Cp_Ct_Cq.dat')
        
        # Write Cp-Ct-Cq-TSR tables file
        n_pitch = len(inputs['pitch_vector'])
        n_tsr   = len(inputs['tsr_vector'])
        n_U     = len(inputs['U_vector'])
        
        file = open(file_name,'w')
        file.write('# ------- Rotor performance tables ------- \n')
        file.write('# ------------ Written using AeroElasticSE with data from CCBlade ------------\n')
        file.write('\n')
        file.write('# Pitch angle vector - x axis (matrix columns) (deg)\n')
        for i in range(n_pitch):
            file.write('%.2f   ' % inputs['pitch_vector'][i])
        file.write('\n# TSR vector - y axis (matrix rows) (-)\n')
        for i in range(n_tsr):
            file.write('%.2f   ' % inputs['tsr_vector'][i])
        file.write('\n# Wind speed vector - z axis (m/s)\n')
        for i in range(n_U):
            file.write('%.2f   ' % inputs['U_vector'][i])
        file.write('\n')
        
        file.write('\n# Power coefficient\n\n')
        
        for i in range(n_U):
            for j in range(n_tsr):
                for k in range(n_pitch):
                    file.write('%.5f   ' % inputs['Cp_aero_table'][j,k,i])
                file.write('\n')
            file.write('\n')
        
        file.write('\n#  Thrust coefficient\n\n')
        for i in range(n_U):
            for j in range(n_tsr):
                for k in range(n_pitch):
                    file.write('%.5f   ' % inputs['Ct_aero_table'][j,k,i])
                file.write('\n')
            file.write('\n')
        
        file.write('\n# Torque coefficient\n\n')
        for i in range(n_U):
            for j in range(n_tsr):
                for k in range(n_pitch):
                    file.write('%.5f   ' % inputs['Cq_aero_table'][j,k,i])
                file.write('\n')
            file.write('\n')
            
        file.close()


        return file_name


    # def BladeFatigue(self, FAST_Output, case_list, dlc_list, inputs, outputs, discrete_inputs, discrete_outputs):

    #     # Perform rainflow counting
    #     if self.options['modeling_options']['General']['verbosity']:
    #         print('Running Rainflow Counting')
    #         sys.stdout.flush()

    #     rainflow = {}
    #     var_rainflow = ["RootMxb1", "Spn1MLxb1", "Spn2MLxb1", "Spn3MLxb1", "Spn4MLxb1", "Spn5MLxb1", "Spn6MLxb1", "Spn7MLxb1", "Spn8MLxb1", "Spn9MLxb1", "RootMyb1", "Spn1MLyb1", "Spn2MLyb1", "Spn3MLyb1", "Spn4MLyb1", "Spn5MLyb1", "Spn6MLyb1", "Spn7MLyb1", "Spn8MLyb1", "Spn9MLyb1"]
    #     for i, (datai, casei, dlci) in enumerate(zip(FAST_Output, case_list, dlc_list)):
    #         if dlci in [1.1, 1.2]:
            
    #             # Get wind speed and seed of output file
    #             ntm  = casei[('InflowWind', 'FileName_BTS')].split('NTM')[-1].split('_')
    #             U    = float(".".join(ntm[1].strip("U").split('.')[:-1]))
    #             Seed = float(".".join(ntm[2].strip("Seed").split('.')[:-1]))

    #             if U not in list(rainflow.keys()):
    #                 rainflow[U]       = {}
    #             if Seed not in list(rainflow[U].keys()):
    #                 rainflow[U][Seed] = {}
                
    #             # Rainflow counting by var
    #             if len(var_rainflow) == 0:
    #                 var_rainflow = list(datai.keys())


    #             # index for start/end of time series
    #             idx_s = np.argmax(datai["Time"] >= self.T0)
    #             idx_e = np.argmax(datai["Time"] >= self.TMax) + 1

    #             for var in var_rainflow:
    #                 ranges, means = fatpack.find_rainflow_ranges(datai[var][idx_s:idx_e], return_means=True)

    #                 rainflow[U][Seed][var] = {}
    #                 rainflow[U][Seed][var]['rf_amp']  = ranges.tolist()
    #                 rainflow[U][Seed][var]['rf_mean'] = means.tolist()
    #                 rainflow[U][Seed][var]['mean']    = float(np.mean(datai[var]))

    #     # save_yaml(self.FAST_resultsDirectory, 'rainflow.yaml', rainflow)
    #     # rainflow = load_yaml(self.FatigueFile, package=1)

    #     # Setup fatigue calculations
    #     U       = list(rainflow.keys())
    #     Seeds   = list(rainflow[U[0]].keys())
    #     chans   = list(rainflow[U[0]][Seeds[0]].keys())
    #     r_gage  = np.r_[0., self.R_out_ED_bl]
    #     r_gage /= r_gage[-1]
    #     simtime = self.simtime
    #     n_seeds = float(len(Seeds))
    #     n_gage  = len(r_gage)

    #     r       = (inputs['r']-inputs['r'][0])/(inputs['r'][-1]-inputs['r'][0])
    #     m_default = 8. # assume default m=10  (8 or 12 also reasonable)
    #     m       = [mi if mi > 0. else m_default for mi in inputs['m']]  # Assumption: if no S-N slope is given for a material, use default value TODO: input['m'] is not connected, only using the default currently

    #     eps_uts = inputs['Xt'][:,0]/inputs['E'][:,0]
    #     eps_ucs = inputs['Xc'][:,0]/inputs['E'][:,0]
    #     gamma_m = 1.#inputs['gamma_m']
    #     gamma_f = 1.#inputs['gamma_f']
    #     yrs     = 20.  # TODO
    #     t_life  = 60.*60.*24*365.24*yrs
    #     U_bar   = inputs['V_mean_iec']

    #     # pdf of wind speeds
    #     binwidth = np.diff(U)
    #     U_bins   = np.r_[[U[0] - binwidth[0]/2.], [np.mean([U[i-1], U[i]]) for i in range(1,len(U))], [U[-1] + binwidth[-1]/2.]]
    #     pdf = np.diff(RayleighCDF(U_bins, xbar=U_bar))
    #     if sum(pdf) < 0.9:
    #         print('Warning: Cummulative probability of wind speeds in rotor_loads_defl_strains.BladeFatigue is low, sum of weights: %f' % sum(pdf))
    #         print('Mean winds speed: %f' % U_bar)
    #         print('Simulated wind speeds: ', U)
    #         sys.stdout.flush()

    #     # Materials of analysis layers
    #     te_ss_var_ok       = False
    #     te_ps_var_ok       = False
    #     spar_cap_ss_var_ok = False
    #     spar_cap_ps_var_ok = False
    #     for i_layer in range(self.n_layers):
    #         if self.te_ss_var in self.layer_name:
    #             te_ss_var_ok        = True
    #         if self.te_ps_var in self.layer_name:
    #             te_ps_var_ok        = True
    #         if self.spar_cap_ss_var in self.layer_name:
    #             spar_cap_ss_var_ok  = True
    #         if self.spar_cap_ps_var in self.layer_name:
    #             spar_cap_ps_var_ok  = True

    #     # if te_ss_var_ok == False:
    #     #     print('The layer at the trailing edge suction side is set for Fatigue Analysis, but "%s" does not exist in the input yaml. Please check.'%self.te_ss_var)
    #     # if te_ps_var_ok == False:
    #     #     print('The layer at the trailing edge pressure side is set for Fatigue Analysis, but "%s" does not exist in the input yaml. Please check.'%self.te_ps_var)
    #     if spar_cap_ss_var_ok == False:
    #         print('The layer at the spar cap suction side is set for Fatigue Analysis, but "%s" does not exist in the input yaml. Please check.'%self.spar_cap_ss_var)
    #     if spar_cap_ps_var_ok == False:
    #         print('The layer at the spar cap pressure side is set for Fatigue Analysis, but "%s" does not exist in the input yaml. Please check.'%self.spar_cap_ps_var)
    #     sys.stdout.flush()

    #     # Get blade properties at gage locations
    #     y_tc       = remap2grid(r, inputs['y_tc'], r_gage)
    #     x_tc       = remap2grid(r, inputs['x_tc'], r_gage)
    #     chord      = remap2grid(r, inputs['chord'], r_gage)
    #     rthick     = remap2grid(r, inputs['rthick'], r_gage)
    #     pitch_axis = remap2grid(r, inputs['pitch_axis'], r_gage)
    #     EIyy       = remap2grid(r, inputs['beam:EIyy'], r_gage)
    #     EIxx       = remap2grid(r, inputs['beam:EIxx'], r_gage)

    #     te_ss_mats = np.floor(remap2grid(r, inputs['te_ss_mats'], r_gage, axis=0)) # materials is section
    #     te_ps_mats = np.floor(remap2grid(r, inputs['te_ps_mats'], r_gage, axis=0))
    #     sc_ss_mats = np.floor(remap2grid(r, inputs['sc_ss_mats'], r_gage, axis=0))
    #     sc_ps_mats = np.floor(remap2grid(r, inputs['sc_ps_mats'], r_gage, axis=0))

    #     c_TE       = chord*(1.-pitch_axis) + y_tc
    #     c_SC       = chord*rthick/2. + x_tc #this is overly simplistic, using maximum thickness point, should use the actual profiles
    #     sys.stdout.flush()

    #     C_miners_SC_SS_gage = np.zeros((n_gage, self.n_mat, 2))
    #     C_miners_SC_PS_gage = np.zeros((n_gage, self.n_mat, 2))
    #     C_miners_TE_SS_gage = np.zeros((n_gage, self.n_mat, 2))
    #     C_miners_TE_PS_gage = np.zeros((n_gage, self.n_mat, 2))

    #     # Map channels to output matrix
    #     chan_map   = {}
    #     for i_var, var in enumerate(chans):
    #         # Determine spanwise position
    #         if 'Root' in var:
    #             i_span = 0
    #         elif 'Spn' in var and 'M' in var:
    #             i_span = int(var.strip('Spn').split('M')[0])
    #         else:
    #             # not a spanwise output channel, skip
    #             print('Fatigue Model: Skipping channel: %s, not a spanwise moment' % var)
    #             sys.stdout.flush()
    #             chans.remove(var)
    #             continue
    #         # Determine if edgewise of flapwise moment
    #         if 'M' in var and 'x' in var:
    #             # Flapwise
    #             axis = 1
    #         elif 'M' in var and 'y' in var:
    #             # Edgewise
    #             axis = 0
    #         else:
    #             # not an edgewise / flapwise moment, skip
    #             print('Fatigue Model: Skipping channel: "%s", not an edgewise/flapwise moment' % var)
    #             sys.stdout.flush()
    #             continue

    #         chan_map[var] = {}
    #         chan_map[var]['i_gage'] = i_span
    #         chan_map[var]['axis']   = axis

    #     # Map composite sections
    #     composite_map = [['TE', 'SS', te_ss_var_ok],
    #                      ['TE', 'PS', te_ps_var_ok],
    #                      ['SC', 'SS', spar_cap_ss_var_ok],
    #                      ['SC', 'PS', spar_cap_ps_var_ok]]

    #     if self.options['modeling_options']['General']['verbosity']:
    #         print("Running Miner's Rule calculations")
    #         sys.stdout.flush()

    #     ########
    #     # Loop through composite sections, materials, output channels, and simulations (wind speeds * seeds)
    #     for comp_i in composite_map:

    #         #skip this composite section?
    #         if not comp_i[2]:
    #             continue

    #         #
    #         C_miners = np.zeros((n_gage, self.n_mat, 2))
    #         if comp_i[0]       == 'TE':
    #             c = c_TE
    #             if comp_i[1]   == 'SS':
    #                 mats = te_ss_mats
    #             elif comp_i[1] == 'PS':
    #                 mats = te_ps_mats
    #         elif comp_i[0]     == 'SC':
    #             c = c_SC
    #             if comp_i[1]   == 'SS':
    #                 mats = sc_ss_mats
    #             elif comp_i[1] == 'PS':
    #                 mats = sc_ps_mats

    #         for i_mat in range(self.n_mat):

    #             for i_var, var in enumerate(chans):
    #                 i_gage = chan_map[var]['i_gage']
    #                 axis   = chan_map[var]['axis']

    #                 # skip if material at this spanwise location is not included in the composite section
    #                 if mats[i_gage, i_mat] == 0.:
    #                     continue

    #                 # Determine if edgewise of flapwise moment
    #                 pitch_axis_i = pitch_axis[i_gage]
    #                 chord_i      = chord[i_gage]
    #                 c_i          = c[i_gage]
    #                 if axis == 0:
    #                     EI_i     = EIxx[i_gage]
    #                 else:
    #                     EI_i     = EIyy[i_gage]

    #                 for i_u, u in enumerate(U):
    #                     for i_s, seed in enumerate(Seeds):
    #                         M_mean = np.array(rainflow[u][seed][var]['rf_mean']) * 1.e3
    #                         M_amp  = np.array(rainflow[u][seed][var]['rf_amp']) * 1.e3

    #                         for M_mean_i, M_amp_i in zip(M_mean, M_amp):
    #                             n_cycles = 1.
    #                             eps_mean = M_mean_i*c_i/EI_i 
    #                             eps_amp  = M_amp_i*c_i/EI_i

    #                             if eps_amp != 0.:
    #                                 Nf = ((eps_uts[i_mat] + np.abs(eps_ucs[i_mat]) - np.abs(2.*eps_mean*gamma_m*gamma_f - eps_uts[i_mat] + np.abs(eps_ucs[i_mat]))) / (2.*eps_amp*gamma_m*gamma_f))**m[i_mat]
    #                                 n  = n_cycles * t_life * pdf[i_u] / (simtime * n_seeds)
    #                                 C_miners[i_gage, i_mat, axis]  += n/Nf

    #         # Assign outputs
    #         if comp_i[0] == 'SC' and comp_i[1] == 'SS':
    #             outputs['C_miners_SC_SS'] = remap2grid(r_gage, C_miners, r, axis=0)
    #         elif comp_i[0] == 'SC' and comp_i[1] == 'PS':
    #             outputs['C_miners_SC_PS'] = remap2grid(r_gage, C_miners, r, axis=0)
    #         # elif comp_i[0] == 'TE' and comp_i[1] == 'SS':
    #         #     outputs['C_miners_TE_SS'] = remap2grid(r_gage, C_miners, r, axis=0)
    #         # elif comp_i[0] == 'TE' and comp_i[1] == 'PS':
    #         #     outputs['C_miners_TE_PS'] = remap2grid(r_gage, C_miners, r, axis=0)

    #     return outputs, discrete_outputs

def RayleighCDF(x, xbar=10.):
    return 1.0 - np.exp(-np.pi/4.0*(x/xbar)**2)

def OLAFParams(omega_rpm, deltaPsiDeg=6, nNWrot=2, nFWrot=10, nFWrotFree=3, nPerRot=None, totalRot=None, show=False):
    """
    Computes recommended time step and wake length based on the rotational speed in RPM
 
    INPUTS:
     - omega_rpm: rotational speed in RPM
     - deltaPsiDeg : azimuthal discretization in deg
     - nNWrot : number of near wake rotations
     - nFWrot : total number of far wake rotations
     - nFWrotFree : number of far wake rotations that are free
 
        deltaPsiDeg  -  nPerRot
             5            72   
             6            60   
             7            51.5 
             8            45   
    """
    omega_rpm = np.asarray(omega_rpm)
    omega = omega_rpm*2*np.pi/60
    T = 2*np.pi/omega
    if nPerRot is not None:
        dt_wanted    = np.around(T/nPerRot,4)
    else:
        dt_wanted    = np.around(deltaPsiDeg/(6*omega_rpm),4)
        nPerRot = int(2*np.pi /(deltaPsiDeg*np.pi/180))
 
    nNWPanel     = nNWrot*nPerRot
    nFWPanel     = nFWrot*nPerRot
    nFWPanelFree = nFWrotFree*nPerRot
 
    if totalRot is None:
        totalRot = (nNWrot + nFWrot)*3 # going three-times through the entire wake
 
    tMax = dt_wanted*nPerRot*totalRot
 
    if show:
        print(dt_wanted              , '  dt')
        print(int      (nNWPanel    ), '  nNWPanel          ({} rotations)'.format(nNWrot))
        print(int      (nFWPanel    ), '  FarWakeLength     ({} rotations)'.format(nFWrot))
        print(int      (nFWPanelFree), '  FreeFarWakeLength ({} rotations)'.format(nFWrotFree))
        print(tMax              , '  Tmax ({} rotations)'.format(totalRot))
 
    return dt_wanted, tMax, nNWPanel, nFWPanel, nFWPanelFree

class ModesElastoDyn(ExplicitComponent):
    """
    Component that adds a multiplicative factor to axial, torsional, and flap-edge coupling stiffness to mimic ElastoDyn
    
    Parameters
    ----------
    EA : numpy array[n_span], [N]
        1D array of the actual axial stiffness
    EIxy : numpy array[n_span], [Nm2]
        1D array of the actual flap-edge coupling stiffness
    GJ : numpy array[n_span], [Nm2]
        1D array of the actual torsional stiffness
    G  : numpy array[n_mat], [N/m2]
        1D array of the actual shear stiffness of the materials
    
    Returns
    -------
    EA_stiff : numpy array[n_span], [N]
        1D array of the stiff axial stiffness
    EIxy_stiff : numpy array[n_span], [Nm2]
        1D array of the stiff flap-edge coupling stiffness
    GJ_stiff : numpy array[n_span], [Nm2]
        1D array of the stiff torsional stiffness
    G_stiff  : numpy array[n_mat], [N/m2]
        1D array of the stiff shear stiffness of the materials
    
    """    
    def initialize(self):
        self.options.declare('modeling_options')

    def setup(self):
        n_span          = self.options['modeling_options']['WISDEM']['RotorSE']['n_span']
        n_mat           = self.options['modeling_options']['materials']['n_mat']

        self.add_input('EA',    val=np.zeros(n_span), units='N',        desc='axial stiffness')
        self.add_input('EIxy',  val=np.zeros(n_span), units='N*m**2',   desc='coupled flap-edge stiffness')
        self.add_input('GJ',    val=np.zeros(n_span), units='N*m**2',   desc='torsional stiffness (about axial z-direction of airfoil aligned coordinate system)')

        self.add_input('G',     val=np.zeros([n_mat, 3]), units='Pa',   desc='2D array of the shear moduli of the materials. Each row represents a material, the three columns represent G12, G13 and G23.')


        self.add_output('EA_stiff',  val=np.zeros(n_span), units='N',        desc='artifically stiff axial stiffness')
        self.add_output('EIxy_zero', val=np.zeros(n_span), units='N*m**2',   desc='artifically stiff coupled flap-edge stiffness')
        self.add_output('GJ_stiff',  val=np.zeros(n_span), units='N*m**2',   desc='artifically stiff torsional stiffness (about axial z-direction of airfoil aligned coordinate system)')
        self.add_output('G_stiff',   val=np.zeros([n_mat, 3]), units='Pa',   desc='artificially stif 2D array of the shear moduli of the materials. Each row represents a material, the three columns represent G12, G13 and G23.')

    def compute(self, inputs, outputs):

        k = 10.

        outputs['EA_stiff']   = inputs['EA']   * k
        outputs['EIxy_zero']  = inputs['EIxy'] * 0.
        outputs['GJ_stiff']   = inputs['GJ']   * k
        outputs['G_stiff']    = inputs['G']    * k<|MERGE_RESOLUTION|>--- conflicted
+++ resolved
@@ -1,7 +1,6 @@
 import numpy as np
 import os, shutil, sys, platform
 import copy
-<<<<<<< HEAD
 from scipy.interpolate                              import PchipInterpolator
 from openmdao.api                                   import ExplicitComponent
 from wisdem.commonse.mpi_tools                      import MPI
@@ -74,21 +73,6 @@
 from pCrunch import LoadsAnalysis, PowerProduction
 import fatpack
 import pickle
-=======
-from scipy.interpolate                      import PchipInterpolator
-from openmdao.api                           import ExplicitComponent
-from wisdem.commonse.mpi_tools              import MPI
-from wisdem.towerse      import NFREQ, get_nfull
-import wisdem.commonse.utilities              as util
-from wisdem.rotorse.rotor_power             import eval_unsteady
-from weis.aeroelasticse.FAST_writer       import InputWriter_OpenFAST
-from weis.aeroelasticse.runFAST_pywrapper import runFAST_pywrapper_batch
-from weis.aeroelasticse.FAST_post         import FAST_IO_timeseries
-from weis.aeroelasticse.CaseGen_IEC       import CaseGen_General, CaseGen_IEC
-from wisdem.floatingse.floating_frame import NULL, NNODES_MAX, NELEM_MAX
-
-from pCrunch import PowerProduction
->>>>>>> f965eaa1
 
 if MPI:
     from mpi4py   import MPI
@@ -385,7 +369,6 @@
             if self.mpi_run:
                 self.mpi_comm_map_down   = FASTpref['analysis_settings']['mpi_comm_map_down']
         
-<<<<<<< HEAD
 
         self.add_output('My_std',      val=0.0,            units='N*m',  desc='standard deviation of blade root flap bending moment in out-of-plane direction')
         self.add_output('DEL_RootMyb', val=0.0,            units='N*m',  desc='damage equivalent load of blade root flap bending moment in out-of-plane direction')
@@ -414,18 +397,9 @@
         self.add_output('loads_Omega',  val=0.0, units='rpm', desc='rotor rotation speed')
         self.add_output('loads_pitch',  val=0.0, units='deg', desc='pitch angle')
         self.add_output('loads_azimuth', val=0.0, units='deg', desc='azimuthal angle')
-=======
-        # Rotor power outputs
-        self.add_output('V_out', val=np.zeros(n_OF), units='m/s', desc='wind speed vector from the OF simulations')
-        self.add_output('P_out', val=np.zeros(n_OF), units='W', desc='rotor electrical power')
-        self.add_output('Cp_out', val=np.zeros(n_OF), desc='rotor aero power coefficient')
-        self.add_output('Omega_out', val=np.zeros(n_OF), units='rpm', desc='rotation speeds to run')
-        self.add_output('pitch_out', val=np.zeros(n_OF), units='deg', desc='pitch angles to run')
-        self.add_output('AEP', val=0.0, units='kW*h', desc='annual energy production reconstructed from the openfast simulations')
-
+        
         # Control outputs
         self.add_output('rotor_overspeed', val=0.0, desc='Maximum percent overspeed of the rotor during an OpenFAST simulation')  # is this over a set of sims?
->>>>>>> f965eaa1
         
         # Blade outputs
         self.add_output('max_TipDxc', val=0.0, units='m', desc='Maximum of channel TipDxc, i.e. out of plane tip deflection. For upwind rotors, the max value is tower the tower')
@@ -755,10 +729,6 @@
         fst_vt['ElastoDyn']['TowerBsHt'] = tower_base_height # Height of tower base above ground level [onshore] or MSL [offshore] (meters)
         fst_vt['ElastoDyn']['TowerHt']   = float(inputs['hub_height']) - float(inputs['distance_tt_hub']) # Height of tower above ground level [onshore] or MSL [offshore] (meters)
 
-<<<<<<< HEAD
-=======
-
->>>>>>> f965eaa1
         # TODO: There is some confusion on PtfmRefzt
         # DZ: based on the openfast r-tests:
         #   if this is floating, the z ref. point is 0.  Is this the reference that platform_center_of_mass is relative to?
@@ -788,10 +758,6 @@
         fst_vt['ElastoDyn']['DTTorSpr'] = float(inputs['drivetrain_spring_constant'])
         fst_vt['ElastoDyn']['DTTorDmp'] = float(inputs['drivetrain_damping_coefficient'])
 
-<<<<<<< HEAD
-=======
-        
->>>>>>> f965eaa1
         # Update Inflowwind
         fst_vt['InflowWind']['RefHt'] = float(inputs['hub_height'])
         fst_vt['InflowWind']['RefHt_Uni'] = float(inputs['hub_height'])
@@ -1172,8 +1138,7 @@
             fst_vt['HydroDyn']['NFillGroups'] = 0
             fst_vt['HydroDyn']['NMGDepths'] = 0
 
-<<<<<<< HEAD
-            # HARDCODED for IEA-15MW
+            # HARDCODED for IEA-15MW  # TODO : resolve these hardcodings
             fst_vt['HydroDyn']['NJoints'] = 2
             fst_vt['HydroDyn']['JointID'] = np.array([1,2])
             fst_vt['HydroDyn']['Jointxi'] = np.array([0.0,0.0])
@@ -1203,30 +1168,6 @@
 
             fst_vt['HydroDyn']['PtfmVol0'] = float(inputs['platform_displacement'])
             
-=======
-            # If we're using the potential model, need these settings that aren't default
-            if fst_vt['HydroDyn']['PotMod']:
-                fst_vt['HydroDyn']['ExctnMod'] = 1
-                fst_vt['HydroDyn']['RdtnMod'] = 1
-                fst_vt['HydroDyn']['RdtnDT'] = "DEFAULT"
-                fst_vt['HydroDyn']['PropPot'] = ['True']* fst_vt['HydroDyn']['NMembers']
-                
-                # set PotFile directory relative to WEIS
-                # we're probably going to have to copy these files in aeroelasticse when we start changing them each iteration
-                weis_dir = os.path.dirname(os.path.dirname(os.path.dirname(os.path.abspath(__file__))))
-                if fst_vt['HydroDyn']['PotFile']:
-                    fst_vt['HydroDyn']['PotFile'] = os.path.join(weis_dir, fst_vt['HydroDyn']['PotFile'])
-                else:
-                    raise Exception('If PotMod=1, PotFile must be specified in modeling options')
-                
-                # scale PtfmVol0 based on platform mass, temporary solution to buoyancy issue where spar's heave is very sensitive to platform mass
-                if fst_vt['HydroDyn']['PtfmMass_Init']:
-                    fst_vt['HydroDyn']['PtfmVol0'] = float(inputs['platform_displacement']) * (1 + ((fst_vt['ElastoDyn']['PtfmMass'] / fst_vt['HydroDyn']['PtfmMass_Init']) - 1) * .9 )  #* 1.04 # 8029.21
-                else:
-                    fst_vt['HydroDyn']['PtfmVol0'] = float(inputs['platform_displacement'])
-
-
->>>>>>> f965eaa1
         # Moordyn inputs
         if modeling_options["flags"]["mooring"]:
             mooropt = modeling_options["mooring"]
@@ -1329,9 +1270,6 @@
         channels_out += ["RootMxb1", "RootMyb1", "RootMzb1", "RootMxb2", "RootMyb2", "RootMzb2"]
         channels_out += ["RootFxc1", "RootFyc1", "RootFzc1", "RootFxc2", "RootFyc2", "RootFzc2"]
         channels_out += ["RootFxb1", "RootFyb1", "RootFzb1", "RootFxb2", "RootFyb2", "RootFzb2"]
-<<<<<<< HEAD
-        channels_out += ["RtAeroCp", "RtAeroCt", "RotSpeed", "NacYaw"]
-=======
         channels_out += ["Spn1FLzb1", "Spn2FLzb1", "Spn3FLzb1", "Spn4FLzb1", "Spn5FLzb1", "Spn6FLzb1", "Spn7FLzb1", "Spn8FLzb1", "Spn9FLzb1"]
         channels_out += ["Spn1MLxb1", "Spn2MLxb1", "Spn3MLxb1", "Spn4MLxb1", "Spn5MLxb1", "Spn6MLxb1", "Spn7MLxb1", "Spn8MLxb1", "Spn9MLxb1"]
         channels_out += ["Spn1MLyb1", "Spn2MLyb1", "Spn3MLyb1", "Spn4MLyb1", "Spn5MLyb1", "Spn6MLyb1", "Spn7MLyb1", "Spn8MLyb1", "Spn9MLyb1"]
@@ -1342,7 +1280,6 @@
         channels_out += ["Spn1MLxb3", "Spn2MLxb3", "Spn3MLxb3", "Spn4MLxb3", "Spn5MLxb3", "Spn6MLxb3", "Spn7MLxb3", "Spn8MLxb3", "Spn9MLxb3"]
         channels_out += ["Spn1MLyb3", "Spn2MLyb3", "Spn3MLyb3", "Spn4MLyb3", "Spn5MLyb3", "Spn6MLyb3", "Spn7MLyb3", "Spn8MLyb3", "Spn9MLyb3"]
         channels_out += ["RtAeroCp", "RtAeroCt"]
->>>>>>> f965eaa1
         channels_out += ["RotSpeed", "GenSpeed", "NacYaw", "Azimuth"]
         channels_out += ["GenPwr", "GenTq", "BldPitch1", "BldPitch2", "BldPitch3"]
         channels_out += ["Wind1VelX", "Wind1VelY", "Wind1VelZ"]
@@ -1358,12 +1295,8 @@
         channels_out += ["RtAeroFxh", "RtAeroFyh", "RtAeroFzh"]
         channels_out += ["RotThrust", "LSShftFys", "LSShftFzs", "RotTorq", "LSSTipMys", "LSSTipMzs"]
         channels_out += ["B1N1Alpha", "B1N2Alpha", "B1N3Alpha", "B1N4Alpha", "B1N5Alpha", "B1N6Alpha", "B1N7Alpha", "B1N8Alpha", "B1N9Alpha", "B2N1Alpha", "B2N2Alpha", "B2N3Alpha", "B2N4Alpha", "B2N5Alpha", "B2N6Alpha", "B2N7Alpha", "B2N8Alpha","B2N9Alpha"]
-<<<<<<< HEAD
         channels_out += ["PtfmSurge", "PtfmSway", "PtfmHeave", "PtfmRoll", "PtfmPitch", "PtfmYaw","NcIMURAys"]
-        if self.n_blades > 2:
-=======
         if self.n_blades == 3:
->>>>>>> f965eaa1
             channels_out += ["TipDxc3", "TipDyc3", "TipDzc3", "RootMxc3", "RootMyc3", "RootMzc3", "TipDxb3", "TipDyb3", "TipDzb3", "RootMxb3",
                              "RootMyb3", "RootMzb3", "RootFxc3", "RootFyc3", "RootFzc3", "RootFxb3", "RootFyb3", "RootFzb3", "BldPitch3"]
             channels_out += ["B3N1Alpha", "B3N2Alpha", "B3N3Alpha", "B3N4Alpha", "B3N5Alpha", "B3N6Alpha", "B3N7Alpha", "B3N8Alpha", "B3N9Alpha"]
@@ -1398,7 +1331,6 @@
             channels[var] = True
 
         # FAST wrapper setup
-<<<<<<< HEAD
         # JJ->DZ: here is the first point in logic for linearization 
         if self.options['modeling_options']['Level2']['flag']:
             linearization_options               = self.options['modeling_options']['Level2']['linearization']
@@ -1413,9 +1345,6 @@
             case_list, case_name_list = fastBatch.gen_linear_cases(inputs)
         else:
             fastBatch = runFAST_pywrapper_batch(FAST_ver=self.FAST_ver)
-=======
-        fastBatch = runFAST_pywrapper_batch()
->>>>>>> f965eaa1
         fastBatch.channels = channels
 
         # JJ->DZ: we need to add the options and settings from `gen_linear_model` here
