--- conflicted
+++ resolved
@@ -464,24 +464,15 @@
         fst_vt['ElastoDyn']['Twr2Shft']  = float(inputs['distance_tt_hub'])
         fst_vt['ElastoDyn']['GenIner']   = 534.116 #float(inputs['GenIner'])
 
-<<<<<<< HEAD
         # Platform inputs
         fst_vt['ElastoDyn']['PtfmCMxt'] = 0.
         fst_vt['ElastoDyn']['PtfmCMyt'] = 0.
         fst_vt['ElastoDyn']['PtfmCMzt'] = -89.9155
 
-=======
->>>>>>> e278441f
         # Mass and inertia inputs
         fst_vt['ElastoDyn']['TipMass(1)'] = 0.
         fst_vt['ElastoDyn']['TipMass(2)'] = 0.
         fst_vt['ElastoDyn']['TipMass(3)'] = 0.
-<<<<<<< HEAD
-        fst_vt['ElastoDyn']['PtfmMass'] = 7.4e6
-        fst_vt['ElastoDyn']['PtfmRIner'] = 4.2e9
-        fst_vt['ElastoDyn']['PtfmPIner'] = 4.2e9
-        fst_vt['ElastoDyn']['PtfmYIner'] = 1.6e8
-=======
         # TODO: There is some confusion on PtfmRefzt
         if modeling_options['flags']['floating']:
             fst_vt['ElastoDyn']['PtfmMass'] = float(inputs["platform_mass"])
@@ -491,6 +482,11 @@
             fst_vt['ElastoDyn']['PtfmCMxt'] = float(inputs["platform_center_of_mass"][0])
             fst_vt['ElastoDyn']['PtfmCMyt'] = float(inputs["platform_center_of_mass"][1])
             fst_vt['ElastoDyn']['PtfmCMzt'] = float(inputs["platform_center_of_mass"][2])
+            
+            fst_vt['ElastoDyn']['PtfmMass'] = 7.4e6
+            fst_vt['ElastoDyn']['PtfmRIner'] = 4.2e9
+            fst_vt['ElastoDyn']['PtfmPIner'] = 4.2e9
+            fst_vt['ElastoDyn']['PtfmYIner'] = 1.6e8
         else:
             fst_vt['ElastoDyn']['PtfmMass'] = 0.
             fst_vt['ElastoDyn']['PtfmRIner'] = 0.
@@ -499,20 +495,14 @@
             fst_vt['ElastoDyn']['PtfmCMxt'] = 0.
             fst_vt['ElastoDyn']['PtfmCMyt'] = 0.
             fst_vt['ElastoDyn']['PtfmCMzt'] = float(inputs['tower_base_height'])
->>>>>>> e278441f
 
         # Drivetrain inputs
         fst_vt['ElastoDyn']['DTTorSpr'] = 0.
         fst_vt['ElastoDyn']['DTTorDmp'] = 0.
 
         tower_base_height = max(float(inputs['tower_base_height']), fst_vt['ElastoDyn']['PtfmCMzt'])
-<<<<<<< HEAD
-        fst_vt['ElastoDyn']['TowerBsHt'] = tower_base_height # Height of tower base above ground level [onshore] or MSL [offshore] (meters)
-        fst_vt['ElastoDyn']['PtfmRefzt'] = 0 # Vertical distance from the ground level [onshore] or MSL [offshore] to the platform reference point (meters)
-=======
         fst_vt['ElastoDyn']['PtfmRefzt'] = tower_base_height # Vertical distance from the ground level [onshore] or MSL [offshore] to the platform reference point (meters)
         fst_vt['ElastoDyn']['TowerBsHt'] = tower_base_height # Height of tower base above ground level [onshore] or MSL [offshore] (meters)
->>>>>>> e278441f
         fst_vt['ElastoDyn']['TowerHt']   = float(inputs['hub_height']) - float(inputs['distance_tt_hub']) # Height of tower above ground level [onshore] or MSL [offshore] (meters)
 
         # Update Inflowwind
