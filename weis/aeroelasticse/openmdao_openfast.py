--- conflicted
+++ resolved
@@ -30,12 +30,9 @@
 from pCrunch.io import OpenFASTOutput
 from pCrunch import LoadsAnalysis, PowerProduction, FatigueParams
 from weis.control.dtqp_wrapper          import dtqp_wrapper
-<<<<<<< HEAD
 from weis.aeroelasticse.StC_defaults        import default_StC_vt
-=======
 from weis.aeroelasticse.CaseGen_General import case_naming
 
->>>>>>> 2a0e50c3
 
 
 weis_dir = os.path.dirname(os.path.dirname(os.path.dirname(__file__)))
@@ -503,14 +500,12 @@
         self.add_output('damage_tower_base', val=0.0, desc="Miner's rule cumulative damage at tower base")
         self.add_output('damage_monopile_base', val=0.0, desc="Miner's rule cumulative damage at monopile base")
 
-<<<<<<< HEAD
         # Simulation output
         self.add_output('openfast_failed', val=0.0, desc="Numerical value for whether any openfast runs failed. 0 if false, 2 if true")
-=======
+        
         # Open loop to closed loop error
         if self.options['modeling_options']['OL2CL']['flag']:
             self.add_output('OL2CL_pitch', val=0.0, desc="Open loop to closed loop avarege error")
->>>>>>> 2a0e50c3
 
         self.add_discrete_output('fst_vt_out', val={})
 
