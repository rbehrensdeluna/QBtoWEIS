import numpy as np
import os, shutil, sys, platform
import copy
import glob
from pathlib import Path
from scipy.interpolate                      import PchipInterpolator
from openmdao.api                           import ExplicitComponent
from wisdem.commonse.mpi_tools              import MPI
from wisdem.commonse import NFREQ
from wisdem.commonse.cylinder_member import get_nfull
import wisdem.commonse.utilities              as util
from wisdem.rotorse.rotor_power             import eval_unsteady
from weis.aeroelasticse.FAST_writer         import InputWriter_OpenFAST
from weis.aeroelasticse.FAST_reader         import InputReader_OpenFAST
import weis.aeroelasticse.runFAST_pywrapper as fastwrap
from weis.aeroelasticse.FAST_post         import FAST_IO_timeseries
from wisdem.floatingse.floating_frame import NULL, NNODES_MAX, NELEM_MAX
from weis.dlc_driver.dlc_generator    import DLCGenerator
from weis.aeroelasticse.CaseGen_General import CaseGen_General
from functools import partial
from pCrunch import PowerProduction
from weis.aeroelasticse.LinearFAST import LinearFAST
from weis.control.LinearModel import LinearTurbineModel, LinearControlModel
from weis.aeroelasticse import FileTools
from weis.aeroelasticse.turbsim_file   import TurbSimFile
from weis.aeroelasticse.turbsim_util import generate_wind_files
from weis.aeroelasticse.utils import OLAFParams
from ROSCO_toolbox import control_interface as ROSCO_ci
from pCrunch.io import OpenFASTOutput
from pCrunch import LoadsAnalysis, PowerProduction, FatigueParams
from weis.control.dtqp_wrapper          import dtqp_wrapper
from weis.aeroelasticse.StC_defaults        import default_StC_vt


weis_dir = os.path.dirname(os.path.dirname(os.path.dirname(__file__)))

import pickle

if MPI:
    from mpi4py   import MPI

if platform.system() == 'Windows':
    lib_ext = '.dll'
elif platform.system() == 'Darwin':
    lib_ext = '.dylib'
else:
    lib_ext = '.so'

weis_dir = os.path.dirname(os.path.dirname(os.path.dirname(__file__)))

def make_coarse_grid(s_grid, diam):

    s_coarse = [s_grid[0]]
    slope = np.diff(diam) / np.diff(s_grid)
    for k in range(slope.size-1):
        if np.abs(slope[k]-slope[k+1]) > 1e-2:
            s_coarse.append(s_grid[k+1])
    s_coarse.append(s_grid[-1])
    return np.array(s_coarse)

    
class FASTLoadCases(ExplicitComponent):
    def initialize(self):
        self.options.declare('modeling_options')
        self.options.declare('opt_options')

    def setup(self):
        modopt = self.options['modeling_options']
        rotorse_options  = modopt['WISDEM']['RotorSE']
        mat_init_options = modopt['materials']

        self.n_blades      = modopt['assembly']['number_of_blades']
        self.n_span        = n_span    = rotorse_options['n_span']
        self.n_pc          = n_pc      = rotorse_options['n_pc']

        # Environmental Conditions needed regardless of where model comes from
        self.add_input('V_cutin',     val=0.0, units='m/s',      desc='Minimum wind speed where turbine operates (cut-in)')
        self.add_input('V_cutout',    val=0.0, units='m/s',      desc='Maximum wind speed where turbine operates (cut-out)')
        self.add_input('Vrated',      val=0.0, units='m/s',      desc='rated wind speed')
        self.add_input('hub_height',                val=0.0, units='m', desc='hub height')
        self.add_discrete_input('turbulence_class', val='A', desc='IEC turbulence class')
        self.add_discrete_input('turbine_class',    val='I', desc='IEC turbulence class')
        self.add_input('Rtip',              val=0.0, units='m', desc='dimensional radius of tip')
        self.add_input('shearExp',    val=0.0,                   desc='shear exponent')

        if not self.options['modeling_options']['Level3']['from_openfast']:
            self.n_pitch       = n_pitch   = rotorse_options['n_pitch_perf_surfaces']
            self.n_tsr         = n_tsr     = rotorse_options['n_tsr_perf_surfaces']
            self.n_U           = n_U       = rotorse_options['n_U_perf_surfaces']
            self.n_mat         = n_mat    = mat_init_options['n_mat']
            self.n_layers      = n_layers = rotorse_options['n_layers']

            self.n_xy          = n_xy      = rotorse_options['n_xy'] # Number of coordinate points to describe the airfoil geometry
            self.n_aoa         = n_aoa     = rotorse_options['n_aoa']# Number of angle of attacks
            self.n_Re          = n_Re      = rotorse_options['n_Re'] # Number of Reynolds, so far hard set at 1
            self.n_tab         = n_tab     = rotorse_options['n_tab']# Number of tabulated data. For distributed aerodynamic control this could be > 1
            
            self.te_ss_var       = rotorse_options['te_ss']
            self.te_ps_var       = rotorse_options['te_ps']
            self.spar_cap_ss_var = rotorse_options['spar_cap_ss']
            self.spar_cap_ps_var = rotorse_options['spar_cap_ps']

            n_freq_blade = int(rotorse_options['n_freq']/2)
            n_pc         = int(rotorse_options['n_pc'])

            self.n_xy          = n_xy      = rotorse_options['n_xy'] # Number of coordinate points to describe the airfoil geometry
            self.n_aoa         = n_aoa     = rotorse_options['n_aoa']# Number of angle of attacks
            self.n_Re          = n_Re      = rotorse_options['n_Re'] # Number of Reynolds, so far hard set at 1
            self.n_tab         = n_tab     = rotorse_options['n_tab']# Number of tabulated data. For distributed aerodynamic control this could be > 1

            self.te_ss_var       = rotorse_options['te_ss']
            self.te_ps_var       = rotorse_options['te_ps']
            self.spar_cap_ss_var = rotorse_options['spar_cap_ss']
            self.spar_cap_ps_var = rotorse_options['spar_cap_ps']

            # ElastoDyn Inputs
            # Assuming the blade modal damping to be unchanged. Cannot directly solve from the Rayleigh Damping without making assumptions. J.Jonkman recommends 2-3% https://wind.nrel.gov/forum/wind/viewtopic.php?t=522
            self.add_input('r',                     val=np.zeros(n_span), units='m', desc='radial positions. r[0] should be the hub location \
                while r[-1] should be the blade tip. Any number \
                of locations can be specified between these in ascending order.')
            self.add_input('le_location',           val=np.zeros(n_span), desc='Leading-edge positions from a reference blade axis (usually blade pitch axis). Locations are normalized by the local chord length. Positive in -x direction for airfoil-aligned coordinate system')
            self.add_input('beam:Tw_iner',          val=np.zeros(n_span), units='m', desc='y-distance to elastic center from point about which above structural properties are computed')
            self.add_input('beam:rhoA',             val=np.zeros(n_span), units='kg/m', desc='mass per unit length')
            self.add_input('beam:EIyy',             val=np.zeros(n_span), units='N*m**2', desc='flatwise stiffness (bending about y-direction of airfoil aligned coordinate system)')
            self.add_input('beam:EIxx',             val=np.zeros(n_span), units='N*m**2', desc='edgewise stiffness (bending about :ref:`x-direction of airfoil aligned coordinate system <blade_airfoil_coord>`)')
            self.add_input('x_tc',                  val=np.zeros(n_span), units='m',      desc='x-distance to the neutral axis (torsion center)')
            self.add_input('y_tc',                  val=np.zeros(n_span), units='m',      desc='y-distance to the neutral axis (torsion center)')
            self.add_input('flap_mode_shapes',      val=np.zeros((n_freq_blade,5)), desc='6-degree polynomial coefficients of mode shapes in the flap direction (x^2..x^6, no linear or constant term)')
            self.add_input('edge_mode_shapes',      val=np.zeros((n_freq_blade,5)), desc='6-degree polynomial coefficients of mode shapes in the edge direction (x^2..x^6, no linear or constant term)')
            self.add_input('gearbox_efficiency',    val=1.0,               desc='Gearbox efficiency')
            self.add_input('gearbox_ratio',         val=1.0,               desc='Gearbox ratio')
            self.add_input('platform_displacement', val=1.0,               desc='Volumetric platform displacement', units='m**3')

            # ServoDyn Inputs
            self.add_input('generator_efficiency',   val=1.0,              desc='Generator efficiency')
            self.add_input('max_pitch_rate',         val=0.0,        units='deg/s',          desc='Maximum allowed blade pitch rate')

            # StC or TMD inputs; structural control and tuned mass dampers

            # tower properties
            n_height_tow = modopt['WISDEM']['TowerSE']['n_height']
            n_full_tow   = get_nfull(n_height_tow, nref=modopt['WISDEM']['TowerSE']['n_refine'])
            n_freq_tower = int(NFREQ/2)
            self.add_input('fore_aft_modes',   val=np.zeros((n_freq_tower,5)),               desc='6-degree polynomial coefficients of mode shapes in the flap direction (x^2..x^6, no linear or constant term)')
            self.add_input('side_side_modes',  val=np.zeros((n_freq_tower,5)),               desc='6-degree polynomial coefficients of mode shapes in the edge direction (x^2..x^6, no linear or constant term)')
            self.add_input('mass_den',         val=np.zeros(n_height_tow-1),         units='kg/m',   desc='sectional mass per unit length')
            self.add_input('foreaft_stff',     val=np.zeros(n_height_tow-1),         units='N*m**2', desc='sectional fore-aft bending stiffness per unit length about the Y_E elastic axis')
            self.add_input('sideside_stff',    val=np.zeros(n_height_tow-1),         units='N*m**2', desc='sectional side-side bending stiffness per unit length about the Y_E elastic axis')
            self.add_input('tor_stff',    val=np.zeros(n_height_tow-1),         units='N*m**2', desc='torsional stiffness per unit length about the Y_E elastic axis')
            self.add_input('tor_freq',    val=0.0,         units='Hz', desc='First tower torsional frequency')
            self.add_input('tower_outer_diameter', val=np.zeros(n_height_tow),   units='m',      desc='cylinder diameter at corresponding locations')
            self.add_input('tower_z', val=np.zeros(n_height_tow),   units='m',      desc='z-coordinates of tower and monopile used in TowerSE')
            self.add_input('tower_z_full', val=np.zeros(n_full_tow),   units='m',      desc='z-coordinates of tower and monopile used in TowerSE')
            self.add_input('tower_height',              val=0.0, units='m', desc='tower height from the tower base')
            self.add_input('tower_base_height',         val=0.0, units='m', desc='tower base height from the ground or mean sea level')
            self.add_input('tower_cd',         val=np.zeros(n_height_tow),                   desc='drag coefficients along tower height at corresponding locations')

            # These next ones are needed for SubDyn
            n_height_mon = n_full_mon = 0
            if modopt['flags']['offshore']:
                self.add_input('transition_piece_mass', val=0.0, units='kg')
                self.add_input('transition_piece_I', val=np.zeros(3), units='kg*m**2')
                
                if modopt['flags']['monopile']:
                    n_height_mon = modopt['WISDEM']['FixedBottomSE']['n_height']
                    n_full_mon   = get_nfull(n_height_mon, nref=modopt['WISDEM']['FixedBottomSE']['n_refine'])
                    self.add_input('monopile_z', val=np.zeros(n_height_mon),   units='m',      desc='z-coordinates of tower and monopile used in TowerSE')
                    self.add_input('monopile_z_full', val=np.zeros(n_full_mon),   units='m',      desc='z-coordinates of tower and monopile used in TowerSE')
                    self.add_input('monopile_outer_diameter', val=np.zeros(n_height_mon),   units='m',      desc='cylinder diameter at corresponding locations')
                    self.add_input('monopile_wall_thickness', val=np.zeros(n_height_mon-1), units='m')
                    self.add_input('monopile_E', val=np.zeros(n_height_mon-1), units='Pa')
                    self.add_input('monopile_G', val=np.zeros(n_height_mon-1), units='Pa')
                    self.add_input('monopile_rho', val=np.zeros(n_height_mon-1), units='kg/m**3')
                    self.add_input('gravity_foundation_mass', val=0.0, units='kg')
                    self.add_input('gravity_foundation_I', val=np.zeros(3), units='kg*m**2')
            monlen = max(0, n_height_mon-1)
            monlen_full = max(0, n_full_mon-1)

            # DriveSE quantities
            self.add_input('hub_system_cm',   val=np.zeros(3),             units='m',  desc='center of mass of the hub relative to tower to in yaw-aligned c.s.')
            self.add_input('hub_system_I',    val=np.zeros(6),             units='kg*m**2', desc='mass moments of Inertia of hub [Ixx, Iyy, Izz, Ixy, Ixz, Iyz] around its center of mass in yaw-aligned c.s.')
            self.add_input('hub_system_mass', val=0.0,                     units='kg', desc='mass of hub system')
            self.add_input('above_yaw_mass',  val=0.0, units='kg', desc='Mass of the nacelle above the yaw system')
            self.add_input('yaw_mass',        val=0.0, units='kg', desc='Mass of yaw system')
            self.add_input('rna_I_TT',       val=np.zeros(6), units='kg*m**2', desc=' moments of Inertia for the rna [Ixx, Iyy, Izz, Ixy, Ixz, Iyz] about the tower top')
            self.add_input('nacelle_cm',      val=np.zeros(3), units='m', desc='Center of mass of the component in [x,y,z] for an arbitrary coordinate system')
            self.add_input('nacelle_I_TT',       val=np.zeros(6), units='kg*m**2', desc=' moments of Inertia for the nacelle [Ixx, Iyy, Izz, Ixy, Ixz, Iyz] about the tower top')
            self.add_input('distance_tt_hub', val=0.0,         units='m',   desc='Vertical distance from tower top plane to hub flange')
            self.add_input('twr2shaft',       val=0.0,         units='m',   desc='Vertical distance from tower top plane to shaft start')
            self.add_input('GenIner',         val=0.0,         units='kg*m**2',   desc='Moments of inertia for the generator about high speed shaft')
            self.add_input('drivetrain_spring_constant',         val=0.0,         units='N*m/rad',   desc='Moments of inertia for the generator about high speed shaft')
            self.add_input("drivetrain_damping_coefficient", 0.0, units="N*m*s/rad", desc='Equivalent damping coefficient for the drivetrain system')

            # AeroDyn Inputs
            self.add_input('ref_axis_blade',    val=np.zeros((n_span,3)),units='m',   desc='2D array of the coordinates (x,y,z) of the blade reference axis, defined along blade span. The coordinate system is the one of BeamDyn: it is placed at blade root with x pointing the suction side of the blade, y pointing the trailing edge and z along the blade span. A standard configuration will have negative x values (prebend), if swept positive y values, and positive z values.')
            self.add_input('chord',             val=np.zeros(n_span), units='m', desc='chord at airfoil locations')
            self.add_input('theta',             val=np.zeros(n_span), units='deg', desc='twist at airfoil locations')
            self.add_input('rthick',            val=np.zeros(n_span), desc='relative thickness of airfoil distribution')
            self.add_input('ac',                val=np.zeros(n_span), desc='aerodynamic center of airfoil distribution')
            self.add_input('pitch_axis',        val=np.zeros(n_span), desc='1D array of the chordwise position of the pitch axis (0-LE, 1-TE), defined along blade span.')
            self.add_input('Rhub',              val=0.0, units='m', desc='dimensional radius of hub')
            self.add_input('airfoils_cl',       val=np.zeros((n_span, n_aoa, n_Re, n_tab)), desc='lift coefficients, spanwise')
            self.add_input('airfoils_cd',       val=np.zeros((n_span, n_aoa, n_Re, n_tab)), desc='drag coefficients, spanwise')
            self.add_input('airfoils_cm',       val=np.zeros((n_span, n_aoa, n_Re, n_tab)), desc='moment coefficients, spanwise')
            self.add_input('airfoils_aoa',      val=np.zeros((n_aoa)), units='deg', desc='angle of attack grid for polars')
            self.add_input('airfoils_Re',       val=np.zeros((n_Re)), desc='Reynolds numbers of polars')
            self.add_input('airfoils_Ctrl',     val=np.zeros((n_span, n_Re, n_tab)), units='deg',desc='Airfoil control paremeter (i.e. flap angle)')

            # Airfoil coordinates
            self.add_input('coord_xy_interp',   val=np.zeros((n_span, n_xy, 2)),              desc='3D array of the non-dimensional x and y airfoil coordinates of the airfoils interpolated along span for n_span stations. The leading edge is place at x=0 and y=0.')

            # Floating platform inputs
            self.add_input("transition_node", np.zeros(3), units="m")
            self.add_input("platform_nodes", NULL * np.ones((NNODES_MAX, 3)), units="m")
            self.add_input("platform_elem_n1", NULL * np.ones(NELEM_MAX, dtype=np.int_))
            self.add_input("platform_elem_n2", NULL * np.ones(NELEM_MAX, dtype=np.int_))
            self.add_input("platform_elem_D", NULL * np.ones(NELEM_MAX), units="m")
            self.add_input("platform_elem_t", NULL * np.ones(NELEM_MAX), units="m")
            self.add_input("platform_elem_rho", NULL * np.ones(NELEM_MAX), units="kg/m**3")
            self.add_input("platform_elem_E", NULL * np.ones(NELEM_MAX), units="Pa")
            self.add_input("platform_elem_G", NULL * np.ones(NELEM_MAX), units="Pa")
            self.add_discrete_input("platform_elem_memid", [0]*NELEM_MAX)
            self.add_input("platform_total_center_of_mass", np.zeros(3), units="m")
            self.add_input("platform_mass", 0.0, units="kg")
            self.add_input("platform_I_total", np.zeros(6), units="kg*m**2")

            if modopt['flags']["floating"]:
                n_member = modopt["floating"]["members"]["n_members"]
                for k in range(n_member):
                    n_height_mem = modopt["floating"]["members"]["n_height"][k]
                    self.add_input(f"member{k}:joint1", np.zeros(3), units="m")
                    self.add_input(f"member{k}:joint2", np.zeros(3), units="m")
                    self.add_input(f"member{k}:s", np.zeros(n_height_mem))
                    self.add_input(f"member{k}:s_ghost1", 0.0)
                    self.add_input(f"member{k}:s_ghost2", 0.0)
                    self.add_input(f"member{k}:outer_diameter", np.zeros(n_height_mem), units="m")
                    self.add_input(f"member{k}:wall_thickness", np.zeros(n_height_mem-1), units="m")

            # Turbine level inputs
            self.add_discrete_input('rotor_orientation',val='upwind', desc='Rotor orientation, either upwind or downwind.')
            self.add_input('control_ratedPower',        val=0.,  units='W',    desc='machine power rating')
            self.add_input('control_maxOmega',          val=0.0, units='rpm',  desc='maximum allowed rotor rotation speed')
            self.add_input('control_maxTS',             val=0.0, units='m/s',  desc='maximum allowed blade tip speed')
            self.add_input('cone',             val=0.0, units='deg',   desc='Cone angle of the rotor. It defines the angle between the rotor plane and the blade pitch axis. A standard machine has positive values.')
            self.add_input('tilt',             val=0.0, units='deg',   desc='Nacelle uptilt angle. A standard machine has positive values.')
            self.add_input('overhang',         val=0.0, units='m',     desc='Horizontal distance from tower top to hub center.')

            # Initial conditions
            self.add_input('U',        val=np.zeros(n_pc), units='m/s', desc='wind speeds')
            self.add_input('Omega',    val=np.zeros(n_pc), units='rpm', desc='rotation speeds to run')
            self.add_input('pitch',    val=np.zeros(n_pc), units='deg', desc='pitch angles to run')

            # Cp-Ct-Cq surfaces
            self.add_input('Cp_aero_table', val=np.zeros((n_tsr, n_pitch, n_U)), desc='Table of aero power coefficient')
            self.add_input('Ct_aero_table', val=np.zeros((n_tsr, n_pitch, n_U)), desc='Table of aero thrust coefficient')
            self.add_input('Cq_aero_table', val=np.zeros((n_tsr, n_pitch, n_U)), desc='Table of aero torque coefficient')
            self.add_input('pitch_vector',  val=np.zeros(n_pitch), units='deg',  desc='Pitch vector used')
            self.add_input('tsr_vector',    val=np.zeros(n_tsr),                 desc='TSR vector used')
            self.add_input('U_vector',      val=np.zeros(n_U),     units='m/s',  desc='Wind speed vector used')

            # Environmental conditions
            self.add_input('V_R25',       val=0.0, units='m/s',      desc='region 2.5 transition wind speed')
            self.add_input('Vgust',       val=0.0, units='m/s',      desc='gust wind speed')
            self.add_input('V_extreme1',  val=0.0, units='m/s',      desc='IEC extreme wind speed at hub height for a 1-year retunr period')
            self.add_input('V_extreme50', val=0.0, units='m/s',      desc='IEC extreme wind speed at hub height for a 50-year retunr period')
            self.add_input('V_mean_iec',  val=0.0, units='m/s',      desc='IEC mean wind for turbulence class')
            
            self.add_input('rho',         val=0.0, units='kg/m**3',  desc='density of air')
            self.add_input('mu',          val=0.0, units='kg/(m*s)', desc='dynamic viscosity of air')
            self.add_input('speed_sound_air',  val=340.,    units='m/s',        desc='Speed of sound in air.')
            self.add_input(
                    "water_depth", val=0.0, units="m", desc="Water depth for analysis.  Values > 0 mean offshore"
                )
            self.add_input('rho_water',   val=0.0, units='kg/m**3',  desc='density of water')
            self.add_input('mu_water',    val=0.0, units='kg/(m*s)', desc='dynamic viscosity of water')
            self.add_input('beta_wave',    val=0.0, units='deg', desc='Incident wave propagation heading direction')
            self.add_input('Hsig_wave',    val=0.0, units='m', desc='Significant wave height of incident waves')
            self.add_input('Tsig_wave',    val=0.0, units='s', desc='Peak-spectral period of incident waves')

            # Blade composite material properties (used for fatigue analysis)
            self.add_input('gamma_f',      val=1.35,                             desc='safety factor on loads')
            self.add_input('gamma_m',      val=1.1,                              desc='safety factor on materials')
            self.add_input('E',            val=np.zeros([n_mat, 3]), units='Pa', desc='2D array of the Youngs moduli of the materials. Each row represents a material, the three columns represent E11, E22 and E33.')
            self.add_input('Xt',           val=np.zeros([n_mat, 3]), units='Pa', desc='2D array of the Ultimate Tensile Strength (UTS) of the materials. Each row represents a material, the three columns represent Xt12, Xt13 and Xt23.')
            self.add_input('Xc',           val=np.zeros([n_mat, 3]), units='Pa', desc='2D array of the Ultimate Compressive Strength (UCS) of the materials. Each row represents a material, the three columns represent Xc12, Xc13 and Xc23.')
            self.add_input('m',            val=np.zeros([n_mat]),                desc='2D array of the S-N fatigue slope exponent for the materials')

            # Blade composit layup info (used for fatigue analysis)
            self.add_input('sc_ss_mats',   val=np.zeros((n_span, n_mat)),        desc="spar cap, suction side,  boolean of materials in each composite layer spanwise, passed as floats for differentiablity, used for Fatigue Analysis")
            self.add_input('sc_ps_mats',   val=np.zeros((n_span, n_mat)),        desc="spar cap, pressure side, boolean of materials in each composite layer spanwise, passed as floats for differentiablity, used for Fatigue Analysis")
            self.add_input('te_ss_mats',   val=np.zeros((n_span, n_mat)),        desc="trailing edge reinforcement, suction side,  boolean of materials in each composite layer spanwise, passed as floats for differentiablity, used for Fatigue Analysis")
            self.add_input('te_ps_mats',   val=np.zeros((n_span, n_mat)),        desc="trailing edge reinforcement, pressure side, boolean of materials in each composite layer spanwise, passed as floats for differentiablity, used for Fatigue Analysis")
            self.add_discrete_input('definition_layer', val=np.zeros(n_layers),  desc='1D array of flags identifying how layers are specified in the yaml. 1) all around (skin, paint, ) 2) offset+rotation twist+width (spar caps) 3) offset+user defined rotation+width 4) midpoint TE+width (TE reinf) 5) midpoint LE+width (LE reinf) 6) layer position fixed to other layer (core fillers) 7) start and width 8) end and width 9) start and end nd 10) web layer')
            # self.add_discrete_input('layer_name',       val=n_layers * [''],     desc='1D array of the names of the layers modeled in the blade structure.')
            # self.add_discrete_input('layer_web',        val=n_layers * [''],     desc='1D array of the names of the webs the layer is associated to. If the layer is on the outer profile this entry can simply stay empty.')
            # self.add_discrete_input('layer_mat',        val=n_layers * [''],     desc='1D array of the names of the materials of each layer modeled in the blade structure.')
            self.layer_name = rotorse_options['layer_name']

            # MoorDyn inputs
            mooropt = modopt["mooring"]
            if self.options["modeling_options"]["flags"]["mooring"]:
                n_nodes = mooropt["n_nodes"]
                n_lines = mooropt["n_lines"]
                self.add_input("line_diameter", val=np.zeros(n_lines), units="m")
                self.add_input("line_mass_density", val=np.zeros(n_lines), units="kg/m")
                self.add_input("line_stiffness", val=np.zeros(n_lines), units="N")
                self.add_input("line_transverse_added_mass", val=np.zeros(n_lines), units="kg/m")
                self.add_input("line_tangential_added_mass", val=np.zeros(n_lines), units="kg/m")
                self.add_input("line_transverse_drag", val=np.zeros(n_lines))
                self.add_input("line_tangential_drag", val=np.zeros(n_lines))
                self.add_input("nodes_location_full", val=np.zeros((n_nodes, 3)), units="m")
                self.add_input("nodes_mass", val=np.zeros(n_nodes), units="kg")
                self.add_input("nodes_volume", val=np.zeros(n_nodes), units="m**3")
                self.add_input("nodes_added_mass", val=np.zeros(n_nodes))
                self.add_input("nodes_drag_area", val=np.zeros(n_nodes), units="m**2")
                self.add_input("unstretched_length", val=np.zeros(n_lines), units="m")
                self.add_discrete_input("node_names", val=[""] * n_nodes)

            # Inputs required for fatigue processing
            self.add_input('lifetime', val=25.0, units='yr', desc='Turbine design lifetime')
            self.add_input('blade_sparU_wohlerexp',   val=1.0,   desc='Blade root Wohler exponent, m, in S/N curve S=A*N^-(1/m)')
            self.add_input('blade_sparU_wohlerA',   val=1.0, units="Pa",   desc='Blade root parameter, A, in S/N curve S=A*N^-(1/m)')
            self.add_input('blade_sparU_ultstress',   val=1.0, units="Pa",   desc='Blade root ultimate stress for material')
            self.add_input('blade_sparL_wohlerexp',   val=1.0,   desc='Blade root Wohler exponent, m, in S/N curve S=A*N^-(1/m)')
            self.add_input('blade_sparL_wohlerA',   val=1.0, units="Pa",   desc='Blade root parameter, A, in S/N curve S=A*N^-(1/m)')
            self.add_input('blade_sparL_ultstress',   val=1.0, units="Pa",   desc='Blade root ultimate stress for material')
            self.add_input('blade_teU_wohlerexp',   val=1.0,   desc='Blade root Wohler exponent, m, in S/N curve S=A*N^-(1/m)')
            self.add_input('blade_teU_wohlerA',   val=1.0, units="Pa",   desc='Blade root parameter, A, in S/N curve S=A*N^-(1/m)')
            self.add_input('blade_teU_ultstress',   val=1.0, units="Pa",   desc='Blade root ultimate stress for material')
            self.add_input('blade_teL_wohlerexp',   val=1.0,   desc='Blade root Wohler exponent, m, in S/N curve S=A*N^-(1/m)')
            self.add_input('blade_teL_wohlerA',   val=1.0, units="Pa",   desc='Blade root parameter, A, in S/N curve S=A*N^-(1/m)')
            self.add_input('blade_teL_ultstress',   val=1.0, units="Pa",   desc='Blade root ultimate stress for material')
            self.add_input('blade_root_sparU_load2stress',   val=np.ones(6), units="m**2",  desc='Blade root upper spar cap coefficient between axial load and stress S=C^T [Fx-z;Mx-z]')
            self.add_input('blade_root_sparL_load2stress',   val=np.ones(6), units="m**2",  desc='Blade root lower spar cap coefficient between axial load and stress S=C^T [Fx-z;Mx-z]')
            self.add_input('blade_maxc_teU_load2stress',   val=np.ones(6), units="m**2",  desc='Blade max chord upper trailing edge coefficient between axial load and stress S=C^T [Fx-z;Mx-z]')
            self.add_input('blade_maxc_teL_load2stress',   val=np.ones(6), units="m**2",  desc='Blade max chord lower trailing edge coefficient between axial load and stress S=C^T [Fx-z;Mx-z]')
            self.add_input('lss_wohlerexp',   val=1.0,   desc='Low speed shaft Wohler exponent, m, in S/N curve S=A*N^-(1/m)')
            self.add_input('lss_wohlerA',     val=1.0,   desc='Low speed shaft parameter, A, in S/N curve S=A*N^-(1/m)')
            self.add_input('lss_ultstress',   val=1.0, units="Pa",   desc='Low speed shaft Ultimate stress for material')
            self.add_input('lss_axial_load2stress',   val=np.ones(6), units="m**2",  desc='Low speed shaft coefficient between axial load and stress S=C^T [Fx-z;Mx-z]')
            self.add_input('lss_shear_load2stress',   val=np.ones(6), units="m**2",  desc='Low speed shaft coefficient between shear load and stress S=C^T [Fx-z;Mx-z]')
            self.add_input('tower_wohlerexp',   val=np.ones(n_height_tow-1),   desc='Tower Wohler exponent, m, in S/N curve S=A*N^-(1/m)')
            self.add_input('tower_wohlerA',     val=np.ones(n_height_tow-1),   desc='Tower parameter, A, in S/N curve S=A*N^-(1/m)')
            self.add_input('tower_ultstress',   val=np.ones(n_height_tow-1), units="Pa",   desc='Tower ultimate stress for material')
            self.add_input('tower_axial_load2stress',   val=np.ones([n_height_tow-1,6]), units="m**2",  desc='Tower coefficient between axial load and stress S=C^T [Fx-z;Mx-z]')
            self.add_input('tower_shear_load2stress',   val=np.ones([n_height_tow-1,6]), units="m**2",  desc='Tower coefficient between shear load and stress S=C^T [Fx-z;Mx-z]')
            self.add_input('monopile_wohlerexp',   val=np.ones(monlen),   desc='Tower Wohler exponent, m, in S/N curve S=A*N^-(1/m)')
            self.add_input('monopile_wohlerA',     val=np.ones(monlen),   desc='Tower parameter, A, in S/N curve S=A*N^-(1/m)')
            self.add_input('monopile_ultstress',   val=np.ones(monlen), units="Pa",   desc='Tower ultimate stress for material')
            self.add_input('monopile_axial_load2stress',   val=np.ones([monlen,6]), units="m**2",  desc='Tower coefficient between axial load and stress S=C^T [Fx-z;Mx-z]')
            self.add_input('monopile_shear_load2stress',   val=np.ones([monlen,6]), units="m**2",  desc='Tower coefficient between shear load and stress S=C^T [Fx-z;Mx-z]')
        

        # TMD params
        if self.options['modeling_options']['flags']['TMDs']:
            n_TMDs = self.options['modeling_options']['TMDs']['n_TMDs']
            self.add_input('TMD_mass',         val=np.zeros(n_TMDs), units='kg',         desc='TMD Mass')
            self.add_input('TMD_stiffness',    val=np.zeros(n_TMDs), units='N/m',        desc='TMD Stiffnes')
            self.add_input('TMD_damping',      val=np.zeros(n_TMDs), units='N/(m/s)',    desc='TMD Damping')

        # DLC options
        n_ws_dlc11 = modopt['DLC_driver']['n_ws_dlc11']

        # OpenFAST options
        OFmgmt = modopt['General']['openfast_configuration']
        self.model_only = OFmgmt['model_only']
        FAST_directory_base = OFmgmt['OF_run_dir']
        # If the path is relative, make it an absolute path to current working directory
        if not os.path.isabs(FAST_directory_base):
            FAST_directory_base = os.path.join(os.getcwd(), FAST_directory_base)
        # Flag to clear OpenFAST run folder. Use it only if disk space is an issue
        self.clean_FAST_directory = False
        self.FAST_InputFile = OFmgmt['OF_run_fst']
        # File naming changes whether in MPI or not
        if MPI:
            rank    = MPI.COMM_WORLD.Get_rank()
            self.FAST_runDirectory = os.path.join(FAST_directory_base,'rank_%000d'%int(rank))
            self.FAST_namingOut = self.FAST_InputFile+'_%000d'%int(rank)
        else:
            self.FAST_runDirectory = FAST_directory_base
            self.FAST_namingOut = self.FAST_InputFile
        self.wind_directory = os.path.join(self.FAST_runDirectory, 'wind')
        if not os.path.exists(self.FAST_runDirectory):
            os.makedirs(self.FAST_runDirectory)
        if not os.path.exists(self.wind_directory):
            os.mkdir(self.wind_directory)
        # Number of cores used outside of MPI. If larger than 1, the multiprocessing module is called
        self.cores = OFmgmt['cores']
        self.case = {}
        self.channels = {}
        self.mpi_run = False
        if 'mpi_run' in OFmgmt.keys():
            self.mpi_run         = OFmgmt['mpi_run']
            if self.mpi_run:
                self.mpi_comm_map_down   = OFmgmt['mpi_comm_map_down']

        # User-defined FAST library/executable
        if OFmgmt['FAST_exe'] != 'none':
            if os.path.isabs(OFmgmt['FAST_exe']):
                self.FAST_exe = OFmgmt['FAST_exe']
            else:
                self.FAST_exe = os.path.join(os.path.dirname(self.options['modeling_options']['fname_input_modeling']),
                                             OFmgmt['FAST_exe'])
        else:
            self.FAST_exe = 'none'

        if OFmgmt['FAST_lib'] != 'none':
            if os.path.isabs(OFmgmt['FAST_lib']):
                self.FAST_lib = OFmgmt['FAST_lib']
            else:
                self.FAST_lib = os.path.join(os.path.dirname(self.options['modeling_options']['fname_input_modeling']),
                                             OFmgmt['FAST_lib'])
        else:
            self.FAST_lib = 'none'

        # Rotor power outputs
        self.add_output('V_out', val=np.zeros(n_ws_dlc11), units='m/s', desc='wind speed vector from the OF simulations')
        self.add_output('P_out', val=np.zeros(n_ws_dlc11), units='W', desc='rotor electrical power')
        self.add_output('Cp_out', val=np.zeros(n_ws_dlc11), desc='rotor aero power coefficient')
        self.add_output('Omega_out', val=np.zeros(n_ws_dlc11), units='rpm', desc='rotation speeds to run')
        self.add_output('pitch_out', val=np.zeros(n_ws_dlc11), units='deg', desc='pitch angles to run')
        self.add_output('AEP', val=0.0, units='kW*h', desc='annual energy production reconstructed from the openfast simulations')

        self.add_output('My_std',      val=0.0,            units='N*m',  desc='standard deviation of blade root flap bending moment in out-of-plane direction')
        self.add_output('flp1_std',    val=0.0,            units='deg',  desc='standard deviation of trailing-edge flap angle')

        self.add_output('rated_V',     val=0.0,            units='m/s',  desc='rated wind speed')
        self.add_output('rated_Omega', val=0.0,            units='rpm',  desc='rotor rotation speed at rated')
        self.add_output('rated_pitch', val=0.0,            units='deg',  desc='pitch setting at rated')
        self.add_output('rated_T',     val=0.0,            units='N',    desc='rotor aerodynamic thrust at rated')
        self.add_output('rated_Q',     val=0.0,            units='N*m',  desc='rotor aerodynamic torque at rated')

        self.add_output('loads_r',      val=np.zeros(n_span), units='m', desc='radial positions along blade going toward tip')
        self.add_output('loads_Px',     val=np.zeros(n_span), units='N/m', desc='distributed loads in blade-aligned x-direction')
        self.add_output('loads_Py',     val=np.zeros(n_span), units='N/m', desc='distributed loads in blade-aligned y-direction')
        self.add_output('loads_Pz',     val=np.zeros(n_span), units='N/m', desc='distributed loads in blade-aligned z-direction')
        self.add_output('loads_Omega',  val=0.0, units='rpm', desc='rotor rotation speed')
        self.add_output('loads_pitch',  val=0.0, units='deg', desc='pitch angle')
        self.add_output('loads_azimuth', val=0.0, units='deg', desc='azimuthal angle')

        # Control outputs
        self.add_output('rotor_overspeed', val=0.0, desc='Maximum percent overspeed of the rotor during an OpenFAST simulation')  # is this over a set of sims?

        # Blade outputs
        self.add_output('max_TipDxc', val=0.0, units='m', desc='Maximum of channel TipDxc, i.e. out of plane tip deflection. For upwind rotors, the max value is tower the tower')
        self.add_output('max_RootMyb', val=0.0, units='kN*m', desc='Maximum of the signals RootMyb1, RootMyb2, ... across all n blades representing the maximum blade root flapwise moment')
        self.add_output('max_RootMyc', val=0.0, units='kN*m', desc='Maximum of the signals RootMyb1, RootMyb2, ... across all n blades representing the maximum blade root out of plane moment')
        self.add_output('max_RootMzb', val=0.0, units='kN*m', desc='Maximum of the signals RootMzb1, RootMzb2, ... across all n blades representing the maximum blade root torsional moment')
        self.add_output('DEL_RootMyb', val=0.0, units='kN*m', desc='damage equivalent load of blade root flap bending moment in out-of-plane direction')
        self.add_output('max_aoa', val=np.zeros(n_span), units='deg', desc='maxima of the angles of attack distributed along blade span')
        self.add_output('std_aoa', val=np.zeros(n_span), units='deg', desc='standard deviation of the angles of attack distributed along blade span')
        self.add_output('mean_aoa', val=np.zeros(n_span), units='deg', desc='mean of the angles of attack distributed along blade span')
        # Blade loads corresponding to maximum blade tip deflection
        self.add_output('blade_maxTD_Mx', val=np.zeros(n_span), units='kN*m', desc='distributed moment around blade-aligned x-axis corresponding to maximum blade tip deflection')
        self.add_output('blade_maxTD_My', val=np.zeros(n_span), units='kN*m', desc='distributed moment around blade-aligned y-axis corresponding to maximum blade tip deflection')
        self.add_output('blade_maxTD_Fz', val=np.zeros(n_span), units='kN', desc='distributed force in blade-aligned z-direction corresponding to maximum blade tip deflection')

        # Hub outputs
        self.add_output('hub_Fxyz', val=np.zeros(3), units='kN', desc = 'Maximum hub forces in the non rotating frame')
        self.add_output('hub_Mxyz', val=np.zeros(3), units='kN*m', desc = 'Maximum hub moments in the non rotating frame')

        self.add_output('max_TwrBsMyt',val=0.0, units='kN*m', desc='maximum of tower base bending moment in fore-aft direction')
        self.add_output('DEL_TwrBsMyt',val=0.0, units='kN*m', desc='damage equivalent load of tower base bending moment in fore-aft direction')
        
        # Tower outputs
        if not self.options['modeling_options']['Level3']['from_openfast']:
            self.add_output('tower_maxMy_Fx', val=np.zeros(n_full_tow-1), units='kN', desc='distributed force in tower-aligned x-direction corresponding to maximum fore-aft moment at tower base')
            self.add_output('tower_maxMy_Fy', val=np.zeros(n_full_tow-1), units='kN', desc='distributed force in tower-aligned y-direction corresponding to maximum fore-aft moment at tower base')
            self.add_output('tower_maxMy_Fz', val=np.zeros(n_full_tow-1), units='kN', desc='distributed force in tower-aligned z-direction corresponding to maximum fore-aft moment at tower base')
            self.add_output('tower_maxMy_Mx', val=np.zeros(n_full_tow-1), units='kN*m', desc='distributed moment around tower-aligned x-axis corresponding to maximum fore-aft moment at tower base')
            self.add_output('tower_maxMy_My', val=np.zeros(n_full_tow-1), units='kN*m', desc='distributed moment around tower-aligned x-axis corresponding to maximum fore-aft moment at tower base')
            self.add_output('tower_maxMy_Mz', val=np.zeros(n_full_tow-1), units='kN*m', desc='distributed moment around tower-aligned x-axis corresponding to maximum fore-aft moment at tower base')

            # Monopile outputs
            self.add_output('max_M1N1MKye',val=0.0, units='kN*m', desc='maximum of My moment of member 1 at node 1 (base of the monopile)')
            self.add_output('monopile_maxMy_Fx', val=np.zeros(monlen_full), units='kN', desc='distributed force in monopile-aligned x-direction corresponding to max_M1N1MKye')
            self.add_output('monopile_maxMy_Fy', val=np.zeros(monlen_full), units='kN', desc='distributed force in monopile-aligned y-direction corresponding to max_M1N1MKye')
            self.add_output('monopile_maxMy_Fz', val=np.zeros(monlen_full), units='kN', desc='distributed force in monopile-aligned z-direction corresponding to max_M1N1MKye')
            self.add_output('monopile_maxMy_Mx', val=np.zeros(monlen_full), units='kN*m', desc='distributed moment around tower-aligned x-axis corresponding to max_M1N1MKye')
            self.add_output('monopile_maxMy_My', val=np.zeros(monlen_full), units='kN*m', desc='distributed moment around tower-aligned x-axis corresponding to max_M1N1MKye')
            self.add_output('monopile_maxMy_Mz', val=np.zeros(monlen_full), units='kN*m', desc='distributed moment around tower-aligned x-axis corresponding to max_M1N1MKye')

        # Floating outputs
        self.add_output('Max_PtfmPitch', val=0.0, desc='Maximum platform pitch angle over a set of OpenFAST simulations')
        self.add_output('Std_PtfmPitch', val=0.0, units='deg', desc='standard deviation of platform pitch angle')

        # Fatigue output
        self.add_output('damage_blade_root_sparU', val=0.0, desc="Miner's rule cumulative damage to upper spar cap at blade root")
        self.add_output('damage_blade_root_sparL', val=0.0, desc="Miner's rule cumulative damage to lower spar cap at blade root")
        self.add_output('damage_blade_maxc_teU', val=0.0, desc="Miner's rule cumulative damage to upper trailing edge at blade max chord")
        self.add_output('damage_blade_maxc_teL', val=0.0, desc="Miner's rule cumulative damage to lower trailing edge at blade max chord")
        self.add_output('damage_lss', val=0.0, desc="Miner's rule cumulative damage to low speed shaft at hub attachment")
        self.add_output('damage_tower_base', val=0.0, desc="Miner's rule cumulative damage at tower base")
        self.add_output('damage_monopile_base', val=0.0, desc="Miner's rule cumulative damage at monopile base")

        # Simulation output
        self.add_output('openfast_failed', val=0.0, desc="Numerical value for whether any openfast runs failed. 0 if false, 2 if true")

        self.add_discrete_output('fst_vt_out', val={})

        # Iteration counter for openfast calls. Initialize at -1 so 0 after first call
        self.of_inumber = -1
        self.sim_idx = -1

        if modopt['Level2']['flag']:
            self.lin_pkl_file_name = os.path.join(self.options['opt_options']['general']['folder_output'], 'ABCD_matrices.pkl')
            self.ABCD_list = []

            with open(self.lin_pkl_file_name, 'wb') as handle:
                pickle.dump(self.ABCD_list, handle)
            
            self.lin_idx = 0

    def compute(self, inputs, outputs, discrete_inputs, discrete_outputs):
        modopt = self.options['modeling_options']
        #print(impl.world_comm().rank, 'Rotor_fast','start')
        sys.stdout.flush()

        if modopt['Level2']['flag']:
            self.sim_idx += 1
            ABCD = {
                'sim_idx' : self.sim_idx,
                'A' : None,
                'B' : None,
                'C' : None,
                'D' : None,
                'x_ops':None,
                'u_ops':None,
                'y_ops':None,
                'u_h':None,
                'omega_rpm' : None,
                'DescCntrlInpt' : None,
                'DescStates' : None,
                'DescOutput' : None,
                'StateDerivOrder' : None,
                'ind_fast_inps' : None,
                'ind_fast_outs' : None,
                }
            with open(self.lin_pkl_file_name, 'rb') as handle:
                ABCD_list = pickle.load(handle)

            ABCD_list.append(ABCD)
            self.ABCD_list = ABCD_list

            with open(self.lin_pkl_file_name, 'wb') as handle:
                pickle.dump(ABCD_list, handle)

        fst_vt = self.init_FAST_model()

        if not modopt['Level3']['from_openfast']:
            fst_vt = self.update_FAST_model(fst_vt, inputs, discrete_inputs)
        else:
            fast_reader = InputReader_OpenFAST()
            fast_reader.FAST_InputFile  = modopt['Level3']['openfast_file']   # FAST input file (ext=.fst)
            if os.path.isabs(modopt['Level3']['openfast_dir']):
                fast_reader.FAST_directory  = modopt['Level3']['openfast_dir']   # Path to fst directory files
            else:
                fast_reader.FAST_directory  = os.path.join(weis_dir, modopt['Level3']['openfast_dir'])
            fast_reader.path2dll            = modopt['General']['openfast_configuration']['path2dll']   # Path to dll file
            fast_reader.execute()
            fst_vt = fast_reader.fst_vt
            fst_vt = self.load_FAST_model_opts(fst_vt)

            # Fix TwrTI: WEIS modeling options have it as a single value...
            if not isinstance(fst_vt['AeroDyn15']['TwrTI'],list):
                fst_vt['AeroDyn15']['TwrTI'] = [fst_vt['AeroDyn15']['TwrTI']] * len(fst_vt['AeroDyn15']['TwrElev'])

            # Fix AddF0: Should be a n x 1 array (list of lists):
            fst_vt['HydroDyn']['AddF0'] = [[F0] for F0 in fst_vt['HydroDyn']['AddF0']]

            if modopt['ROSCO']['flag']:
                fst_vt['DISCON_in'] = modopt['General']['openfast_configuration']['fst_vt']['DISCON_in']
                
                
        if self.model_only == True:
            # Write input OF files, but do not run OF
            self.write_FAST(fst_vt, discrete_outputs)
        else:
            # Write OF model and run
            summary_stats, extreme_table, DELs, Damage, case_list, case_name, chan_time, dlc_generator  = self.run_FAST(inputs, discrete_inputs, fst_vt)

            # Set up linear turbine model
            if modopt['Level2']['flag']:
                LinearTurbine = LinearTurbineModel(
                self.FAST_runDirectory,
                self.lin_case_name,
                nlin=modopt['Level2']['linearization']['NLinTimes'],
                reduceControls=True
                )

                # Save linearizations
                print('Saving ABCD matrices!')
                ABCD = {
                    'sim_idx' : self.sim_idx,
                    'A' : LinearTurbine.A_ops,
                    'B' : LinearTurbine.B_ops,
                    'C' : LinearTurbine.C_ops,
                    'D' : LinearTurbine.D_ops,
                    'x_ops':LinearTurbine.x_ops,
                    'u_ops':LinearTurbine.u_ops,
                    'y_ops':LinearTurbine.y_ops,
                    'u_h':LinearTurbine.u_h,
                    'omega_rpm' : LinearTurbine.omega_rpm,
                    'DescCntrlInpt' : LinearTurbine.DescCntrlInpt,
                    'DescStates' : LinearTurbine.DescStates,
                    'DescOutput' : LinearTurbine.DescOutput,
                    'StateDerivOrder' : LinearTurbine.StateDerivOrder,
                    'ind_fast_inps' : LinearTurbine.ind_fast_inps,
                    'ind_fast_outs' : LinearTurbine.ind_fast_outs,
                    }
                with open(self.lin_pkl_file_name, 'rb') as handle:
                    ABCD_list = pickle.load(handle)

                ABCD_list[self.sim_idx] = ABCD

                with open(self.lin_pkl_file_name, 'wb') as handle:
                    pickle.dump(ABCD_list, handle)
                    
                lin_files = glob.glob(os.path.join(self.FAST_runDirectory, '*.lin'))
                
                dest = os.path.join(self.FAST_runDirectory, f'copied_lin_files_{self.lin_idx}')
                Path(dest).mkdir(parents=True, exist_ok=True)
                for file in lin_files:
                    shutil.copy2(file, dest)
                self.lin_idx += 1

                # Shorten output names from linearization output to one like level3 openfast output
                # This depends on how openfast sets up the linearization output names and may break if that is changed
                OutList     = [out_name.split()[1][:-1] for out_name in LinearTurbine.DescOutput]
                OutOps      = {}
                for i_out, out in enumerate(OutList):
                    OutOps[out] = LinearTurbine.y_ops[i_out,:]

                # save to yaml, might want in analysis outputs
                FileTools.save_yaml(
                    self.FAST_runDirectory,
                    'OutOps.yaml',OutOps)

                # Set up Level 2 disturbance (simulation or DTQP)
                if modopt['Level2']['simulation']['flag'] or modopt['Level2']['DTQP']['flag']:
                    # Extract disturbance(s)
                    level2_disturbance = []
                    for case in case_list:
                        ts_file     = TurbSimFile(case[('InflowWind','FileName_BTS')])
                        ts_file.compute_rot_avg(fst_vt['ElastoDyn']['TipRad'])
                        u_h         = ts_file['rot_avg'][0,:]
                        tt          = ts_file['t']
                        level2_disturbance.append({'Time':tt, 'Wind': u_h})

                # Run linear simulation:

                # Get case list, wind inputs should have already been generated
                if modopt['Level2']['simulation']['flag']:
            
                    if modopt['Level2']['DTQP']['flag']:
                        raise Exception('Only DTQP or simulation flag can be set to true in Level2 modeling options')

                    # This is going to use the last discon_in file of the linearization set as the simulation file
                    # Currently fine because openfast is executed (or not executed if overwrite=False) after the file writing
                    if 'DLL_InFile' in self.fst_vt['ServoDyn']:     # if using file inputs
                        discon_in_file = os.path.join(self.FAST_runDirectory, self.fst_vt['ServoDyn']['DLL_InFile'])
                    else:       # if using fst_vt inputs from openfast_openmdao
                        discon_in_file = os.path.join(self.FAST_runDirectory, self.lin_case_name[0] + '_DISCON.IN')

                    lib_name = os.path.join(os.path.dirname(os.path.realpath(__file__)),'../../local/lib/libdiscon'+lib_ext)

                    ss = {}
                    et = {}
                    dl = {}
                    dam = {}
                    ct = []
                    for i_dist, dist in enumerate(level2_disturbance):
                        sim_name = 'l2_sim_{}'.format(i_dist)
                        controller_int = ROSCO_ci.ControllerInterface(
                            lib_name,
                            param_filename=discon_in_file,
                            DT=1/80,        # modelling input?
                            sim_name = os.path.join(self.FAST_runDirectory,sim_name)
                            )

                        l2_out, _, P_op = LinearTurbine.solve(dist,Plot=False,controller=controller_int)

                        output = OpenFASTOutput.from_dict(l2_out, sim_name, magnitude_channels=self.magnitude_channels)

                        _name, _ss, _et, _dl, _dam = self.la._process_output(output)
                        ss[_name] = _ss
                        et[_name] = _et
                        dl[_name] = _dl
                        dam[_name] = _dam
                        ct.append(l2_out)

                        output.df.to_pickle(os.path.join(self.FAST_runDirectory,sim_name+'.p'))

                        summary_stats, extreme_table, DELs, Damage = self.la.post_process(ss, et, dl, dam)

                elif modopt['Level2']['DTQP']['flag']:

                    summary_stats, extreme_table, DELs, Damage = dtqp_wrapper(
                        LinearTurbine, 
                        level2_disturbance, 
                        self.options['opt_options'], 
                        self.fst_vt, 
                        self.la, 
                        self.magnitude_channels, 
                        self.FAST_runDirectory
                    )

            # Post process regardless of level
            self.post_process(summary_stats, extreme_table, DELs, Damage, case_list, dlc_generator, chan_time, inputs, discrete_inputs, outputs, discrete_outputs)
        
        # delete run directory. not recommended for most cases, use for large parallelization problems where disk storage will otherwise fill up
        if self.clean_FAST_directory:
            try:
                shutil.rmtree(self.FAST_runDirectory)
            except:
                print('Failed to delete directory: %s'%self.FAST_runDirectory)

    def init_FAST_model(self):

        modopt = self.options['modeling_options']
        fst_vt = modopt['General']['openfast_configuration']['fst_vt']

        # Main .fst file`
        fst_vt['Fst']               = {}
        fst_vt['ElastoDyn']         = {}
        fst_vt['ElastoDynBlade']    = {}
        fst_vt['ElastoDynTower']    = {}
        fst_vt['AeroDyn15']         = {}
        fst_vt['AeroDynBlade']      = {}
        fst_vt['ServoDyn']          = {}
        fst_vt['InflowWind']        = {}
        fst_vt['SubDyn']            = {}
        fst_vt['HydroDyn']          = {}
        fst_vt['MoorDyn']           = {}
        fst_vt['MAP']               = {}
        
        # List of structural controllers
        fst_vt['TStC'] = {}; fst_vt['TStC'] = []
        fst_vt['SStC'] = {}; fst_vt['SStC'] = []

        fst_vt = self.load_FAST_model_opts(fst_vt)

        return fst_vt

    def load_FAST_model_opts(self,fst_vt):

        modeling_options = self.options['modeling_options']

        for key in modeling_options['Level3']['simulation']:
            fst_vt['Fst'][key] = modeling_options['Level3']['simulation'][key]
            
        for key in modeling_options['Level3']['ElastoDyn']:
            fst_vt['ElastoDyn'][key] = modeling_options['Level3']['ElastoDyn'][key]
            
        for key in modeling_options['Level3']['ElastoDynBlade']:
            fst_vt['ElastoDynBlade'][key] = modeling_options['Level3']['ElastoDynBlade'][key]
            
        for key in modeling_options['Level3']['ElastoDynTower']:
            fst_vt['ElastoDynTower'][key] = modeling_options['Level3']['ElastoDynTower'][key]
            
        for key in modeling_options['Level3']['AeroDyn']:
            fst_vt['AeroDyn15'][key] = copy.copy(modeling_options['Level3']['AeroDyn'][key])
            
        for key in modeling_options['Level3']['InflowWind']:
            fst_vt['InflowWind'][key] = modeling_options['Level3']['InflowWind'][key]
            
        for key in modeling_options['Level3']['ServoDyn']:
            fst_vt['ServoDyn'][key] = modeling_options['Level3']['ServoDyn'][key]
            
        for key in modeling_options['Level3']['SubDyn']:
            fst_vt['SubDyn'][key] = modeling_options['Level3']['SubDyn'][key]
            
        for key in modeling_options['Level3']['HydroDyn']:
            fst_vt['HydroDyn'][key] = modeling_options['Level3']['HydroDyn'][key]
            
        for key in modeling_options['Level3']['MoorDyn']:
            fst_vt['MoorDyn'][key] = modeling_options['Level3']['MoorDyn'][key]
        
        for key1 in modeling_options['Level3']['outlist']:
                for key2 in modeling_options['Level3']['outlist'][key1]:
                    fst_vt['outlist'][key1][key2] = modeling_options['Level3']['outlist'][key1][key2]
        
        fst_vt['ServoDyn']['DLL_FileName'] = modeling_options['General']['openfast_configuration']['path2dll']

        if fst_vt['AeroDyn15']['IndToler'] == 0.:
            fst_vt['AeroDyn15']['IndToler'] = 'default'
        if fst_vt['AeroDyn15']['DTAero'] == 0.:
            fst_vt['AeroDyn15']['DTAero'] = 'default'
        if fst_vt['AeroDyn15']['OLAF']['DTfvw'] == 0.:
            fst_vt['AeroDyn15']['OLAF']['DTfvw'] = 'default'
        if fst_vt['ElastoDyn']['DT'] == 0.:
            fst_vt['ElastoDyn']['DT'] = 'default'

        return fst_vt

    def update_FAST_model(self, fst_vt, inputs, discrete_inputs):

        modopt = self.options['modeling_options']

        # Update fst_vt nested dictionary with data coming from WISDEM

        # Update ElastoDyn
        fst_vt['ElastoDyn']['NumBl']  = self.n_blades
        fst_vt['ElastoDyn']['TipRad'] = inputs['Rtip'][0]
        fst_vt['ElastoDyn']['HubRad'] = inputs['Rhub'][0]
        if discrete_inputs['rotor_orientation'] == 'upwind':
            k = -1.
        else:
            k = 1
        fst_vt['ElastoDyn']['PreCone(1)'] = k*inputs['cone'][0]
        fst_vt['ElastoDyn']['PreCone(2)'] = k*inputs['cone'][0]
        fst_vt['ElastoDyn']['PreCone(3)'] = k*inputs['cone'][0]
        fst_vt['ElastoDyn']['ShftTilt']   = k*inputs['tilt'][0]
        fst_vt['ElastoDyn']['OverHang']   = k*inputs['overhang'][0] / np.cos(np.deg2rad(inputs['tilt'][0])) # OpenFAST defines the overhang tilted (!)
        fst_vt['ElastoDyn']['GBoxEff']    = inputs['gearbox_efficiency'][0] * 100.
        fst_vt['ElastoDyn']['GBRatio']    = inputs['gearbox_ratio'][0]

        # Update ServoDyn
        fst_vt['ServoDyn']['GenEff']       = float(inputs['generator_efficiency']/inputs['gearbox_efficiency']) * 100.
        fst_vt['ServoDyn']['PitManRat(1)'] = float(inputs['max_pitch_rate'])
        fst_vt['ServoDyn']['PitManRat(2)'] = float(inputs['max_pitch_rate'])
        fst_vt['ServoDyn']['PitManRat(3)'] = float(inputs['max_pitch_rate'])
        

        # Masses and inertias from DriveSE
        fst_vt['ElastoDyn']['HubMass']   = inputs['hub_system_mass'][0]
        fst_vt['ElastoDyn']['HubIner']   = inputs['hub_system_I'][0]
        fst_vt['ElastoDyn']['HubCM']     = inputs['hub_system_cm'][0] # k*inputs['overhang'][0] - inputs['hub_system_cm'][0], but we need to solve the circular dependency in DriveSE first
        fst_vt['ElastoDyn']['NacMass']   = inputs['above_yaw_mass'][0]
        fst_vt['ElastoDyn']['YawBrMass'] = inputs['yaw_mass'][0]
        fst_vt['ElastoDyn']['NacYIner']  = inputs['nacelle_I_TT'][2]
        fst_vt['ElastoDyn']['NacCMxn']   = -k*inputs['nacelle_cm'][0]
        fst_vt['ElastoDyn']['NacCMyn']   = inputs['nacelle_cm'][1]
        fst_vt['ElastoDyn']['NacCMzn']   = inputs['nacelle_cm'][2]
        tower_top_height = float(inputs['hub_height']) - float(inputs['distance_tt_hub']) # Height of tower above ground level [onshore] or MSL [offshore] (meters)
        # The Twr2Shft is just the difference between hub height, tower top height, and sin(tilt)*overhang
        fst_vt['ElastoDyn']['Twr2Shft']  = float(inputs['hub_height']) - tower_top_height - abs(fst_vt['ElastoDyn']['OverHang'])*np.sin(np.deg2rad(inputs['tilt'][0]))
        fst_vt['ElastoDyn']['GenIner']   = float(inputs['GenIner'])

        # Mass and inertia inputs
        fst_vt['ElastoDyn']['TipMass(1)'] = 0.
        fst_vt['ElastoDyn']['TipMass(2)'] = 0.
        fst_vt['ElastoDyn']['TipMass(3)'] = 0.

        tower_base_height = max(float(inputs['tower_base_height']), float(inputs["platform_total_center_of_mass"][2]))
        fst_vt['ElastoDyn']['TowerBsHt'] = tower_base_height # Height of tower base above ground level [onshore] or MSL [offshore] (meters)
        fst_vt['ElastoDyn']['TowerHt']   = tower_top_height

        # TODO: There is some confusion on PtfmRefzt
        # DZ: based on the openfast r-tests:
        #   if this is floating, the z ref. point is 0.  Is this the reference that platform_total_center_of_mass is relative to?
        #   if fixed bottom, it's the tower base height.
        if modopt['flags']['floating']:
            fst_vt['ElastoDyn']['PtfmMass'] = float(inputs["platform_mass"])
            fst_vt['ElastoDyn']['PtfmRIner'] = float(inputs["platform_I_total"][0])
            fst_vt['ElastoDyn']['PtfmPIner'] = float(inputs["platform_I_total"][1])
            fst_vt['ElastoDyn']['PtfmYIner'] = float(inputs["platform_I_total"][2])
            fst_vt['ElastoDyn']['PtfmCMxt'] = float(inputs["platform_total_center_of_mass"][0])
            fst_vt['ElastoDyn']['PtfmCMyt'] = float(inputs["platform_total_center_of_mass"][1])
            fst_vt['ElastoDyn']['PtfmCMzt'] = float(inputs["platform_total_center_of_mass"][2])
            fst_vt['ElastoDyn']['PtfmRefzt'] = 0. # Vertical distance from the ground level [onshore] or MSL [offshore] to the platform reference point (meters)

        else:
            # Ptfm* can capture the transition piece for fixed-bottom, but we are doing that in subdyn, so only worry about getting height right
            fst_vt['ElastoDyn']['PtfmMass'] = 0.
            fst_vt['ElastoDyn']['PtfmRIner'] = 0.
            fst_vt['ElastoDyn']['PtfmPIner'] = 0.
            fst_vt['ElastoDyn']['PtfmYIner'] = 0.
            fst_vt['ElastoDyn']['PtfmCMxt'] = 0.
            fst_vt['ElastoDyn']['PtfmCMyt'] = 0.
            fst_vt['ElastoDyn']['PtfmCMzt'] = float(inputs['tower_base_height'])
            fst_vt['ElastoDyn']['PtfmRefzt'] = tower_base_height # Vertical distance from the ground level [onshore] or MSL [offshore] to the platform reference point (meters)

        # Drivetrain inputs
        fst_vt['ElastoDyn']['DTTorSpr'] = float(inputs['drivetrain_spring_constant'])
        fst_vt['ElastoDyn']['DTTorDmp'] = float(inputs['drivetrain_damping_coefficient'])

        # Update Inflowwind
        fst_vt['InflowWind']['RefHt'] = float(inputs['hub_height'])
        fst_vt['InflowWind']['RefHt_Uni'] = float(inputs['hub_height'])
        fst_vt['InflowWind']['PLexp'] = float(inputs['shearExp'])
        if fst_vt['InflowWind']['NWindVel'] == 1:
            fst_vt['InflowWind']['WindVxiList'] = 0.
            fst_vt['InflowWind']['WindVyiList'] = 0.
            fst_vt['InflowWind']['WindVziList'] = float(inputs['hub_height'])
        else:
            raise Exception('The code only supports InflowWind NWindVel == 1')

        # Update ElastoDyn Tower Input File
        twr_elev  = inputs['tower_z']
        twr_d     = inputs['tower_outer_diameter']
        twr_index = np.argmin(abs(twr_elev - np.maximum(1.0, tower_base_height)))
        cd_index  = 0
        if twr_elev[twr_index] <= 1.:
            twr_index += 1
            cd_index  += 1
        fst_vt['AeroDyn15']['NumTwrNds'] = len(twr_elev[twr_index:])
        fst_vt['AeroDyn15']['TwrElev']   = twr_elev[twr_index:]
        fst_vt['AeroDyn15']['TwrDiam']   = twr_d[twr_index:]
        fst_vt['AeroDyn15']['TwrCd']     = inputs['tower_cd'][cd_index:]
        fst_vt['AeroDyn15']['TwrTI']     = np.ones(len(twr_elev[twr_index:])) * fst_vt['AeroDyn15']['TwrTI']

        z_tow = twr_elev[twr_index:]
        z_sec, _ = util.nodal2sectional(z_tow)
        sec_loc = (z_sec - z_sec[0]) / (z_sec[-1] - z_sec[0])
        fst_vt['ElastoDynTower']['NTwInpSt'] = len(sec_loc)
        fst_vt['ElastoDynTower']['HtFract']  = sec_loc
        fst_vt['ElastoDynTower']['TMassDen'] = inputs['mass_den'][twr_index:]
        fst_vt['ElastoDynTower']['TwFAStif'] = inputs['foreaft_stff'][twr_index:]
        fst_vt['ElastoDynTower']['TwSSStif'] = inputs['sideside_stff'][twr_index:]
        fst_vt['ElastoDynTower']['TwFAM1Sh'] = inputs['fore_aft_modes'][0, :]  / sum(inputs['fore_aft_modes'][0, :])
        fst_vt['ElastoDynTower']['TwFAM2Sh'] = inputs['fore_aft_modes'][1, :]  / sum(inputs['fore_aft_modes'][1, :])
        fst_vt['ElastoDynTower']['TwSSM1Sh'] = inputs['side_side_modes'][0, :] / sum(inputs['side_side_modes'][0, :])
        fst_vt['ElastoDynTower']['TwSSM2Sh'] = inputs['side_side_modes'][1, :] / sum(inputs['side_side_modes'][1, :])

        # Calculate yaw stiffness of tower (springs in series) and use in servodyn as yaw spring constant
        k_tow_tor = inputs['tor_stff'] / np.diff(inputs['tower_z'])
        k_tow_tor = 1.0/np.sum(1.0/k_tow_tor)
        # R. Bergua's suggestion to set the stiffness to the tower torsional stiffness and the
        # damping to the frequency of the first tower torsional mode- easier than getting the yaw inertia right
        damp_ratio = 0.01
        f_torsion = float(inputs['tor_freq'])
        fst_vt['ServoDyn']['YawSpr'] = k_tow_tor
        if f_torsion > 0.0:
            fst_vt['ServoDyn']['YawDamp'] = damp_ratio * k_tow_tor / np.pi / f_torsion
        else:
            fst_vt['ServoDyn']['YawDamp'] = 2 * damp_ratio * np.sqrt(k_tow_tor * inputs['rna_I_TT'][2])

        # Update ElastoDyn Blade Input File
        fst_vt['ElastoDynBlade']['NBlInpSt']   = len(inputs['r'])
        fst_vt['ElastoDynBlade']['BlFract']    = (inputs['r']-inputs['Rhub'])/(inputs['Rtip']-inputs['Rhub'])
        fst_vt['ElastoDynBlade']['BlFract'][0] = 0.
        fst_vt['ElastoDynBlade']['BlFract'][-1]= 1.
        fst_vt['ElastoDynBlade']['PitchAxis']  = inputs['le_location']
        fst_vt['ElastoDynBlade']['StrcTwst']   = inputs['theta'] # to do: structural twist is not nessessarily (nor likely to be) the same as aero twist
        fst_vt['ElastoDynBlade']['BMassDen']   = inputs['beam:rhoA']
        fst_vt['ElastoDynBlade']['FlpStff']    = inputs['beam:EIyy']
        fst_vt['ElastoDynBlade']['EdgStff']    = inputs['beam:EIxx']
        fst_vt['ElastoDynBlade']['BldFl1Sh']   = np.zeros(5)
        fst_vt['ElastoDynBlade']['BldFl2Sh']   = np.zeros(5)
        fst_vt['ElastoDynBlade']['BldEdgSh']   = np.zeros(5)
        for i in range(5):
            fst_vt['ElastoDynBlade']['BldFl1Sh'][i] = inputs['flap_mode_shapes'][0,i] / sum(inputs['flap_mode_shapes'][0,:])
            fst_vt['ElastoDynBlade']['BldFl2Sh'][i] = inputs['flap_mode_shapes'][1,i] / sum(inputs['flap_mode_shapes'][1,:])
            fst_vt['ElastoDynBlade']['BldEdgSh'][i] = inputs['edge_mode_shapes'][0,i] / sum(inputs['edge_mode_shapes'][0,:])

        # Update AeroDyn15
        fst_vt['AeroDyn15']['AirDens']   = float(inputs['rho'])
        fst_vt['AeroDyn15']['KinVisc']   = inputs['mu'][0] / inputs['rho'][0]
        fst_vt['AeroDyn15']['SpdSound']  = float(inputs['speed_sound_air'])

        # Update OLAF
        if fst_vt['AeroDyn15']['WakeMod'] == 3:
            _, _, nNWPanel, nFWPanel, nFWPanelFree = OLAFParams(fst_vt['ElastoDyn']['RotSpeed'])
            fst_vt['AeroDyn15']['OLAF']['nNWPanel'] = nNWPanel
            fst_vt['AeroDyn15']['OLAF']['nFWPanel'] = nFWPanel
            fst_vt['AeroDyn15']['OLAF']['nFWPanelFree'] = nFWPanelFree

        # Update AeroDyn15 Blade Input File
        r = (inputs['r']-inputs['Rhub'])
        r[0]  = 0.
        r[-1] = inputs['Rtip']-inputs['Rhub']
        fst_vt['AeroDynBlade']['NumBlNds'] = self.n_span
        fst_vt['AeroDynBlade']['BlSpn']    = r
        BlCrvAC, BlSwpAC = self.get_ac_axis(inputs)
        fst_vt['AeroDynBlade']['BlCrvAC']  = BlCrvAC
        fst_vt['AeroDynBlade']['BlSwpAC']  = BlSwpAC
        fst_vt['AeroDynBlade']['BlCrvAng'] = np.degrees(np.arcsin(np.gradient(BlCrvAC)/np.gradient(r)))
        fst_vt['AeroDynBlade']['BlTwist']  = inputs['theta']
        fst_vt['AeroDynBlade']['BlChord']  = inputs['chord']
        fst_vt['AeroDynBlade']['BlAFID']   = np.asarray(range(1,self.n_span+1))

        # Update AeroDyn15 Airfoile Input Files
        # airfoils = inputs['airfoils']
        fst_vt['AeroDyn15']['NumAFfiles'] = self.n_span
        # fst_vt['AeroDyn15']['af_data'] = [{}]*len(airfoils)
        fst_vt['AeroDyn15']['af_data'] = []

        # Set the AD15 flag AFTabMod, deciding whether we use more Re per airfoil or user-defined tables (used for example in distributed aerodynamic control)
        if fst_vt['AeroDyn15']['AFTabMod'] == 1:
            # If AFTabMod is the default coming form the schema, check the value from WISDEM, which might be set to 2 if more Re per airfoil are defined in the geometry yaml
            fst_vt['AeroDyn15']['AFTabMod'] = modopt["WISDEM"]["RotorSE"]["AFTabMod"]
        if self.n_tab > 1 and fst_vt['AeroDyn15']['AFTabMod'] == 1:
            fst_vt['AeroDyn15']['AFTabMod'] = 3
        elif self.n_tab > 1 and fst_vt['AeroDyn15']['AFTabMod'] == 2:
            raise Exception('OpenFAST does not support both multiple Re and multiple user defined tabs. Please remove DAC devices or Re polars')

        for i in range(self.n_span): # No of blade radial stations

            fst_vt['AeroDyn15']['af_data'].append([])

            if fst_vt['AeroDyn15']['AFTabMod'] == 1:
                loop_index = 1
            elif fst_vt['AeroDyn15']['AFTabMod'] == 2:
                loop_index = self.n_Re
            else:
                loop_index = self.n_tab

            for j in range(loop_index): # Number of tabs or Re
                if fst_vt['AeroDyn15']['AFTabMod'] == 1:
                    unsteady = eval_unsteady(inputs['airfoils_aoa'], inputs['airfoils_cl'][i,:,0,0], inputs['airfoils_cd'][i,:,0,0], inputs['airfoils_cm'][i,:,0,0])
                elif fst_vt['AeroDyn15']['AFTabMod'] == 2:
                    unsteady = eval_unsteady(inputs['airfoils_aoa'], inputs['airfoils_cl'][i,:,j,0], inputs['airfoils_cd'][i,:,j,0], inputs['airfoils_cm'][i,:,j,0])
                else:
                    unsteady = eval_unsteady(inputs['airfoils_aoa'], inputs['airfoils_cl'][i,:,0,j], inputs['airfoils_cd'][i,:,0,j], inputs['airfoils_cm'][i,:,0,j])

                fst_vt['AeroDyn15']['af_data'][i].append({})


                fst_vt['AeroDyn15']['af_data'][i][j]['InterpOrd'] = "DEFAULT"
                fst_vt['AeroDyn15']['af_data'][i][j]['NonDimArea']= 1
                if modopt['General']['openfast_configuration']['generate_af_coords']:
                    fst_vt['AeroDyn15']['af_data'][i][j]['NumCoords'] = '@"AF{:02d}_Coords.txt"'.format(i)
                else:
                    fst_vt['AeroDyn15']['af_data'][i][j]['NumCoords'] = '0'

                fst_vt['AeroDyn15']['af_data'][i][j]['NumTabs']   = loop_index
                if fst_vt['AeroDyn15']['AFTabMod'] == 3:
                    fst_vt['AeroDyn15']['af_data'][i][j]['Ctrl'] = inputs['airfoils_Ctrl'][i,0,j]  # unsteady['Ctrl'] # added to unsteady function for variable flap controls at airfoils
                    fst_vt['AeroDyn15']['af_data'][i][j]['Re']   = inputs['airfoils_Re'][0] # If AFTabMod==3 the Re is neglected, but it still must be the same across tables
                else:
                    fst_vt['AeroDyn15']['af_data'][i][j]['Re']   = inputs['airfoils_Re'][j]
                    fst_vt['AeroDyn15']['af_data'][i][j]['Ctrl'] = 0.
                fst_vt['AeroDyn15']['af_data'][i][j]['InclUAdata']= "True"
                fst_vt['AeroDyn15']['af_data'][i][j]['alpha0']    = unsteady['alpha0']
                fst_vt['AeroDyn15']['af_data'][i][j]['alpha1']    = max(unsteady['alpha0'], unsteady['alpha1'])
                fst_vt['AeroDyn15']['af_data'][i][j]['alpha2']    = min(unsteady['alpha0'], unsteady['alpha2'])
                fst_vt['AeroDyn15']['af_data'][i][j]['eta_e']     = unsteady['eta_e']
                fst_vt['AeroDyn15']['af_data'][i][j]['C_nalpha']  = unsteady['C_nalpha']
                fst_vt['AeroDyn15']['af_data'][i][j]['T_f0']      = unsteady['T_f0']
                fst_vt['AeroDyn15']['af_data'][i][j]['T_V0']      = unsteady['T_V0']
                fst_vt['AeroDyn15']['af_data'][i][j]['T_p']       = unsteady['T_p']
                fst_vt['AeroDyn15']['af_data'][i][j]['T_VL']      = unsteady['T_VL']
                fst_vt['AeroDyn15']['af_data'][i][j]['b1']        = unsteady['b1']
                fst_vt['AeroDyn15']['af_data'][i][j]['b2']        = unsteady['b2']
                fst_vt['AeroDyn15']['af_data'][i][j]['b5']        = unsteady['b5']
                fst_vt['AeroDyn15']['af_data'][i][j]['A1']        = unsteady['A1']
                fst_vt['AeroDyn15']['af_data'][i][j]['A2']        = unsteady['A2']
                fst_vt['AeroDyn15']['af_data'][i][j]['A5']        = unsteady['A5']
                fst_vt['AeroDyn15']['af_data'][i][j]['S1']        = unsteady['S1']
                fst_vt['AeroDyn15']['af_data'][i][j]['S2']        = unsteady['S2']
                fst_vt['AeroDyn15']['af_data'][i][j]['S3']        = unsteady['S3']
                fst_vt['AeroDyn15']['af_data'][i][j]['S4']        = unsteady['S4']
                fst_vt['AeroDyn15']['af_data'][i][j]['Cn1']       = unsteady['Cn1']
                fst_vt['AeroDyn15']['af_data'][i][j]['Cn2']       = unsteady['Cn2']
                fst_vt['AeroDyn15']['af_data'][i][j]['St_sh']     = unsteady['St_sh']
                fst_vt['AeroDyn15']['af_data'][i][j]['Cd0']       = unsteady['Cd0']
                fst_vt['AeroDyn15']['af_data'][i][j]['Cm0']       = unsteady['Cm0']
                fst_vt['AeroDyn15']['af_data'][i][j]['k0']        = unsteady['k0']
                fst_vt['AeroDyn15']['af_data'][i][j]['k1']        = unsteady['k1']
                fst_vt['AeroDyn15']['af_data'][i][j]['k2']        = unsteady['k2']
                fst_vt['AeroDyn15']['af_data'][i][j]['k3']        = unsteady['k3']
                fst_vt['AeroDyn15']['af_data'][i][j]['k1_hat']    = unsteady['k1_hat']
                fst_vt['AeroDyn15']['af_data'][i][j]['x_cp_bar']  = unsteady['x_cp_bar']
                fst_vt['AeroDyn15']['af_data'][i][j]['UACutout']  = unsteady['UACutout']
                fst_vt['AeroDyn15']['af_data'][i][j]['filtCutOff']= unsteady['filtCutOff']
                fst_vt['AeroDyn15']['af_data'][i][j]['NumAlf']    = len(unsteady['Alpha'])
                fst_vt['AeroDyn15']['af_data'][i][j]['Alpha']     = np.array(unsteady['Alpha'])
                fst_vt['AeroDyn15']['af_data'][i][j]['Cl']        = np.array(unsteady['Cl'])
                fst_vt['AeroDyn15']['af_data'][i][j]['Cd']        = np.array(unsteady['Cd'])
                fst_vt['AeroDyn15']['af_data'][i][j]['Cm']        = np.array(unsteady['Cm'])
                fst_vt['AeroDyn15']['af_data'][i][j]['Cpmin']     = np.zeros_like(unsteady['Cm'])

        fst_vt['AeroDyn15']['af_coord'] = []
        fst_vt['AeroDyn15']['rthick']   = np.zeros(self.n_span)
        fst_vt['AeroDyn15']['ac']   = np.zeros(self.n_span)
        for i in range(self.n_span):
            fst_vt['AeroDyn15']['af_coord'].append({})
            fst_vt['AeroDyn15']['af_coord'][i]['x']  = inputs['coord_xy_interp'][i,:,0]
            fst_vt['AeroDyn15']['af_coord'][i]['y']  = inputs['coord_xy_interp'][i,:,1]
            fst_vt['AeroDyn15']['rthick'][i]         = inputs['rthick'][i]
            fst_vt['AeroDyn15']['ac'][i]             = inputs['ac'][i]

        # # AeroDyn blade spanwise output positions
        r_out_target  = [0.1, 0.20, 0.30, 0.4, 0.5, 0.6, 0.7, 0.8, 0.9]
        r = r/r[-1]
        idx_out       = [np.argmin(abs(r-ri)) for ri in r_out_target]
        self.R_out_AD = [fst_vt['AeroDynBlade']['BlSpn'][i] for i in idx_out]
        if len(self.R_out_AD) != len(np.unique(self.R_out_AD)):
            raise Exception('ERROR: the spanwise resolution is too coarse and does not support 9 channels along blade span. Please increase it in the modeling_options.yaml.')
        fst_vt['AeroDyn15']['BlOutNd']  = [str(idx+1) for idx in idx_out]
        fst_vt['AeroDyn15']['NBlOuts']  = len(idx_out)

        # ElastoDyn blade spanwise output positions
        nBldNodes     = fst_vt['ElastoDyn']['BldNodes']
        bld_fract     = np.arange(1./nBldNodes/2., 1, 1./nBldNodes)
        idx_out       = [np.argmin(abs(bld_fract-ri)) for ri in r_out_target]
        r_nodes       = bld_fract*(fst_vt['ElastoDyn']['TipRad']-fst_vt['ElastoDyn']['HubRad']) + fst_vt['ElastoDyn']['HubRad']
        self.R_out_ED_bl = np.hstack((fst_vt['ElastoDyn']['HubRad'], [r_nodes[i] for i in idx_out]))
        if len(self.R_out_ED_bl) != len(np.unique(self.R_out_ED_bl)):
            raise Exception('ERROR: the spanwise resolution is too coarse and does not support 9 channels along blade span. Please increase it in the modeling_options.yaml.')
        fst_vt['ElastoDyn']['BldGagNd'] = [idx+1 for idx in idx_out]
        fst_vt['ElastoDyn']['NBlGages'] = len(idx_out)

        # ElastoDyn tower output positions along height
        fst_vt['ElastoDyn']['NTwGages'] = 9
        nTwrNodes = fst_vt['ElastoDyn']['TwrNodes']
        twr_fract = np.arange(1./nTwrNodes/2., 1, 1./nTwrNodes)
        idx_out = [np.argmin(abs(twr_fract-ri)) for ri in r_out_target]
        fst_vt['ElastoDyn']['TwrGagNd'] = [idx+1 for idx in idx_out]
        fst_vt['AeroDyn15']['NTwOuts'] = 0
        self.Z_out_ED_twr = np.hstack((0., [twr_fract[i] for i in idx_out], 1.))

        # SubDyn inputs- monopile and floating
        if modopt['flags']['monopile']:
            mono_d = inputs['monopile_outer_diameter']
            mono_t = inputs['monopile_wall_thickness']
            mono_elev = inputs['monopile_z']
            n_joints = len(mono_d[1:]) # Omit submerged pile
            n_members = n_joints - 1
            itrans = n_joints - 1
            fst_vt['SubDyn']['JointXss'] = np.zeros( n_joints )
            fst_vt['SubDyn']['JointYss'] = np.zeros( n_joints )
            fst_vt['SubDyn']['JointZss'] = mono_elev[1:]
            fst_vt['SubDyn']['NReact'] = 1
            fst_vt['SubDyn']['RJointID'] = [1]
            fst_vt['SubDyn']['RctTDXss'] = fst_vt['SubDyn']['RctTDYss'] = fst_vt['SubDyn']['RctTDZss'] = [1]
            fst_vt['SubDyn']['RctRDXss'] = fst_vt['SubDyn']['RctRDYss'] = fst_vt['SubDyn']['RctRDZss'] = [1]
            fst_vt['SubDyn']['NInterf'] = 1
            fst_vt['SubDyn']['IJointID'] = [n_joints]
            fst_vt['SubDyn']['MJointID1'] = np.arange( n_members, dtype=np.int_ ) + 1
            fst_vt['SubDyn']['MJointID2'] = np.arange( n_members, dtype=np.int_ ) + 2
            fst_vt['SubDyn']['YoungE1'] = inputs['monopile_E'][1:]
            fst_vt['SubDyn']['ShearG1'] = inputs['monopile_G'][1:]
            fst_vt['SubDyn']['MatDens1'] = inputs['monopile_rho'][1:]
            fst_vt['SubDyn']['XsecD'] = util.nodal2sectional(mono_d[1:])[0] # Don't need deriv
            fst_vt['SubDyn']['XsecT'] = mono_t[1:]
            
            # Find the members where the 9 channels of SubDyn should be placed
            grid_joints_monopile = (fst_vt['SubDyn']['JointZss'] - fst_vt['SubDyn']['JointZss'][0]) / (fst_vt['SubDyn']['JointZss'][-1] - fst_vt['SubDyn']['JointZss'][0])
            n_channels = 9
            grid_target = np.linspace(0., 1., n_channels)
            # Take the first node for every member, except for last one
            idx_out = [np.argmin(abs(grid_joints_monopile-grid_i)) for grid_i in grid_target]
            fst_vt['SubDyn']['NMOutputs'] = n_channels
            fst_vt['SubDyn']['MemberID_out'] = [idx+1 for idx in idx_out]
            fst_vt['SubDyn']['MemberID_out'][-1] -= 1
            fst_vt['SubDyn']['NOutCnt'] = np.ones_like(fst_vt['SubDyn']['MemberID_out'])
            fst_vt['SubDyn']['NodeCnt'] = np.ones_like(fst_vt['SubDyn']['MemberID_out'])
            fst_vt['SubDyn']['NodeCnt'][-1] = 2
            self.Z_out_SD_mpl = [grid_joints_monopile[i] for i in idx_out]

        elif modopt['flags']['floating']:
            joints_xyz = inputs["platform_nodes"]
            n_joints = np.where(joints_xyz[:, 0] == NULL)[0][0]
            joints_xyz = joints_xyz[:n_joints, :]
            itrans = util.closest_node(joints_xyz, inputs["transition_node"])

            N1 = np.int_(inputs["platform_elem_n1"])
            n_members = np.where(N1 == NULL)[0][0]
            N1 = N1[:n_members]
            N2 = np.int_(inputs["platform_elem_n2"][:n_members])

            fst_vt['SubDyn']['JointXss'] = joints_xyz[:,0]
            fst_vt['SubDyn']['JointYss'] = joints_xyz[:,1]
            fst_vt['SubDyn']['JointZss'] = joints_xyz[:,2]
            fst_vt['SubDyn']['NReact'] = 0
            fst_vt['SubDyn']['RJointID'] = []
            fst_vt['SubDyn']['RctTDXss'] = fst_vt['SubDyn']['RctTDYss'] = fst_vt['SubDyn']['RctTDZss'] = []
            fst_vt['SubDyn']['RctRDXss'] = fst_vt['SubDyn']['RctRDYss'] = fst_vt['SubDyn']['RctRDZss'] = []
            if modopt['floating']['transition_joint'] is None:
                fst_vt['SubDyn']['NInterf'] = 0
                fst_vt['SubDyn']['IJointID'] = []
            else:
                fst_vt['SubDyn']['NInterf'] = 1
                fst_vt['SubDyn']['IJointID'] = [itrans+1]
            fst_vt['SubDyn']['MJointID1'] = N1+1
            fst_vt['SubDyn']['MJointID2'] = N2+1

            fst_vt['SubDyn']['YoungE1'] = inputs["platform_elem_E"][:n_members]
            fst_vt['SubDyn']['ShearG1'] = inputs["platform_elem_G"][:n_members]
            fst_vt['SubDyn']['MatDens1'] = inputs["platform_elem_rho"][:n_members]
            fst_vt['SubDyn']['XsecD'] = inputs["platform_elem_D"][:n_members]
            fst_vt['SubDyn']['XsecT'] = inputs["platform_elem_t"][:n_members]

        # SubDyn inputs- offshore generic
        if modopt['flags']['offshore']:
            mgrav = 0.0 if not modopt['flags']['monopile'] else float(inputs['gravity_foundation_mass'])
            if fst_vt['SubDyn']['SDdeltaT']<=-999.0: fst_vt['SubDyn']['SDdeltaT'] = "DEFAULT"
            fst_vt['SubDyn']['JDampings'] = [str(m) for m in fst_vt['SubDyn']['JDampings']]
            fst_vt['SubDyn']['GuyanDamp'] = np.vstack( tuple([fst_vt['SubDyn']['GuyanDamp'+str(m+1)] for m in range(6)]) )
            fst_vt['SubDyn']['Rct_SoilFile'] = [""]*fst_vt['SubDyn']['NReact']
            fst_vt['SubDyn']['NJoints'] = n_joints
            fst_vt['SubDyn']['JointID'] = np.arange( n_joints, dtype=np.int_) + 1
            fst_vt['SubDyn']['JointType'] = np.ones( n_joints, dtype=np.int_)
            fst_vt['SubDyn']['JointDirX'] = fst_vt['SubDyn']['JointDirY'] = fst_vt['SubDyn']['JointDirZ'] = np.zeros( n_joints )
            fst_vt['SubDyn']['JointStiff'] = np.zeros( n_joints )
            fst_vt['SubDyn']['ItfTDXss'] = fst_vt['SubDyn']['ItfTDYss'] = fst_vt['SubDyn']['ItfTDZss'] = [1]
            fst_vt['SubDyn']['ItfRDXss'] = fst_vt['SubDyn']['ItfRDYss'] = fst_vt['SubDyn']['ItfRDZss'] = [1]
            fst_vt['SubDyn']['NMembers'] = n_members
            fst_vt['SubDyn']['MemberID'] = np.arange( n_members, dtype=np.int_ ) + 1
            fst_vt['SubDyn']['MPropSetID1'] = fst_vt['SubDyn']['MPropSetID2'] = np.arange( n_members, dtype=np.int_ ) + 1
            fst_vt['SubDyn']['MType'] = np.ones( n_members, dtype=np.int_ )
            fst_vt['SubDyn']['NPropSets'] = n_members
            fst_vt['SubDyn']['PropSetID1'] = np.arange( n_members, dtype=np.int_ ) + 1
            fst_vt['SubDyn']['NCablePropSets'] = 0
            fst_vt['SubDyn']['NRigidPropSets'] = 0
            fst_vt['SubDyn']['NCOSMs'] = 0
            fst_vt['SubDyn']['NXPropSets'] = 0
            fst_vt['SubDyn']['NCmass'] = 2 if mgrav > 0.0 else 1
            fst_vt['SubDyn']['CMJointID'] = [itrans+1]
            fst_vt['SubDyn']['JMass'] = [float(inputs['transition_piece_mass'])]
            fst_vt['SubDyn']['JMXX'] = [inputs['transition_piece_I'][0]]
            fst_vt['SubDyn']['JMYY'] = [inputs['transition_piece_I'][1]]
            fst_vt['SubDyn']['JMZZ'] = [inputs['transition_piece_I'][2]]
            fst_vt['SubDyn']['JMXY'] = fst_vt['SubDyn']['JMXZ'] = fst_vt['SubDyn']['JMYZ'] = [0.0]
            fst_vt['SubDyn']['MCGX'] = fst_vt['SubDyn']['MCGY'] = fst_vt['SubDyn']['MCGZ'] = [0.0]
            if mgrav > 0.0:
                fst_vt['SubDyn']['CMJointID'] += [1]
                fst_vt['SubDyn']['JMass'] += [mgrav]
                fst_vt['SubDyn']['JMXX'] += [inputs['gravity_foundation_I'][0]]
                fst_vt['SubDyn']['JMYY'] += [inputs['gravity_foundation_I'][1]]
                fst_vt['SubDyn']['JMZZ'] += [inputs['gravity_foundation_I'][2]]
                fst_vt['SubDyn']['JMXY'] += [0.0]
                fst_vt['SubDyn']['JMXZ'] += [0.0]
                fst_vt['SubDyn']['JMYZ'] += [0.0]
                fst_vt['SubDyn']['MCGX'] += [0.0]
                fst_vt['SubDyn']['MCGY'] += [0.0]
                fst_vt['SubDyn']['MCGZ'] += [0.0]


        # HydroDyn inputs
        if modopt['flags']['monopile']:
            z_coarse = make_coarse_grid(mono_elev[1:], mono_d[1:])
            n_joints = len(z_coarse)
            n_members = n_joints - 1
            joints_xyz = np.c_[np.zeros((n_joints,2)), z_coarse]
            d_coarse = np.interp(z_coarse, mono_elev[1:], mono_d[1:])
            t_coarse = util.sectional_interp(z_coarse, mono_elev[1:], mono_t[1:])
            N1 = np.arange( n_members, dtype=np.int_ ) + 1
            N2 = np.arange( n_members, dtype=np.int_ ) + 2
            
        elif modopt['flags']['floating']:
            joints_xyz = np.empty((0, 3))
            N1 = np.array([], dtype=np.int_)
            N2 = np.array([], dtype=np.int_)
            d_coarse = np.array([])
            t_coarse = np.array([])
            
            # Look over members and grab all nodes and internal connections
            n_member = modopt["floating"]["members"]["n_members"]
            for k in range(n_member):
                s_grid = inputs[f"member{k}:s"]
                idiam = inputs[f"member{k}:outer_diameter"]
                s_coarse = make_coarse_grid(s_grid, idiam)
                s_coarse = np.unique( np.minimum( np.maximum(s_coarse, inputs[f"member{k}:s_ghost1"]), inputs[f"member{k}:s_ghost2"]) )
                id_coarse = np.interp(s_coarse, s_grid, idiam)
                it_coarse = util.sectional_interp(s_coarse, s_grid, inputs[f"member{k}:wall_thickness"])
                xyz0 = inputs[f"member{k}:joint1"]
                xyz1 = inputs[f"member{k}:joint2"]
                dxyz = xyz1 - xyz0
                inode_xyz = np.outer(s_coarse, dxyz) + xyz0[np.newaxis, :]
                inode_range = np.arange(inode_xyz.shape[0] - 1)

                nk = joints_xyz.shape[0]
                N1 = np.append(N1, nk + inode_range + 1)
                N2 = np.append(N2, nk + inode_range + 2)
                d_coarse = np.append(d_coarse, id_coarse)
                t_coarse = np.append(t_coarse, it_coarse)
                joints_xyz = np.append(joints_xyz, inode_xyz, axis=0)
                
        if modopt['flags']['offshore']:
            fst_vt['HydroDyn']['WtrDens'] = float(inputs['rho_water'])
            fst_vt['HydroDyn']['WtrDpth'] = float(inputs['water_depth'])
            fst_vt['HydroDyn']['MSL2SWL'] = 0.0
            fst_vt['HydroDyn']['WaveHs'] = float(inputs['Hsig_wave'])
            fst_vt['HydroDyn']['WaveTp'] = float(inputs['Tsig_wave'])
            if fst_vt['HydroDyn']['WavePkShp']<=-999.0: fst_vt['HydroDyn']['WavePkShp'] = "DEFAULT"
            fst_vt['HydroDyn']['WaveDir'] = float(inputs['beta_wave'])
            fst_vt['HydroDyn']['WaveDirRange'] = fst_vt['HydroDyn']['WaveDirRange'] / np.rad2deg(1)
            fst_vt['HydroDyn']['WaveElevxi'] = [str(m) for m in fst_vt['HydroDyn']['WaveElevxi']]
            fst_vt['HydroDyn']['WaveElevyi'] = [str(m) for m in fst_vt['HydroDyn']['WaveElevyi']]
            fst_vt['HydroDyn']['CurrSSDir'] = "DEFAULT" if fst_vt['HydroDyn']['CurrSSDir']<=-999.0 else np.rad2deg(fst_vt['HydroDyn']['CurrSSDir'])
            fst_vt['HydroDyn']['AddF0'] = np.array( fst_vt['HydroDyn']['AddF0'] ).reshape(-1,1)
            fst_vt['HydroDyn']['AddCLin'] = np.vstack( tuple([fst_vt['HydroDyn']['AddCLin'+str(m+1)] for m in range(6)]) )
            fst_vt['HydroDyn']['AddBLin'] = np.vstack( tuple([fst_vt['HydroDyn']['AddBLin'+str(m+1)] for m in range(6)]) )
            BQuad = np.vstack( tuple([fst_vt['HydroDyn']['AddBQuad'+str(m+1)] for m in range(6)]) )
            if np.any(BQuad):
                print('WARNING: You are adding in additional drag terms that may double count strip theory estimated viscous drag terms.  Please zero out the BQuad entries or use modeling options SimplCd/a/p and/or potential_model_override and/or potential_bem_members to suppress strip theory for the members')
            fst_vt['HydroDyn']['AddBQuad'] = BQuad
            fst_vt['HydroDyn']['NAxCoef'] = 1
            fst_vt['HydroDyn']['AxCoefID'] = 1 + np.arange( fst_vt['HydroDyn']['NAxCoef'], dtype=np.int_)
            fst_vt['HydroDyn']['AxCd'] = np.zeros( fst_vt['HydroDyn']['NAxCoef'] )
            fst_vt['HydroDyn']['AxCa'] = np.zeros( fst_vt['HydroDyn']['NAxCoef'] )
            fst_vt['HydroDyn']['AxCp'] = np.ones( fst_vt['HydroDyn']['NAxCoef'] )
            # Use coarse member nodes for HydroDyn

            # Simplify members if using potential model only
            if modopt["Level1"]["potential_model_override"] == 2:
                joints_xyz = np.array([[0,0,0],[0,0,-1]])
                N1 = np.array([N1[0]])
                N2 = np.array([N2[0]])
                
            # Tweak z-position
            idx = np.where(joints_xyz[:,2]==-fst_vt['HydroDyn']['WtrDpth'])[0]
            if len(idx) > 0:
                joints_xyz[idx,2] = 1e-2
            # Store data
            n_joints = joints_xyz.shape[0]
            n_members = N1.shape[0]
            imembers = np.arange( n_members, dtype=np.int_ ) + 1
            fst_vt['HydroDyn']['NJoints'] = n_joints
            fst_vt['HydroDyn']['JointID'] = 1 + np.arange( n_joints, dtype=np.int_)
            fst_vt['HydroDyn']['Jointxi'] = joints_xyz[:,0]
            fst_vt['HydroDyn']['Jointyi'] = joints_xyz[:,1]
            fst_vt['HydroDyn']['Jointzi'] = joints_xyz[:,2]
            fst_vt['HydroDyn']['NPropSets'] = n_members
            fst_vt['HydroDyn']['PropSetID'] = imembers
            fst_vt['HydroDyn']['PropD'] = d_coarse
            fst_vt['HydroDyn']['PropThck'] = t_coarse
            fst_vt['HydroDyn']['NMembers'] = n_members
            fst_vt['HydroDyn']['MemberID'] = imembers
            fst_vt['HydroDyn']['MJointID1'] = N1
            fst_vt['HydroDyn']['MJointID2'] = N2
            fst_vt['HydroDyn']['MPropSetID1'] = fst_vt['HydroDyn']['MPropSetID2'] = imembers
            fst_vt['HydroDyn']['MDivSize'] = 0.5*np.ones( fst_vt['HydroDyn']['NMembers'] )
            fst_vt['HydroDyn']['MCoefMod'] = np.ones( fst_vt['HydroDyn']['NMembers'], dtype=np.int_)
            fst_vt['HydroDyn']['JointAxID'] = np.ones( fst_vt['HydroDyn']['NJoints'], dtype=np.int_)
            fst_vt['HydroDyn']['JointOvrlp'] = np.zeros( fst_vt['HydroDyn']['NJoints'], dtype=np.int_)
            fst_vt['HydroDyn']['NCoefDpth'] = 0
            fst_vt['HydroDyn']['NCoefMembers'] = 0
            fst_vt['HydroDyn']['NFillGroups'] = 0
            fst_vt['HydroDyn']['NMGDepths'] = 0

            if modopt["Level1"]["potential_model_override"] == 1:
                # Strip theory only, no BEM
                fst_vt['HydroDyn']['PropPot'] = [False] * fst_vt['HydroDyn']['NMembers']
            elif modopt["Level1"]["potential_model_override"] == 2:
                # BEM only, no strip theory
                fst_vt['HydroDyn']['SimplCd'] = fst_vt['HydroDyn']['SimplCdMG'] = 0.0
                fst_vt['HydroDyn']['SimplCa'] = fst_vt['HydroDyn']['SimplCaMG'] = 0.0
                fst_vt['HydroDyn']['SimplCp'] = fst_vt['HydroDyn']['SimplCpMG'] = 0.0
                fst_vt['HydroDyn']['SimplAxCd'] = fst_vt['HydroDyn']['SimplAxCdMG'] = 0.0
                fst_vt['HydroDyn']['SimplAxCa'] = fst_vt['HydroDyn']['SimplAxCaMG'] = 0.0
                fst_vt['HydroDyn']['SimplAxCp'] = fst_vt['HydroDyn']['SimplAxCpMG'] = 0.0
                fst_vt['HydroDyn']['PropPot'] = [True] * fst_vt['HydroDyn']['NMembers']
            else:
                PropPotBool = [False] * fst_vt['HydroDyn']['NMembers']
                for k in range(fst_vt['HydroDyn']['NMembers']):
                    idx = discrete_inputs['platform_elem_memid'][k]
                    PropPotBool[k] = modopt["Level1"]["model_potential"][idx]
                fst_vt['HydroDyn']['PropPot'] = PropPotBool

            if fst_vt['HydroDyn']['NBody'] > 1:
                raise Exception('Multiple HydroDyn bodies (NBody > 1) is currently not supported in WEIS')

            # Offset of body reference point
            fst_vt['HydroDyn']['PtfmRefxt']     = 0
            fst_vt['HydroDyn']['PtfmRefyt']     = 0
            fst_vt['HydroDyn']['PtfmRefzt']     = 0
            fst_vt['HydroDyn']['PtfmRefztRot']  = 0

            # If we're using the potential model, need these settings that aren't default
            if fst_vt['HydroDyn']['PotMod'] == 1:
                fst_vt['HydroDyn']['ExctnMod'] = 1
                fst_vt['HydroDyn']['RdtnMod'] = 1
                fst_vt['HydroDyn']['RdtnDT'] = "DEFAULT"

            # scale PtfmVol0 based on platform mass, temporary solution to buoyancy issue where spar's heave is very sensitive to platform mass
            if fst_vt['HydroDyn']['PtfmMass_Init']:
                fst_vt['HydroDyn']['PtfmVol0'] = float(inputs['platform_displacement']) * (1 + ((fst_vt['ElastoDyn']['PtfmMass'] / fst_vt['HydroDyn']['PtfmMass_Init']) - 1) * .9 )  #* 1.04 # 8029.21
            else:
                fst_vt['HydroDyn']['PtfmVol0'] = float(inputs['platform_displacement'])


        # Moordyn inputs
        if modopt["flags"]["mooring"]:
            mooropt = modopt["mooring"]
            # Creating a line type for each line, regardless of whether it is unique or not
            n_lines = mooropt["n_lines"]
            line_names = ['line'+str(m) for m in range(n_lines)]
            fst_vt['MoorDyn']['NTypes'] = n_lines
            fst_vt['MoorDyn']['Name'] = fst_vt['MAP']['LineType'] = line_names
            fst_vt['MoorDyn']['Diam'] = fst_vt['MAP']['Diam'] = inputs["line_diameter"]
            fst_vt['MoorDyn']['MassDen'] = fst_vt['MAP']['MassDenInAir'] = inputs["line_mass_density"]
            fst_vt['MoorDyn']['EA'] = inputs["line_stiffness"]
            fst_vt['MoorDyn']['BA_zeta'] = -1*np.ones(n_lines, dtype=np.int64)
            fst_vt['MoorDyn']['Can'] = inputs["line_transverse_added_mass"]
            fst_vt['MoorDyn']['Cat'] = inputs["line_tangential_added_mass"]
            fst_vt['MoorDyn']['Cdn'] = inputs["line_transverse_drag"]
            fst_vt['MoorDyn']['Cdt'] = inputs["line_tangential_drag"]

            n_nodes = mooropt["n_nodes"]
            fst_vt['MoorDyn']['NConnects'] = n_nodes
            fst_vt['MoorDyn']['Node'] = np.arange(n_nodes)+1
            fst_vt['MoorDyn']['Type'] = mooropt["node_type"][:]
            fst_vt['MoorDyn']['X'] = inputs['nodes_location_full'][:,0]
            fst_vt['MoorDyn']['Y'] = inputs['nodes_location_full'][:,1]
            fst_vt['MoorDyn']['Z'] = inputs['nodes_location_full'][:,2]
            fst_vt['MoorDyn']['M'] = inputs['nodes_mass']
            fst_vt['MoorDyn']['V'] = inputs['nodes_volume']
            fst_vt['MoorDyn']['FX'] = np.zeros( n_nodes )
            fst_vt['MoorDyn']['FY'] = np.zeros( n_nodes )
            fst_vt['MoorDyn']['FZ'] = np.zeros( n_nodes )
            fst_vt['MoorDyn']['CdA'] = inputs['nodes_drag_area']
            fst_vt['MoorDyn']['CA'] = inputs['nodes_added_mass']

            fst_vt['MoorDyn']['NLines'] = n_lines
            fst_vt['MoorDyn']['Line'] = np.arange(n_lines)+1
            fst_vt['MoorDyn']['LineType'] = line_names
            fst_vt['MoorDyn']['UnstrLen'] = inputs['unstretched_length']
            fst_vt['MoorDyn']['NumSegs'] = 50*np.ones(n_lines, dtype=np.int64)
            fst_vt['MoorDyn']['NodeAnch'] = np.zeros(n_lines, dtype=np.int64)
            fst_vt['MoorDyn']['NodeFair'] = np.zeros(n_lines, dtype=np.int64)
            fst_vt['MoorDyn']['Outputs'] = ['-'] * n_lines
            fst_vt['MoorDyn']['CtrlChan'] = np.zeros(n_lines, dtype=np.int64)

            for k in range(n_lines):
                id1 = discrete_inputs['node_names'].index( mooropt["node1"][k] )
                id2 = discrete_inputs['node_names'].index( mooropt["node2"][k] )
                if (fst_vt['MoorDyn']['Type'][id1].lower() == 'vessel' and
                    fst_vt['MoorDyn']['Type'][id2].lower().find('fix') >= 0):
                    fst_vt['MoorDyn']['NodeFair'][k] = id1+1
                    fst_vt['MoorDyn']['NodeAnch'][k] = id2+1
                elif (fst_vt['MoorDyn']['Type'][id2].lower() == 'vessel' and
                    fst_vt['MoorDyn']['Type'][id1].lower().find('fix') >= 0):
                    fst_vt['MoorDyn']['NodeFair'][k] = id2+1
                    fst_vt['MoorDyn']['NodeAnch'][k] = id1+1
                else:
                    print(discrete_inputs['node_names'])
                    print(mooropt["node1"][k], mooropt["node2"][k])
                    print(fst_vt['MoorDyn']['Type'][id1], fst_vt['MoorDyn']['Type'][id2])
                    raise ValueError('Mooring line seems to be between unknown endpoint types.')

            for key in fst_vt['MoorDyn']:
                fst_vt['MAP'][key] = copy.copy(fst_vt['MoorDyn'][key])

            for idx, node_type in enumerate(fst_vt['MAP']['Type']):
                if node_type == 'fixed':
                    fst_vt['MAP']['Type'][idx] = 'fix'

            # TODO: FIXME: these values are hardcoded for the IEA15MW linearization studies
            fst_vt['MAP']['LineType'] = ['main', 'main', 'main']
            fst_vt['MAP']['CB'] = np.ones(n_lines)
            fst_vt['MAP']['CIntDamp'] = np.zeros(n_lines)
            fst_vt['MAP']['Ca'] = np.zeros(n_lines)
            fst_vt['MAP']['Cdn'] = np.zeros(n_lines)
            fst_vt['MAP']['Cdt'] = np.zeros(n_lines)
            fst_vt['MAP']['B'] = np.zeros( n_nodes )
            fst_vt['MAP']['Option'] = ["outer_tol 1e-5"]


        # Structural Control
        fst_vt['ServoDyn']['NumBStC']       = 0
        fst_vt['ServoDyn']['BStCfiles']     = ["unused"]
        fst_vt['ServoDyn']['NumNStC']       = 0
        fst_vt['ServoDyn']['NStCfiles']     = ["unused"]
        fst_vt['ServoDyn']['NumTStC']       = 0 
        fst_vt['ServoDyn']['TStCfiles']     = []
        fst_vt['ServoDyn']['NumSStC']       = 0
        fst_vt['ServoDyn']['SStCfiles']     = []
        
        if modopt['flags']['TMDs']:
            for i_TMD in range(modopt['TMDs']['n_TMDs']):

                StC_i = default_StC_vt()

                StC_i['StC_DOF_MODE']   = 1
                StC_i['StC_X_DOF']     = modopt['TMDs']['X_DOF'][i_TMD]
                StC_i['StC_Y_DOF']     = modopt['TMDs']['Y_DOF'][i_TMD]
                StC_i['StC_Z_DOF']     = modopt['TMDs']['Z_DOF'][i_TMD]

                if StC_i['StC_X_DOF'] and StC_i['StC_Y_DOF'] and not StC_i['StC_Z_DOF']:
                    StC_i['StC_DOF_MODE']   = 2
<<<<<<< HEAD
            
                # Set position
                StC_i['StC_P_X']  = modopt['TMDs']['location'][i_TMD][0]
                StC_i['StC_P_Y']  = modopt['TMDs']['location'][i_TMD][1]
                StC_i['StC_P_Z']  = modopt['TMDs']['location'][i_TMD][2]
                
                # Set Mass, Stiffness, Damping only in DOFs enabled
                if StC_i['StC_X_DOF'] and not StC_i['StC_DOF_MODE'] == 2:
                    StC_i['StC_X_M'] = inputs['TMD_mass'][i_TMD]
                    StC_i['StC_X_K'] = inputs['TMD_stiffness'][i_TMD]
                    StC_i['StC_X_C'] = inputs['TMD_damping'][i_TMD]
                elif StC_i['StC_Y_DOF'] and not StC_i['StC_DOF_MODE'] == 2:
                    StC_i['StC_Y_M'] = inputs['TMD_mass'][i_TMD]
                    StC_i['StC_Y_K'] = inputs['TMD_stiffness'][i_TMD]
                    StC_i['StC_Y_C'] = inputs['TMD_damping'][i_TMD]
                elif StC_i['StC_Z_DOF'] and not StC_i['StC_DOF_MODE'] == 2:
                    StC_i['StC_Z_M'] = inputs['TMD_mass'][i_TMD]
                    StC_i['StC_Z_K'] = inputs['TMD_stiffness'][i_TMD]
                    StC_i['StC_Z_C'] = inputs['TMD_damping'][i_TMD]
                elif StC_i['StC_DOF_MODE'] == 2:
                    StC_i['StC_XY_M']  = inputs['TMD_mass'][i_TMD]
                    # XY stiffnesses, damping equal for now
                    StC_i['StC_X_K'] = StC_i['StC_Y_K']  = inputs['TMD_stiffness'][i_TMD]
                    StC_i['StC_X_C'] = StC_i['StC_Y_C']  = inputs['TMD_damping'][i_TMD]
=======
                    StC_i['StC_XY_M']       = inputs['TMD_mass'][i_TMD]

                # Compute spring offset for each direction, initializing
                g = modopt['Level3']['simulation']['Gravity']
                spring_offset = np.zeros(3)
                
                # Set Mass, Stiffness, Damping only in DOFs enabled
                if StC_i['StC_X_DOF']:
                    StC_i['StC_X_M'] = inputs['TMD_mass'][i_TMD]
                    StC_i['StC_X_K'] = inputs['TMD_stiffness'][i_TMD]
                    StC_i['StC_X_C'] = inputs['TMD_damping'][i_TMD]
                
                if StC_i['StC_Y_DOF']:
                    StC_i['StC_Y_M'] = inputs['TMD_mass'][i_TMD]
                    StC_i['StC_Y_K'] = inputs['TMD_stiffness'][i_TMD]
                    StC_i['StC_Y_C'] = inputs['TMD_damping'][i_TMD]

                if StC_i['StC_Z_DOF']:
                    StC_i['StC_Z_M'] = inputs['TMD_mass'][i_TMD]
                    StC_i['StC_Z_K'] = inputs['TMD_stiffness'][i_TMD]
                    StC_i['StC_Z_C'] = inputs['TMD_damping'][i_TMD]
                    spring_offset[2] = StC_i['StC_Z_M'] * g / StC_i['StC_Z_K']

                # Set position
                if modopt['TMDs']['preload_spring'][i_TMD]:
                    StC_i['StC_P_X']  = modopt['TMDs']['location'][i_TMD][0] + spring_offset[0]
                    StC_i['StC_P_Y']  = modopt['TMDs']['location'][i_TMD][1] + spring_offset[1]
                    StC_i['StC_P_Z']  = modopt['TMDs']['location'][i_TMD][2] + spring_offset[2]

                    StC_i['StC_X_DSP']  = -spring_offset[0]
                    StC_i['StC_Y_DSP']  = -spring_offset[1]
                    StC_i['StC_Z_DSP']  = -spring_offset[2]

                else:
                    StC_i['StC_P_X']  = modopt['TMDs']['location'][i_TMD][0]
                    StC_i['StC_P_Y']  = modopt['TMDs']['location'][i_TMD][1]
                    StC_i['StC_P_Z']  = modopt['TMDs']['location'][i_TMD][2]
                    
>>>>>>> 0054e9e6

                if modopt['TMDs']['component'][i_TMD] == 'tower':
                    fst_vt['ServoDyn']['NumTStC'] += 1
                    fst_vt['ServoDyn']['TStCfiles'].append(os.path.join(self.FAST_runDirectory,self.FAST_namingOut + f"_StC_Twr_{i_TMD}.dat"))
                    fst_vt['TStC'].append(StC_i)

                elif modopt['TMDs']['component'][i_TMD] in modopt['floating']['members']['name']:
                    fst_vt['ServoDyn']['NumSStC'] += 1
                    fst_vt['ServoDyn']['SStCfiles'].append(os.path.join(self.FAST_runDirectory,self.FAST_namingOut + f"_StC_Ptfm_{i_TMD}.dat"))
                    fst_vt['SStC'].append(StC_i)

            # If no StC file assigned, set to unused
            if not fst_vt['ServoDyn']['TStCfiles']:
                fst_vt['ServoDyn']['TStCfiles'] = ["unused"]
            if not fst_vt['ServoDyn']['SStCfiles']:
                fst_vt['ServoDyn']['SStCfiles'] = ["unused"]


        return fst_vt

    def output_channels(self,fst_vt):
        modopt = self.options['modeling_options']

        # Mandatory output channels to include
        # TODO: what else is needed here?
        channels_out  = ["TipDxc1", "TipDyc1", "TipDzc1", "TipDxc2", "TipDyc2", "TipDzc2"]
        channels_out += ["RootMxc1", "RootMyc1", "RootMzc1", "RootMxc2", "RootMyc2", "RootMzc2"]
        channels_out += ["TipDxb1", "TipDyb1", "TipDzb1", "TipDxb2", "TipDyb2", "TipDzb2"]
        channels_out += ["RootMxb1", "RootMyb1", "RootMzb1", "RootMxb2", "RootMyb2", "RootMzb2"]
        channels_out += ["RootFxc1", "RootFyc1", "RootFzc1", "RootFxc2", "RootFyc2", "RootFzc2"]
        channels_out += ["RootFxb1", "RootFyb1", "RootFzb1", "RootFxb2", "RootFyb2", "RootFzb2"]
        channels_out += ["Spn1FLzb1", "Spn2FLzb1", "Spn3FLzb1", "Spn4FLzb1", "Spn5FLzb1", "Spn6FLzb1", "Spn7FLzb1", "Spn8FLzb1", "Spn9FLzb1"]
        channels_out += ["Spn1MLxb1", "Spn2MLxb1", "Spn3MLxb1", "Spn4MLxb1", "Spn5MLxb1", "Spn6MLxb1", "Spn7MLxb1", "Spn8MLxb1", "Spn9MLxb1"]
        channels_out += ["Spn1MLyb1", "Spn2MLyb1", "Spn3MLyb1", "Spn4MLyb1", "Spn5MLyb1", "Spn6MLyb1", "Spn7MLyb1", "Spn8MLyb1", "Spn9MLyb1"]
        channels_out += ["Spn1FLzb2", "Spn2FLzb2", "Spn3FLzb2", "Spn4FLzb2", "Spn5FLzb2", "Spn6FLzb2", "Spn7FLzb2", "Spn8FLzb2", "Spn9FLzb2"]
        channels_out += ["Spn1MLxb2", "Spn2MLxb2", "Spn3MLxb2", "Spn4MLxb2", "Spn5MLxb2", "Spn6MLxb2", "Spn7MLxb2", "Spn8MLxb2", "Spn9MLxb2"]
        channels_out += ["Spn1MLyb2", "Spn2MLyb2", "Spn3MLyb2", "Spn4MLyb2", "Spn5MLyb2", "Spn6MLyb2", "Spn7MLyb2", "Spn8MLyb2", "Spn9MLyb2"]
        channels_out += ["Spn1FLzb3", "Spn2FLzb3", "Spn3FLzb3", "Spn4FLzb3", "Spn5FLzb3", "Spn6FLzb3", "Spn7FLzb3", "Spn8FLzb3", "Spn9FLzb3"]
        channels_out += ["Spn1MLxb3", "Spn2MLxb3", "Spn3MLxb3", "Spn4MLxb3", "Spn5MLxb3", "Spn6MLxb3", "Spn7MLxb3", "Spn8MLxb3", "Spn9MLxb3"]
        channels_out += ["Spn1MLyb3", "Spn2MLyb3", "Spn3MLyb3", "Spn4MLyb3", "Spn5MLyb3", "Spn6MLyb3", "Spn7MLyb3", "Spn8MLyb3", "Spn9MLyb3"]
        channels_out += ["RtAeroCp", "RtAeroCt"]
        channels_out += ["RotSpeed", "GenSpeed", "NacYaw", "Azimuth"]
        channels_out += ["GenPwr", "GenTq", "BldPitch1", "BldPitch2", "BldPitch3"]
        channels_out += ["Wind1VelX", "Wind1VelY", "Wind1VelZ"]
        channels_out += ["RtVAvgxh", "RtVAvgyh", "RtVAvgzh"]
        channels_out += ["TwrBsFxt",  "TwrBsFyt", "TwrBsFzt", "TwrBsMxt",  "TwrBsMyt", "TwrBsMzt"]
        channels_out += ["YawBrFxp", "YawBrFyp", "YawBrFzp", "YawBrMxp", "YawBrMyp", "YawBrMzp"]
        channels_out += ["TwHt1FLxt", "TwHt2FLxt", "TwHt3FLxt", "TwHt4FLxt", "TwHt5FLxt", "TwHt6FLxt", "TwHt7FLxt", "TwHt8FLxt", "TwHt9FLxt"]
        channels_out += ["TwHt1FLyt", "TwHt2FLyt", "TwHt3FLyt", "TwHt4FLyt", "TwHt5FLyt", "TwHt6FLyt", "TwHt7FLyt", "TwHt8FLyt", "TwHt9FLyt"]
        channels_out += ["TwHt1FLzt", "TwHt2FLzt", "TwHt3FLzt", "TwHt4FLzt", "TwHt5FLzt", "TwHt6FLzt", "TwHt7FLzt", "TwHt8FLzt", "TwHt9FLzt"]
        channels_out += ["TwHt1MLxt", "TwHt2MLxt", "TwHt3MLxt", "TwHt4MLxt", "TwHt5MLxt", "TwHt6MLxt", "TwHt7MLxt", "TwHt8MLxt", "TwHt9MLxt"]
        channels_out += ["TwHt1MLyt", "TwHt2MLyt", "TwHt3MLyt", "TwHt4MLyt", "TwHt5MLyt", "TwHt6MLyt", "TwHt7MLyt", "TwHt8MLyt", "TwHt9MLyt"]
        channels_out += ["TwHt1MLzt", "TwHt2MLzt", "TwHt3MLzt", "TwHt4MLzt", "TwHt5MLzt", "TwHt6MLzt", "TwHt7MLzt", "TwHt8MLzt", "TwHt9MLzt"]
        channels_out += ["RtAeroFxh", "RtAeroFyh", "RtAeroFzh"]
        channels_out += ["RotThrust", "LSShftFxs", "LSShftFys", "LSShftFzs", "LSShftFxa", "LSShftFya", "LSShftFza"]
        channels_out += ["RotTorq", "LSSTipMxs", "LSSTipMys", "LSSTipMzs", "LSSTipMxa", "LSSTipMya", "LSSTipMza"]
        channels_out += ["B1N1Alpha", "B1N2Alpha", "B1N3Alpha", "B1N4Alpha", "B1N5Alpha", "B1N6Alpha", "B1N7Alpha", "B1N8Alpha", "B1N9Alpha", "B2N1Alpha", "B2N2Alpha", "B2N3Alpha", "B2N4Alpha", "B2N5Alpha", "B2N6Alpha", "B2N7Alpha", "B2N8Alpha","B2N9Alpha"]
        channels_out += ["PtfmSurge", "PtfmSway", "PtfmHeave", "PtfmRoll", "PtfmPitch", "PtfmYaw","NcIMURAys"]
        if self.n_blades == 3:
            channels_out += ["TipDxc3", "TipDyc3", "TipDzc3", "RootMxc3", "RootMyc3", "RootMzc3", "TipDxb3", "TipDyb3", "TipDzb3", "RootMxb3",
                             "RootMyb3", "RootMzb3", "RootFxc3", "RootFyc3", "RootFzc3", "RootFxb3", "RootFyb3", "RootFzb3", "BldPitch3"]
            channels_out += ["B3N1Alpha", "B3N2Alpha", "B3N3Alpha", "B3N4Alpha", "B3N5Alpha", "B3N6Alpha", "B3N7Alpha", "B3N8Alpha", "B3N9Alpha"]

        # Channels for distributed aerodynamic control
        if self.options['modeling_options']['ROSCO']['Flp_Mode']:   # we're doing flap control
            channels_out += ['BLFLAP1', 'BLFLAP2', 'BLFLAP3']

        # Channels for wave outputs
        if modopt['flags']['offshore']:
            channels_out += ["Wave1Elev","WavesF1xi","WavesF1zi","WavesM1yi"]
            channels_out += ["WavesF2xi","WavesF2yi","WavesF2zi","WavesM2xi","WavesM2yi","WavesM2zi"]

        # Channels for monopile-based structure
        if modopt['flags']['monopile']:
            if modopt['Level3']['simulation']['CompSub']:
                k=1
                for i in range(len(self.Z_out_SD_mpl)):
                    if k==9:
                        Node=2
                    else:
                        Node=1
                    channels_out += ["M" + str(k) + "N" + str(Node) + "FKxe"]
                    channels_out += ["M" + str(k) + "N" + str(Node) + "FKye"]
                    channels_out += ["M" + str(k) + "N" + str(Node) + "FKze"]
                    channels_out += ["M" + str(k) + "N" + str(Node) + "MKxe"]
                    channels_out += ["M" + str(k) + "N" + str(Node) + "MKye"]
                    channels_out += ["M" + str(k) + "N" + str(Node) + "MKze"]
                    channels_out += ['ReactFXss', 'ReactFYss', 'ReactFZss', 'ReactMXss', 'ReactMYss', 'ReactMZss']
                    k+=1
            else:
                raise Exception('CompSub must be 1 in the modeling options to run SubDyn and compute monopile loads')

        # Floating output channels
        if modopt['flags']['floating']:
            channels_out += ["PtfmPitch", "PtfmRoll", "PtfmYaw", "PtfmSurge", "PtfmSway", "PtfmHeave"]

        # Structural Control Channels
        if modopt['flags']['TMDs']:
            for i_SStC in range(len(fst_vt['SStC'])):
                channels_out += [f'SStC{i_SStC+1}_Fxi',f'SStC{i_SStC+1}_Fyi',f'SStC{i_SStC+1}_Fzi']
                channels_out += [f'SStC{i_SStC+1}_Mxi',f'SStC{i_SStC+1}_Myi',f'SStC{i_SStC+1}_Mzi']
                channels_out += [f'SStC{i_SStC+1}_Fxl',f'SStC{i_SStC+1}_Fyl',f'SStC{i_SStC+1}_Fzl']
                channels_out += [f'SStC{i_SStC+1}_Mxl',f'SStC{i_SStC+1}_Myl',f'SStC{i_SStC+1}_Mzl']
                channels_out += [f'SStC{i_SStC+1}_XQ',f'SStC{i_SStC+1}_YQ',f'SStC{i_SStC+1}_ZQ']
                channels_out += [f'SStC{i_SStC+1}_XQD',f'SStC{i_SStC+1}_YQD',f'SStC{i_SStC+1}_ZQD']

            for i_TStC in range(len(fst_vt['TStC'])):
                channels_out += [f'TStC{i_TStC+1}_Fxi',f'TStC{i_TStC+1}_Fyi',f'TStC{i_TStC+1}_Fzi']
                channels_out += [f'TStC{i_TStC+1}_Mxi',f'TStC{i_TStC+1}_Myi',f'TStC{i_TStC+1}_Mzi']
                channels_out += [f'TStC{i_TStC+1}_Fxl',f'TStC{i_TStC+1}_Fyl',f'TStC{i_TStC+1}_Fzl']
                channels_out += [f'TStC{i_TStC+1}_Mxl',f'TStC{i_TStC+1}_Myl',f'TStC{i_TStC+1}_Mzl']
                channels_out += [f'TStC{i_TStC+1}_XQ',f'TStC{i_TStC+1}_YQ',f'TStC{i_TStC+1}_ZQ']
                channels_out += [f'TStC{i_TStC+1}_XQD',f'TStC{i_TStC+1}_YQD',f'TStC{i_TStC+1}_ZQD']


        channels = {}
        for var in channels_out:
            channels[var] = True

        return channels

    def run_FAST(self, inputs, discrete_inputs, fst_vt):

        modopt = self.options['modeling_options']
        DLCs = modopt['DLC_driver']['DLCs']
        # Initialize the DLC generator
        cut_in = float(inputs['V_cutin'])
        cut_out = float(inputs['V_cutout'])
        rated = float(inputs['Vrated'])
        ws_class = discrete_inputs['turbine_class']
        wt_class = discrete_inputs['turbulence_class']
        hub_height = float(inputs['hub_height'])
        rotorD = float(inputs['Rtip'])*2.
        PLExp = float(inputs['shearExp'])
        fix_wind_seeds = modopt['DLC_driver']['fix_wind_seeds']
        fix_wave_seeds = modopt['DLC_driver']['fix_wave_seeds']
        metocean = modopt['DLC_driver']['metocean_conditions']
        dlc_generator = DLCGenerator(cut_in, cut_out, rated, ws_class, wt_class, fix_wind_seeds, fix_wave_seeds, metocean)
        # Generate cases from user inputs
        for i_DLC in range(len(DLCs)):
            DLCopt = DLCs[i_DLC]
            dlc_generator.generate(DLCopt['DLC'], DLCopt)

        # Initialize parametric inputs
        WindFile_type = np.zeros(dlc_generator.n_cases, dtype=int)
        WindFile_name = [''] * dlc_generator.n_cases
        rot_speed_initial = np.zeros(dlc_generator.n_cases)
        pitch_initial = np.zeros(dlc_generator.n_cases)
        shutdown_start = np.full(dlc_generator.n_cases, fill_value = 9999)
        WindHd = np.zeros(dlc_generator.n_cases)
        WaveHs = np.zeros(dlc_generator.n_cases)
        WaveTp = np.zeros(dlc_generator.n_cases)
        WaveHd = np.zeros(dlc_generator.n_cases)
        WaveGamma = np.zeros(dlc_generator.n_cases)
        WaveSeed1 = np.zeros(dlc_generator.n_cases, dtype=int)
        TMax = np.zeros(dlc_generator.n_cases)
        TStart = np.zeros(dlc_generator.n_cases)

        for i_case in range(dlc_generator.n_cases):
            if dlc_generator.cases[i_case].turbulent_wind:
                # Assign values common to all DLCs
                # Wind turbulence class
                dlc_generator.cases[i_case].IECturbc = wt_class
                # Reference height for wind speed
                dlc_generator.cases[i_case].RefHt = hub_height
                # Center of wind grid (TurbSim confusingly calls it HubHt)
                dlc_generator.cases[i_case].HubHt = hub_height
                # Height of wind grid, it stops 1 mm above the ground
                dlc_generator.cases[i_case].GridHeight = 2. * hub_height - 1.e-3
                # If OLAF is called, make wind grid high and big
                if fst_vt['AeroDyn15']['WakeMod'] == 3:
                    dlc_generator.cases[i_case].HubHt *= 3.
                    dlc_generator.cases[i_case].GridHeight *= 3.
                # Width of wind grid, same of height
                dlc_generator.cases[i_case].GridWidth = dlc_generator.cases[i_case].GridHeight
                # Power law exponent of wind shear
                dlc_generator.cases[i_case].PLExp = PLExp
                # Length of wind grids
                dlc_generator.cases[i_case].AnalysisTime = dlc_generator.cases[i_case].analysis_time + dlc_generator.cases[i_case].transient_time

        # Generate wind files
        if MPI and not self.options['opt_options']['driver']['design_of_experiments']['flag']:
            # mpi comm management
            comm = MPI.COMM_WORLD
            rank = comm.Get_rank()
            sub_ranks = self.mpi_comm_map_down[rank]
            size = len(sub_ranks)

            N_cases = dlc_generator.n_cases # total number of cases
            N_loops = int(np.ceil(float(N_cases)/float(size)))  # number of times function calls need to "loop"
            # iterate loops
            for i in range(N_loops):
                idx_s = i*size
                idx_e = min((i+1)*size, N_cases)

                for idx, i_case in enumerate(np.arange(idx_s,idx_e)):
                    data = [partial(generate_wind_files, dlc_generator, self.FAST_namingOut, self.wind_directory, rotorD, hub_height), i_case]
                    rank_j = sub_ranks[idx]
                    comm.send(data, dest=rank_j, tag=0)

                for idx, i_case in enumerate(np.arange(idx_s, idx_e)):
                    rank_j = sub_ranks[idx]
                    WindFile_type[i_case] , WindFile_name[i_case] = comm.recv(source=rank_j, tag=1)
        else:
            for i_case in range(dlc_generator.n_cases):
                WindFile_type[i_case] , WindFile_name[i_case] = generate_wind_files(
                    dlc_generator, self.FAST_namingOut, self.wind_directory, rotorD, hub_height, i_case)

        # Set initial rotor speed and pitch if the WT operates in this DLC and available,
        # otherwise set pitch to 90 deg and rotor speed to 0 rpm when not operating
        # set rotor speed to rated and pitch to 15 deg if operating
        for i_case in range(dlc_generator.n_cases):
            if dlc_generator.cases[i_case].turbine_status == 'operating':
                # We have initial conditions from WISDEM
                if ('U' in inputs) and ('Omega' in inputs) and ('pitch' in inputs):
                    rot_speed_initial[i_case] = np.interp(dlc_generator.cases[i_case].URef, inputs['U'], inputs['Omega'])
                    pitch_initial[i_case] = np.interp(dlc_generator.cases[i_case].URef, inputs['U'], inputs['pitch'])
                else:
                    rot_speed_initial[i_case]   = fst_vt['DISCON_in']['PC_RefSpd'] * 30 / np.pi
                    pitch_initial[i_case]       = 15
            else:
                rot_speed_initial[i_case]   = 0.
                pitch_initial[i_case]       = 90.
                shutdown_start[i_case]      = 0
            # Wave inputs to HydroDyn
            WindHd[i_case] = dlc_generator.cases[i_case].wind_heading
            WaveHs[i_case] = dlc_generator.cases[i_case].wave_height
            WaveTp[i_case] = dlc_generator.cases[i_case].wave_period
            WaveHd[i_case] = dlc_generator.cases[i_case].wave_heading
            WaveGamma[i_case] = dlc_generator.cases[i_case].wave_gamma
            WaveSeed1[i_case] = dlc_generator.cases[i_case].wave_seed1
            TMax[i_case] = dlc_generator.cases[i_case].analysis_time + dlc_generator.cases[i_case].transient_time
            TStart[i_case] = dlc_generator.cases[i_case].transient_time


        # Parameteric inputs
        case_inputs = {}
        # Main fst
        case_inputs[("Fst","TMax")] = {'vals':TMax, 'group':1}
        case_inputs[("Fst","TStart")] = {'vals':TStart, 'group':1}
        # Inflow wind
        case_inputs[("InflowWind","WindType")] = {'vals':WindFile_type, 'group':1}
        case_inputs[("InflowWind","FileName_BTS")] = {'vals':WindFile_name, 'group':1}
        case_inputs[("InflowWind","Filename_Uni")] = {'vals':WindFile_name, 'group':1}
        case_inputs[("InflowWind","RefLength")] = {'vals':[rotorD], 'group':0}
        case_inputs[("InflowWind","PropagationDir")] = {'vals':WindHd, 'group':1}
        # Initial conditions for rotor speed and pitch
        case_inputs[("ElastoDyn","RotSpeed")] = {'vals':rot_speed_initial, 'group':1}
        case_inputs[("ElastoDyn","BlPitch1")] = {'vals':pitch_initial, 'group':1}
        case_inputs[("ElastoDyn","BlPitch2")] = case_inputs[("ElastoDyn","BlPitch1")]
        case_inputs[("ElastoDyn","BlPitch3")] = case_inputs[("ElastoDyn","BlPitch1")]
        # Inputs to HydroDyn
        case_inputs[("HydroDyn","WaveHs")] = {'vals':WaveHs, 'group':1}
        case_inputs[("HydroDyn","WaveTp")] = {'vals':WaveTp, 'group':1}
        case_inputs[("HydroDyn","WaveDir")] = {'vals':WaveHd, 'group':1}
        case_inputs[("HydroDyn","WavePkShp")] = {'vals':WaveGamma, 'group':1}
        case_inputs[("HydroDyn","WaveSeed1")] = {'vals':WaveSeed1, 'group':1}
        # Inptus to ServoDyn (parking)
        case_inputs[("ServoDyn","TPitManS1")] = {'vals':shutdown_start, 'group':1}
        case_inputs[("ServoDyn","TPitManS2")] = {'vals':shutdown_start, 'group':1}
        case_inputs[("ServoDyn","TPitManS3")] = {'vals':shutdown_start, 'group':1}


        # Append current DLC to full list of cases
        case_list, case_name = CaseGen_General(case_inputs, self.FAST_runDirectory, self.FAST_InputFile)
        channels= self.output_channels(fst_vt)
        
        
        # FAST wrapper setup
        # JJ->DZ: here is the first point in logic for linearization
        if modopt['Level2']['flag']:
            linearization_options               = modopt['Level2']['linearization']

            # Use openfast binary until library works
            fastBatch                           = LinearFAST(**linearization_options)
            fastBatch.FAST_lib                  = None      # linearization not working with library
            fastBatch.fst_vt                    = fst_vt
            fastBatch.cores                     = self.cores

            lin_case_list, lin_case_name        = fastBatch.gen_linear_cases(inputs)
            fastBatch.case_list                 = lin_case_list
            fastBatch.case_name_list            = lin_case_name

            # Save this list of linear cases for making linear model, not the best solution, but it works
            self.lin_case_name                  = lin_case_name
        else:
            fastBatch                           = fastwrap.runFAST_pywrapper_batch()
            fastBatch.case_list                 = case_list
            fastBatch.case_name_list            = case_name     
        
        fastBatch.channels          = channels
        fastBatch.FAST_runDirectory = self.FAST_runDirectory
        fastBatch.FAST_InputFile    = self.FAST_InputFile
        fastBatch.fst_vt            = fst_vt
        fastBatch.keep_time         = modopt['General']['openfast_configuration']['save_timeseries']
        fastBatch.post              = FAST_IO_timeseries
        fastBatch.use_exe           = modopt['General']['openfast_configuration']['use_exe']
        fastBatch.allow_fails       = modopt['General']['openfast_configuration']['allow_fails']
        fastBatch.fail_value        = modopt['General']['openfast_configuration']['fail_value']
        if self.FAST_exe != 'none':
            fastBatch.FAST_exe          = self.FAST_exe
        if self.FAST_lib != 'none':
            fastBatch.FAST_lib          = self.FAST_lib

        fastBatch.overwrite_outfiles = True  #<--- Debugging only, set to False to prevent OpenFAST from running if the .outb already exists

        # Initialize fatigue channels and setings
        # TODO: Stress Concentration Factor?
        magnitude_channels = dict( fastwrap.magnitude_channels_default )
        fatigue_channels =  dict( fastwrap.fatigue_channels_default )

        # Blade fatigue: spar caps at the root (upper & lower?), TE at max chord
        if not modopt['Level3']['from_openfast']:
            for u in ['U','L']:
                blade_fatigue_root = FatigueParams(load2stress=1.0,
                                                lifetime=inputs['lifetime'],
                                                slope=inputs[f'blade_spar{u}_wohlerexp'],
                                                ult_stress=inputs[f'blade_spar{u}_ultstress'],
                                                S_intercept=inputs[f'blade_spar{u}_wohlerA'])
                blade_fatigue_te = FatigueParams(load2stress=1.0,
                                                lifetime=inputs['lifetime'],
                                                slope=inputs[f'blade_te{u}_wohlerexp'],
                                                ult_stress=inputs[f'blade_te{u}_ultstress'],
                                                S_intercept=inputs[f'blade_te{u}_wohlerA'])
                
                for k in range(1,self.n_blades+1):
                    blade_root_Fz = blade_fatigue_root.copy()
                    blade_root_Fz.load2stress = inputs[f'blade_root_spar{u}_load2stress'][2]
                    fatigue_channels[f'RootSpar{u}_Fzb{k}'] = blade_root_Fz
                    magnitude_channels[f'RootSpar{u}_Fzb{k}'] = [f'RootFzb{k}']

                    blade_root_Mx = blade_fatigue_root.copy()
                    blade_root_Mx.load2stress = inputs[f'blade_root_spar{u}_load2stress'][3]
                    fatigue_channels[f'RootSpar{u}_Mxb{k}'] = blade_root_Mx
                    magnitude_channels[f'RootSpar{u}_Mxb{k}'] = [f'RootMxb{k}']

                    blade_root_My = blade_fatigue_root.copy()
                    blade_root_My.load2stress = inputs[f'blade_root_spar{u}_load2stress'][4]
                    fatigue_channels[f'RootSpar{u}_Myb{k}'] = blade_root_My
                    magnitude_channels[f'RootSpar{u}_Myb{k}'] = [f'RootMyb{k}']

                    blade_maxc_Fz = blade_fatigue_te.copy()
                    blade_maxc_Fz.load2stress = inputs[f'blade_maxc_te{u}_load2stress'][2]
                    fatigue_channels[f'Spn2te{u}_FLzb{k}'] = blade_maxc_Fz
                    magnitude_channels[f'Spn2te{u}_FLzb{k}'] = [f'Spn2FLzb{k}']

                    blade_maxc_Mx = blade_fatigue_te.copy()
                    blade_maxc_Mx.load2stress = inputs[f'blade_maxc_te{u}_load2stress'][3]
                    fatigue_channels[f'Spn2te{u}_MLxb{k}'] = blade_maxc_Mx
                    magnitude_channels[f'Spn2te{u}_MLxb{k}'] = [f'Spn2MLxb{k}']

                    blade_maxc_My = blade_fatigue_te.copy()
                    blade_maxc_My.load2stress = inputs[f'blade_maxc_te{u}_load2stress'][4]
                    fatigue_channels[f'Spn2te{u}_MLyb{k}'] = blade_maxc_My
                    magnitude_channels[f'Spn2te{u}_MLyb{k}'] = [f'Spn2MLyb{k}']

            # Low speed shaft fatigue
            lss_fatigue = FatigueParams(load2stress=1.0,
                                        lifetime=inputs['lifetime'],
                                        slope=inputs['lss_wohlerexp'],
                                        ult_stress=inputs['lss_ultstress'],
                                        S_intercept=inputs['lss_wohlerA'])        
            for s in ['Ax','Sh']:
                sstr = 'axial' if s=='Ax' else 'shear'
                for ik, k in enumerate(['F','M']):
                    for ix, x in enumerate(['x','yz']):
                        idx = 3*ik+ix
                        lss_fatigue_ii = lss_fatigue.copy()
                        lss_fatigue_ii.load2stress = inputs[f'lss_{sstr}_load2stress'][idx]
                        fatigue_channels[f'LSShft{s}{k}{x}a'] = lss_fatigue_ii
                        if ix==0:
                            magnitude_channels[f'LSShft{s}{k}{x}a'] = ['RotThrust'] if ik==0 else ['RotTorq']
                        else:
                            magnitude_channels[f'LSShft{s}{k}{x}a'] = ['LSShftFya', 'LSShftFza'] if ik==0 else ['LSSTipMya', 'LSSTipMza']

            # Fatigue at the tower base
            tower_fatigue_base = FatigueParams(load2stress=1.0,
                                               lifetime=inputs['lifetime'],
                                               slope=inputs['tower_wohlerexp'][0],
                                               ult_stress=inputs['tower_ultstress'][0],
                                               S_intercept=inputs['tower_wohlerA'][0])
            for s in ['Ax','Sh']:
                sstr = 'axial' if s=='Ax' else 'shear'
                for ik, k in enumerate(['F','M']):
                    for ix, x in enumerate(['xy','z']):
                        idx = 3*ik+2*ix
                        tower_fatigue_ii = tower_fatigue_base.copy()
                        tower_fatigue_ii.load2stress = inputs[f'tower_{sstr}_load2stress'][0,idx]
                        fatigue_channels[f'TwrBs{s}{k}{x}t'] = tower_fatigue_ii
                        magnitude_channels[f'TwrBs{s}{k}{x}t'] = [f'TwrBs{k}{x}t'] if x=='z' else [f'TwrBs{k}xt', f'TwrBs{k}yt']

            # Fatigue at monopile base (mudline)
            if modopt['flags']['monopile']:
                monopile_fatigue_base = FatigueParams(load2stress=1.0,
                                                      lifetime=inputs['lifetime'],
                                                      slope=inputs['monopile_wohlerexp'][0],
                                                      ult_stress=inputs['monopile_ultstress'][0],
                                                      S_intercept=inputs['monopile_wohlerA'][0])
                for s in ['Ax','Sh']:
                    sstr = 'axial' if s=='Ax' else 'shear'
                    for ik, k in enumerate(['F','M']):
                        for ix, x in enumerate(['xy','z']):
                            idx = 3*ik+2*ix
                            monopile_fatigue_ii = monopile_fatigue_base.copy()
                            monopile_fatigue_ii.load2stress = inputs[f'monopile_{sstr}_load2stress'][0,idx]
                            fatigue_channels[f'M1N1{s}{k}K{x}e'] = monopile_fatigue_ii
                            magnitude_channels[f'M1N1{s}{k}K{x}e'] = [f'M1N1{k}K{x}e'] if x=='z' else [f'M1N1{k}Kxe', f'M1N1{k}Kye']

        # Store settings
        fastBatch.goodman            = modopt['General']['goodman_correction'] # Where does this get placed in schema?
        fastBatch.fatigue_channels   = fatigue_channels
        fastBatch.magnitude_channels = magnitude_channels
        self.la = LoadsAnalysis(
            outputs=[],
            magnitude_channels=magnitude_channels,
            fatigue_channels=fatigue_channels,
        )
        self.magnitude_channels = magnitude_channels

        # Run FAST
        if self.mpi_run and not self.options['opt_options']['driver']['design_of_experiments']['flag']:
            summary_stats, extreme_table, DELs, Damage, chan_time = fastBatch.run_mpi(self.mpi_comm_map_down)
        else:
            if self.cores == 1:
                summary_stats, extreme_table, DELs, Damage, chan_time = fastBatch.run_serial()
            else:
                summary_stats, extreme_table, DELs, Damage, chan_time = fastBatch.run_multi(self.cores)

        self.fst_vt = fst_vt
        self.of_inumber = self.of_inumber + 1
        sys.stdout.flush()

        return summary_stats, extreme_table, DELs, Damage, case_list, case_name, chan_time, dlc_generator

    def post_process(self, summary_stats, extreme_table, DELs, damage, case_list, dlc_generator, chan_time, inputs, discrete_inputs, outputs, discrete_outputs):
        modopt = self.options['modeling_options']

        # Analysis
        if self.options['modeling_options']['flags']['blade'] and bool(self.fst_vt['Fst']['CompAero']):
            outputs, discrete_outputs = self.get_blade_loading(summary_stats, extreme_table, inputs, discrete_inputs, outputs, discrete_outputs)
        if self.options['modeling_options']['flags']['tower']:
            outputs = self.get_tower_loading(summary_stats, extreme_table, inputs, outputs)
        # SubDyn is only supported in Level3: linearization in OpenFAST will be available in 3.0.0
        if modopt['flags']['monopile'] and modopt['Level3']['flag']:
            outputs = self.get_monopile_loading(summary_stats, extreme_table, inputs, outputs)

<<<<<<< HEAD
        if modopt['DLC_driver']['n_ws_dlc11'] > 0 and bool(self.fst_vt['Fst']['CompAero']):
            outputs, discrete_outputs = self.calculate_AEP(summary_stats, case_list, dlc_generator, discrete_inputs, outputs, discrete_outputs)
=======
        # If DLC 1.1 not used, calculate_AEP will just compute average power of simulations
        outputs, discrete_outputs = self.calculate_AEP(summary_stats, case_list, dlc_generator, discrete_inputs, outputs, discrete_outputs)

        if modopt['DLC_driver']['n_ws_dlc11'] > 0 and bool(self.fst_vt['Fst']['CompAero']):
>>>>>>> 0054e9e6
            outputs, discrete_outputs = self.get_weighted_DELs(dlc_generator, DELs, damage, discrete_inputs, outputs, discrete_outputs)
        
        outputs, discrete_outputs = self.get_control_measures(summary_stats, inputs, discrete_inputs, outputs, discrete_outputs)

        if modopt['flags']['floating']:
            outputs, discrete_outputs = self.get_floating_measures(summary_stats, inputs, discrete_inputs,
                                                                   outputs, discrete_outputs)

        # Did any OpenFAST runs fail?
        if any(summary_stats['openfast_failed']['mean'] > 0):
            outputs['openfast_failed'] = 2

        # Save Data
        if modopt['General']['openfast_configuration']['save_timeseries']:
            self.save_timeseries(chan_time)

        if modopt['General']['openfast_configuration']['save_iterations']:
            self.save_iterations(summary_stats,DELs)

    def get_blade_loading(self, sum_stats, extreme_table, inputs, discrete_inputs, outputs, discrete_outputs):
        """
        Find the spanwise loading along the blade span.

        Parameters
        ----------
        sum_stats : pd.DataFrame
        extreme_table : dict
        """

        # Determine blade with the maximum deflection magnitude
        if self.n_blades == 2:
            defl_mag = [max(sum_stats['TipDxc1']['max']), max(sum_stats['TipDxc2']['max'])]
        else:
            defl_mag = [max(sum_stats['TipDxc1']['max']), max(sum_stats['TipDxc2']['max']), max(sum_stats['TipDxc3']['max'])]

        # Select channels for the blade identified above
        if np.argmax(defl_mag) == 0:
            blade_chans_Fz = ["RootFzb1", "Spn1FLzb1", "Spn2FLzb1", "Spn3FLzb1", "Spn4FLzb1", "Spn5FLzb1", "Spn6FLzb1", "Spn7FLzb1", "Spn8FLzb1", "Spn9FLzb1"]
            blade_chans_Mx = ["RootMxb1", "Spn1MLxb1", "Spn2MLxb1", "Spn3MLxb1", "Spn4MLxb1", "Spn5MLxb1", "Spn6MLxb1", "Spn7MLxb1", "Spn8MLxb1", "Spn9MLxb1"]
            blade_chans_My = ["RootMyb1", "Spn1MLyb1", "Spn2MLyb1", "Spn3MLyb1", "Spn4MLyb1", "Spn5MLyb1", "Spn6MLyb1", "Spn7MLyb1", "Spn8MLyb1", "Spn9MLyb1"]
            tip_max_chan   = "TipDxc1"

        if np.argmax(defl_mag) == 1:
            blade_chans_Fz = ["RootFzb2", "Spn1FLzb2", "Spn2FLzb2", "Spn3FLzb2", "Spn4FLzb2", "Spn5FLzb2", "Spn6FLzb2", "Spn7FLzb2", "Spn8FLzb2", "Spn9FLzb2"]
            blade_chans_Mx = ["RootMxb2", "Spn1MLxb2", "Spn2MLxb2", "Spn3MLxb2", "Spn4MLxb2", "Spn5MLxb2", "Spn6MLxb2", "Spn7MLxb2", "Spn8MLxb2", "Spn9MLxb2"]
            blade_chans_My = ["RootMyb2", "Spn1MLyb2", "Spn2MLyb2", "Spn3MLyb2", "Spn4MLyb2", "Spn5MLyb2", "Spn6MLyb2", "Spn7MLyb2", "Spn8MLyb2", "Spn9MLyb2"]
            tip_max_chan   = "TipDxc2"

        if np.argmax(defl_mag) == 2:
            blade_chans_Fz = ["RootFzb3", "Spn1FLzb3", "Spn2FLzb3", "Spn3FLzb3", "Spn4FLzb3", "Spn5FLzb3", "Spn6FLzb3", "Spn7FLzb3", "Spn8FLzb3", "Spn9FLzb3"]
            blade_chans_Mx = ["RootMxb3", "Spn1MLxb3", "Spn2MLxb3", "Spn3MLxb3", "Spn4MLxb3", "Spn5MLxb3", "Spn6MLxb3", "Spn7MLxb3", "Spn8MLxb3", "Spn9MLxb3"]
            blade_chans_My = ["RootMyb3", "Spn1MLyb3", "Spn2MLyb3", "Spn3MLyb3", "Spn4MLyb3", "Spn5MLyb3", "Spn6MLyb3", "Spn7MLyb3", "Spn8MLyb3", "Spn9MLyb3"]
            tip_max_chan   = "TipDxc3"

        # Get the maximum out of plane blade deflection
        outputs["max_TipDxc"] = np.max(sum_stats[tip_max_chan]['max'])
        # Return moments around x and y and axial force along blade span at instance of largest out of plane blade tip deflection
        Fz = [extreme_table[tip_max_chan][np.argmax(sum_stats[tip_max_chan]['max'])][var] for var in blade_chans_Fz]
        Mx = [extreme_table[tip_max_chan][np.argmax(sum_stats[tip_max_chan]['max'])][var] for var in blade_chans_Mx]
        My = [extreme_table[tip_max_chan][np.argmax(sum_stats[tip_max_chan]['max'])][var] for var in blade_chans_My]
        if np.any(np.isnan(Fz)):
            print('WARNING: nans found in Fz extremes')
            Fz[np.isnan(Fz)] = 0.0
        if np.any(np.isnan(Mx)):
            print('WARNING: nans found in Mx extremes')
            Mx[np.isnan(Mx)] = 0.0
        if np.any(np.isnan(My)):
            print('WARNING: nans found in My extremes')
            My[np.isnan(My)] = 0.0
        spline_Fz = PchipInterpolator(np.hstack((self.R_out_ED_bl, inputs['Rtip'])), np.hstack((Fz, 0.)))
        spline_Mx = PchipInterpolator(np.hstack((self.R_out_ED_bl, inputs['Rtip'])), np.hstack((Mx, 0.)))
        spline_My = PchipInterpolator(np.hstack((self.R_out_ED_bl, inputs['Rtip'])), np.hstack((My, 0.)))

        r = inputs['r']
        Fz_out = spline_Fz(r).flatten()
        Mx_out = spline_Mx(r).flatten()
        My_out = spline_My(r).flatten()

        outputs['blade_maxTD_Mx'] = Mx_out
        outputs['blade_maxTD_My'] = My_out
        outputs['blade_maxTD_Fz'] = Fz_out

        # Determine maximum root moment
        if self.n_blades == 2:
            blade_root_flap_moment = max([max(sum_stats['RootMyb1']['max']), max(sum_stats['RootMyb2']['max'])])
            blade_root_oop_moment  = max([max(sum_stats['RootMyc1']['max']), max(sum_stats['RootMyc2']['max'])])
            blade_root_tors_moment  = max([max(sum_stats['RootMzb1']['max']), max(sum_stats['RootMzb2']['max'])])
        else:
            blade_root_flap_moment = max([max(sum_stats['RootMyb1']['max']), max(sum_stats['RootMyb2']['max']), max(sum_stats['RootMyb3']['max'])])
            blade_root_oop_moment  = max([max(sum_stats['RootMyc1']['max']), max(sum_stats['RootMyc2']['max']), max(sum_stats['RootMyc3']['max'])])
            blade_root_tors_moment  = max([max(sum_stats['RootMzb1']['max']), max(sum_stats['RootMzb2']['max']), max(sum_stats['RootMzb3']['max'])])
        outputs['max_RootMyb'] = blade_root_flap_moment
        outputs['max_RootMyc'] = blade_root_oop_moment
        outputs['max_RootMzb'] = blade_root_tors_moment

        ## Get hub moments and forces in the non-rotating frame
        outputs['hub_Fxyz'] = np.array([extreme_table['LSShftF'][np.argmax(sum_stats['LSShftF']['max'])]['RotThrust'],
                                    extreme_table['LSShftF'][np.argmax(sum_stats['LSShftF']['max'])]['LSShftFys'],
                                    extreme_table['LSShftF'][np.argmax(sum_stats['LSShftF']['max'])]['LSShftFzs']])*1.e3
        outputs['hub_Mxyz'] = np.array([extreme_table['LSShftM'][np.argmax(sum_stats['LSShftM']['max'])]['RotTorq'],
                                    extreme_table['LSShftM'][np.argmax(sum_stats['LSShftM']['max'])]['LSSTipMys'],
                                    extreme_table['LSShftM'][np.argmax(sum_stats['LSShftM']['max'])]['LSSTipMzs']])*1.e3

        ## Post process aerodynamic data
        # Angles of attack - max, std, mean
        blade1_chans_aoa = ["B1N1Alpha", "B1N2Alpha", "B1N3Alpha", "B1N4Alpha", "B1N5Alpha", "B1N6Alpha", "B1N7Alpha", "B1N8Alpha", "B1N9Alpha"]
        blade2_chans_aoa = ["B2N1Alpha", "B2N2Alpha", "B2N3Alpha", "B2N4Alpha", "B2N5Alpha", "B2N6Alpha", "B2N7Alpha", "B2N8Alpha", "B2N9Alpha"]
        aoa_max_B1  = [np.max(sum_stats[var]['max'])    for var in blade1_chans_aoa]
        aoa_mean_B1 = [np.mean(sum_stats[var]['mean'])  for var in blade1_chans_aoa]
        aoa_std_B1  = [np.mean(sum_stats[var]['std'])   for var in blade1_chans_aoa]
        aoa_max_B2  = [np.max(sum_stats[var]['max'])    for var in blade2_chans_aoa]
        aoa_mean_B2 = [np.mean(sum_stats[var]['mean'])  for var in blade2_chans_aoa]
        aoa_std_B2  = [np.mean(sum_stats[var]['std'])   for var in blade2_chans_aoa]
        if self.n_blades == 2:
            spline_aoa_max      = PchipInterpolator(self.R_out_AD, np.max([aoa_max_B1, aoa_max_B2], axis=0))
            spline_aoa_std      = PchipInterpolator(self.R_out_AD, np.mean([aoa_std_B1, aoa_std_B2], axis=0))
            spline_aoa_mean     = PchipInterpolator(self.R_out_AD, np.mean([aoa_mean_B1, aoa_mean_B2], axis=0))
        elif self.n_blades == 3:
            blade3_chans_aoa    = ["B3N1Alpha", "B3N2Alpha", "B3N3Alpha", "B3N4Alpha", "B3N5Alpha", "B3N6Alpha", "B3N7Alpha", "B3N8Alpha", "B3N9Alpha"]
            aoa_max_B3          = [np.max(sum_stats[var]['max'])    for var in blade3_chans_aoa]
            aoa_mean_B3         = [np.mean(sum_stats[var]['mean'])  for var in blade3_chans_aoa]
            aoa_std_B3          = [np.mean(sum_stats[var]['std'])   for var in blade3_chans_aoa]
            spline_aoa_max      = PchipInterpolator(self.R_out_AD, np.max([aoa_max_B1, aoa_max_B2, aoa_max_B3], axis=0))
            spline_aoa_std      = PchipInterpolator(self.R_out_AD, np.mean([aoa_max_B1, aoa_std_B2, aoa_std_B3], axis=0))
            spline_aoa_mean     = PchipInterpolator(self.R_out_AD, np.mean([aoa_mean_B1, aoa_mean_B2, aoa_mean_B3], axis=0))
        else:
            raise Exception('The calculations only support 2 or 3 bladed rotors')

        outputs['max_aoa']  = spline_aoa_max(r)
        outputs['std_aoa']  = spline_aoa_std(r)
        outputs['mean_aoa'] = spline_aoa_mean(r)

        return outputs, discrete_outputs

    def get_tower_loading(self, sum_stats, extreme_table, inputs, outputs):
        """
        Find the loading along the tower height.

        Parameters
        ----------
        sum_stats : pd.DataFrame
        extreme_table : dict
        """

        tower_chans_Fx = ["TwrBsFxt", "TwHt1FLxt", "TwHt2FLxt", "TwHt3FLxt", "TwHt4FLxt", "TwHt5FLxt", "TwHt6FLxt", "TwHt7FLxt", "TwHt8FLxt", "TwHt9FLxt", "YawBrFxp"]
        tower_chans_Fy = ["TwrBsFyt", "TwHt1FLyt", "TwHt2FLyt", "TwHt3FLyt", "TwHt4FLyt", "TwHt5FLyt", "TwHt6FLyt", "TwHt7FLyt", "TwHt8FLyt", "TwHt9FLyt", "YawBrFyp"]
        tower_chans_Fz = ["TwrBsFzt", "TwHt1FLzt", "TwHt2FLzt", "TwHt3FLzt", "TwHt4FLzt", "TwHt5FLzt", "TwHt6FLzt", "TwHt7FLzt", "TwHt8FLzt", "TwHt9FLzt", "YawBrFzp"]
        tower_chans_Mx = ["TwrBsMxt", "TwHt1MLxt", "TwHt2MLxt", "TwHt3MLxt", "TwHt4MLxt", "TwHt5MLxt", "TwHt6MLxt", "TwHt7MLxt", "TwHt8MLxt", "TwHt9MLxt", "YawBrMxp"]
        tower_chans_My = ["TwrBsMyt", "TwHt1MLyt", "TwHt2MLyt", "TwHt3MLyt", "TwHt4MLyt", "TwHt5MLyt", "TwHt6MLyt", "TwHt7MLyt", "TwHt8MLyt", "TwHt9MLyt", "YawBrMyp"]
        tower_chans_Mz = ["TwrBsMzt", "TwHt1MLzt", "TwHt2MLzt", "TwHt3MLzt", "TwHt4MLzt", "TwHt5MLzt", "TwHt6MLzt", "TwHt7MLzt", "TwHt8MLzt", "TwHt9MLzt", "YawBrMzp"]

        fatb_max_chan   = "TwrBsMyt"

        # Get the maximum fore-aft moment at tower base
        outputs["max_TwrBsMyt"] = np.max(sum_stats[fatb_max_chan]['max'])
        # Return forces and moments along tower height at instance of largest fore-aft tower base moment
        Fx = [extreme_table[fatb_max_chan][np.argmax(sum_stats[fatb_max_chan]['max'])][var] for var in tower_chans_Fx]
        Fy = [extreme_table[fatb_max_chan][np.argmax(sum_stats[fatb_max_chan]['max'])][var] for var in tower_chans_Fy]
        Fz = [extreme_table[fatb_max_chan][np.argmax(sum_stats[fatb_max_chan]['max'])][var] for var in tower_chans_Fz]
        Mx = [extreme_table[fatb_max_chan][np.argmax(sum_stats[fatb_max_chan]['max'])][var] for var in tower_chans_Mx]
        My = [extreme_table[fatb_max_chan][np.argmax(sum_stats[fatb_max_chan]['max'])][var] for var in tower_chans_My]
        Mz = [extreme_table[fatb_max_chan][np.argmax(sum_stats[fatb_max_chan]['max'])][var] for var in tower_chans_Mz]

        # Spline results on tower basic grid
        spline_Fx      = PchipInterpolator(self.Z_out_ED_twr, Fx)
        spline_Fy      = PchipInterpolator(self.Z_out_ED_twr, Fy)
        spline_Fz      = PchipInterpolator(self.Z_out_ED_twr, Fz)
        spline_Mx      = PchipInterpolator(self.Z_out_ED_twr, Mx)
        spline_My      = PchipInterpolator(self.Z_out_ED_twr, My)
        spline_Mz      = PchipInterpolator(self.Z_out_ED_twr, Mz)

        z_full = inputs['tower_z_full']
        z_sec, _ = util.nodal2sectional(z_full)
        z = (z_sec - z_sec[0]) / (z_sec[-1] - z_sec[0])

        outputs['tower_maxMy_Fx'] = spline_Fx(z)
        outputs['tower_maxMy_Fy'] = spline_Fy(z)
        outputs['tower_maxMy_Fz'] = spline_Fz(z)
        outputs['tower_maxMy_Mx'] = spline_Mx(z)
        outputs['tower_maxMy_My'] = spline_My(z)
        outputs['tower_maxMy_Mz'] = spline_Mz(z)
        
        return outputs

    def get_monopile_loading(self, sum_stats, extreme_table, inputs, outputs):
        """
        Find the loading along the monopile length.

        Parameters
        ----------
        sum_stats : pd.DataFrame
        extreme_table : dict
        """

        monopile_chans_Fx = []
        monopile_chans_Fy = []
        monopile_chans_Fz = []
        monopile_chans_Mx = []
        monopile_chans_My = []
        monopile_chans_Mz = []
        k=1
        for i in range(len(self.Z_out_SD_mpl)):
            if k==9:
                Node=2
            else:
                Node=1
            monopile_chans_Fx += ["M" + str(k) + "N" + str(Node) + "FKxe"]
            monopile_chans_Fy += ["M" + str(k) + "N" + str(Node) + "FKye"]
            monopile_chans_Fz += ["M" + str(k) + "N" + str(Node) + "FKze"]
            monopile_chans_Mx += ["M" + str(k) + "N" + str(Node) + "MKxe"]
            monopile_chans_My += ["M" + str(k) + "N" + str(Node) + "MKye"]
            monopile_chans_Mz += ["M" + str(k) + "N" + str(Node) + "MKze"]
            k+=1

        max_chan   = "M1N1MKye"

        # # Get the maximum of signal M1N1MKye
        outputs["max_M1N1MKye"] = np.max(sum_stats[max_chan]['max'])
        # # Return forces and moments along tower height at instance of largest fore-aft tower base moment
        Fx = [extreme_table[max_chan][np.argmax(sum_stats[max_chan]['max'])][var] for var in monopile_chans_Fx]
        Fy = [extreme_table[max_chan][np.argmax(sum_stats[max_chan]['max'])][var] for var in monopile_chans_Fy]
        Fz = [extreme_table[max_chan][np.argmax(sum_stats[max_chan]['max'])][var] for var in monopile_chans_Fz]
        Mx = [extreme_table[max_chan][np.argmax(sum_stats[max_chan]['max'])][var] for var in monopile_chans_Mx]
        My = [extreme_table[max_chan][np.argmax(sum_stats[max_chan]['max'])][var] for var in monopile_chans_My]
        Mz = [extreme_table[max_chan][np.argmax(sum_stats[max_chan]['max'])][var] for var in monopile_chans_Mz]

        # # Spline results on grid of channel locations along the monopile
        spline_Fx      = PchipInterpolator(self.Z_out_SD_mpl, Fx)
        spline_Fy      = PchipInterpolator(self.Z_out_SD_mpl, Fy)
        spline_Fz      = PchipInterpolator(self.Z_out_SD_mpl, Fz)
        spline_Mx      = PchipInterpolator(self.Z_out_SD_mpl, Mx)
        spline_My      = PchipInterpolator(self.Z_out_SD_mpl, My)
        spline_Mz      = PchipInterpolator(self.Z_out_SD_mpl, Mz)

        z_full = inputs['monopile_z_full']
        z_sec, _ = util.nodal2sectional(z_full)
        z = (z_sec - z_sec[0]) / (z_sec[-1] - z_sec[0])

        outputs['monopile_maxMy_Fx'] = spline_Fx(z)
        outputs['monopile_maxMy_Fy'] = spline_Fy(z)
        outputs['monopile_maxMy_Fz'] = spline_Fz(z)
        outputs['monopile_maxMy_Mx'] = spline_Mx(z)
        outputs['monopile_maxMy_My'] = spline_My(z)
        outputs['monopile_maxMy_Mz'] = spline_Mz(z)

        return outputs

    def calculate_AEP(self, sum_stats, case_list, dlc_generator, discrete_inputs, outputs, discrete_outputs):
        """
        Calculates annual energy production of the relevant DLCs in `case_list`.

        Parameters
        ----------
        sum_stats : pd.DataFrame
        case_list : list
        dlc_list : list
        """
        ## Get AEP and power curve

        # determine which dlc will be used for the powercurve calculations, allows using dlc 1.1 if specific power curve calculations were not run

        idx_pwrcrv = []
        U = []
        for i_case in range(dlc_generator.n_cases):
            if dlc_generator.cases[i_case].label == '1.1':
                idx_pwrcrv = np.append(idx_pwrcrv, i_case)
                U = np.append(U, dlc_generator.cases[i_case].URef)

        stats_pwrcrv = sum_stats.iloc[idx_pwrcrv].copy()

        # Calculate AEP and Performance Data
        if len(U) > 1 and self.fst_vt['Fst']['CompServo'] == 1:
            pp = PowerProduction(discrete_inputs['turbine_class'])
            pwr_curve_vars   = ["GenPwr", "RtAeroCp", "RotSpeed", "BldPitch1"]
            AEP, perf_data = pp.AEP(stats_pwrcrv, U, pwr_curve_vars)

            outputs['P_out']       = perf_data['GenPwr']['mean'] * 1.e3
            outputs['Cp_out']      = perf_data['RtAeroCp']['mean']
            outputs['Omega_out']   = perf_data['RotSpeed']['mean']
            outputs['pitch_out']   = perf_data['BldPitch1']['mean']
            outputs['AEP']         = AEP
        else:
<<<<<<< HEAD
            outputs['Cp_out']      = stats_pwrcrv['RtAeroCp']['mean']
            outputs['AEP']         = stats_pwrcrv['GenPwr']['mean']
            outputs['Omega_out']   = stats_pwrcrv['RotSpeed']['mean']
            outputs['pitch_out']   = stats_pwrcrv['BldPitch1']['mean']
            if self.fst_vt['Fst']['CompServo'] == 1:
                outputs['P_out']       = stats_pwrcrv['GenPwr']['mean'][0] * 1.e3
            print('WARNING: OpenFAST is run at a single wind speed. AEP cannot be estimated. Using average power instead.')
=======
            # If DLC 1.1 was run
            if len(stats_pwrcrv['GenPwr']['mean']): 
                outputs['Cp_out']      = stats_pwrcrv['RtAeroCp']['mean']
                outputs['AEP']         = stats_pwrcrv['GenPwr']['mean']
                outputs['Omega_out']   = stats_pwrcrv['RotSpeed']['mean']
                outputs['pitch_out']   = stats_pwrcrv['BldPitch1']['mean']
                if self.fst_vt['Fst']['CompServo'] == 1:
                    outputs['P_out']       = stats_pwrcrv['GenPwr']['mean'][0] * 1.e3
                print('WARNING: OpenFAST is run at a single wind speed. AEP cannot be estimated. Using average power instead.')
            else:
                outputs['Cp_out']      = sum_stats['RtAeroCp']['mean'].mean()
                outputs['AEP']         = sum_stats['GenPwr']['mean'].mean()
                outputs['Omega_out']   = sum_stats['RotSpeed']['mean'].mean()
                outputs['pitch_out']   = sum_stats['BldPitch1']['mean'].mean()
                if self.fst_vt['Fst']['CompServo'] == 1:
                    outputs['P_out']       = sum_stats['GenPwr']['mean'][0] * 1.e3
                print('WARNING: OpenFAST is not run using DLC 1.1/1.2. AEP cannot be estimated. Using average power instead.')
>>>>>>> 0054e9e6

        outputs['V_out']       = np.unique(U)

        return outputs, discrete_outputs

    def get_weighted_DELs(self, dlc_generator, DELs, damage, discrete_inputs, outputs, discrete_outputs):
        modopt = self.options['modeling_options']

        # See if we have fatigue DLCs
        U = np.zeros(dlc_generator.n_cases)
        ifat = []
        for k in range(dlc_generator.n_cases):
            U[k] = dlc_generator.cases[k].URef
            
            if dlc_generator.cases[k].label in ['1.1', '6.4']:
                ifat.append( k )

        # If fatigue DLCs are present, then limit analysis to those only
        if len(ifat) > 0:
            U = U[ifat]
            DELs = DELs.iloc[ ifat ]
            damage = damage.iloc[ ifat ]
        
        # Get wind distribution probabilities, make sure they are normalized
        # This should also take care of averaging across seeds
        pp = PowerProduction(discrete_inputs['turbine_class'])
        ws_prob = pp.prob_WindDist(U, disttype='pdf')
        ws_prob /= ws_prob.sum()

        # Scale all DELs and damage by probability and collapse over the various DLCs (inner dot product)
        # Also work around NaNs
        DELs = DELs.fillna(0.0).multiply(ws_prob, axis=0).sum()
        damage = damage.fillna(0.0).multiply(ws_prob, axis=0).sum()
        
        # Standard DELs for blade root and tower base
        outputs['DEL_RootMyb'] = np.max([DELs[f'RootMyb{k+1}'] for k in range(self.n_blades)])
        outputs['DEL_TwrBsMyt'] = DELs['TwrBsM']
            
        # Compute total fatigue damage in spar caps at blade root and trailing edge at max chord location
        if not modopt['Level3']['from_openfast']:
            for k in range(1,self.n_blades+1):
                for u in ['U','L']:
                    damage[f'BladeRootSpar{u}_Axial{k}'] = (damage[f'RootSpar{u}_Fzb{k}'] +
                                                        damage[f'RootSpar{u}_Mxb{k}'] +
                                                        damage[f'RootSpar{u}_Myb{k}'])
                    damage[f'BladeMaxcTE{u}_Axial{k}'] = (damage[f'Spn2te{u}_FLzb{k}'] +
                                                        damage[f'Spn2te{u}_MLxb{k}'] +
                                                        damage[f'Spn2te{u}_MLyb{k}'])

            # Compute total fatigue damage in low speed shaft, tower base, monopile base
            damage['LSSAxial'] = 0.0
            damage['LSSShear'] = 0.0
            damage['TowerBaseAxial'] = 0.0
            damage['TowerBaseShear'] = 0.0
            damage['MonopileBaseAxial'] = 0.0
            damage['MonopileBaseShear'] = 0.0
            for s in ['Ax','Sh']:
                sstr = 'Axial' if s=='Ax' else 'Shear'
                for ik, k in enumerate(['F','M']):
                    for ix, x in enumerate(['x','yz']):
                        damage[f'LSS{sstr}'] += damage[f'LSShft{s}{k}{x}a']
                    for ix, x in enumerate(['xy','z']):
                        damage[f'TowerBase{sstr}'] += damage[f'TwrBs{s}{k}{x}t']
                        if modopt['flags']['monopile'] and modopt['Level3']['flag']:
                            damage[f'MonopileBase{sstr}'] += damage[f'M1N1{s}{k}K{x}e']

            # Assemble damages
            outputs['damage_blade_root_sparU'] = np.max([damage[f'BladeRootSparU_Axial{k+1}'] for k in range(self.n_blades)])
            outputs['damage_blade_root_sparL'] = np.max([damage[f'BladeRootSparL_Axial{k+1}'] for k in range(self.n_blades)])
            outputs['damage_blade_maxc_teU'] = np.max([damage[f'BladeMaxcTEU_Axial{k+1}'] for k in range(self.n_blades)])
            outputs['damage_blade_maxc_teL'] = np.max([damage[f'BladeMaxcTEL_Axial{k+1}'] for k in range(self.n_blades)])
            outputs['damage_lss'] = np.sqrt( damage['LSSAxial']**2 + damage['LSSShear']**2 )
            outputs['damage_tower_base'] = np.sqrt( damage['TowerBaseAxial']**2 + damage['TowerBaseShear']**2 )
            outputs['damage_monopile_base'] = np.sqrt( damage['MonopileBaseAxial']**2 + damage['MonopileBaseShear']**2 )

            # Log damages
            if self.options['opt_options']['constraints']['damage']['tower_base']['log']:
                outputs['damage_tower_base'] = np.log(outputs['damage_tower_base'])

        return outputs, discrete_outputs

    def get_control_measures(self,sum_stats,inputs, discrete_inputs, outputs, discrete_outputs):
        '''
        calculate control measures:
            - rotor_overspeed

        given:
            - sum_stats : pd.DataFrame
        '''

        if self.options['opt_options']['constraints']['control']['rotor_overspeed']['flag']:
            outputs['rotor_overspeed'] = ( np.max(sum_stats['GenSpeed']['max']) * np.pi/30. / self.fst_vt['DISCON_in']['PC_RefSpd'] ) - 1.0

        return outputs, discrete_outputs

    def get_floating_measures(self,sum_stats,inputs, discrete_inputs, outputs, discrete_outputs):
        '''
        calculate floating measures:
            - Std_PtfmPitch (max over all dlcs if constraint, mean otheriwse)
            - Max_PtfmPitch

        given:
            - sum_stats : pd.DataFrame
        '''

        if self.options['opt_options']['constraints']['control']['Std_PtfmPitch']['flag']:
            # print("sum_stats['PtfmPitch']['std']:")   # for debugging
            print(sum_stats['PtfmPitch']['std'])   # for debugging
            outputs['Std_PtfmPitch'] = np.max(sum_stats['PtfmPitch']['std'])
        else:
            # Let's just average the standard deviation of PtfmPitch for now
            # TODO: weight based on WS distribution, or something else
            # print("sum_stats['PtfmPitch']['std']:")   # for debugging
            print(sum_stats['PtfmPitch']['std'])   # for debugging
            outputs['Std_PtfmPitch'] = np.mean(sum_stats['PtfmPitch']['std'])

        outputs['Max_PtfmPitch']  = np.max(sum_stats['PtfmPitch']['max'])

        

        return outputs, discrete_outputs

    def get_ac_axis(self, inputs):
        
        # Get the absolute offset between pitch axis (rotation center) and aerodynamic center
        ch_offset = inputs['chord'] * (inputs['ac'] - inputs['le_location'])
        # Rotate it by the twist using the AD15 coordinate system
        x , y = util.rotate(0., 0., 0., ch_offset, -np.deg2rad(inputs['theta']))
        # Apply offset to determine the AC axis
        BlCrvAC = inputs['ref_axis_blade'][:,0] + x
        BlSwpAC = inputs['ref_axis_blade'][:,1] + y
        
        return BlCrvAC, BlSwpAC
    

    def write_FAST(self, fst_vt, discrete_outputs):
        writer                   = InputWriter_OpenFAST()
        writer.fst_vt            = fst_vt
        writer.FAST_runDirectory = self.FAST_runDirectory
        writer.FAST_namingOut    = self.FAST_namingOut
        writer.execute()

    def writeCpsurfaces(self, inputs):

        modopt = self.options['modeling_options']
        FASTpref  = modopt['openfast']['FASTpref']
        file_name = os.path.join(FASTpref['file_management']['FAST_runDirectory'], FASTpref['file_management']['FAST_namingOut'] + '_Cp_Ct_Cq.dat')

        # Write Cp-Ct-Cq-TSR tables file
        n_pitch = len(inputs['pitch_vector'])
        n_tsr   = len(inputs['tsr_vector'])
        n_U     = len(inputs['U_vector'])

        file = open(file_name,'w')
        file.write('# ------- Rotor performance tables ------- \n')
        file.write('# ------------ Written using AeroElasticSE with data from CCBlade ------------\n')
        file.write('\n')
        file.write('# Pitch angle vector - x axis (matrix columns) (deg)\n')
        for i in range(n_pitch):
            file.write('%.2f   ' % inputs['pitch_vector'][i])
        file.write('\n# TSR vector - y axis (matrix rows) (-)\n')
        for i in range(n_tsr):
            file.write('%.2f   ' % inputs['tsr_vector'][i])
        file.write('\n# Wind speed vector - z axis (m/s)\n')
        for i in range(n_U):
            file.write('%.2f   ' % inputs['U_vector'][i])
        file.write('\n')

        file.write('\n# Power coefficient\n\n')

        for i in range(n_U):
            for j in range(n_tsr):
                for k in range(n_pitch):
                    file.write('%.5f   ' % inputs['Cp_aero_table'][j,k,i])
                file.write('\n')
            file.write('\n')

        file.write('\n#  Thrust coefficient\n\n')
        for i in range(n_U):
            for j in range(n_tsr):
                for k in range(n_pitch):
                    file.write('%.5f   ' % inputs['Ct_aero_table'][j,k,i])
                file.write('\n')
            file.write('\n')

        file.write('\n# Torque coefficient\n\n')
        for i in range(n_U):
            for j in range(n_tsr):
                for k in range(n_pitch):
                    file.write('%.5f   ' % inputs['Cq_aero_table'][j,k,i])
                file.write('\n')
            file.write('\n')

        file.close()


        return file_name

    def save_timeseries(self,chan_time):
        '''
        Save ALL the timeseries: each iteration and openfast run thereof
        '''

        # Make iteration directory
        save_dir = os.path.join(self.FAST_runDirectory,'iteration_'+str(self.of_inumber),'timeseries')
        if not os.path.exists(save_dir):
            os.makedirs(save_dir)

        # Save each timeseries as a pickled dataframe
        for i_ts, timeseries in enumerate(chan_time):
            output = OpenFASTOutput.from_dict(timeseries, self.FAST_namingOut)
            output.df.to_pickle(os.path.join(save_dir,self.FAST_namingOut + '_' + str(i_ts) + '.p'))

    def save_iterations(self,summ_stats,DELs):
        '''
        Save summary stats, DELs of each iteration
        '''

        # Make iteration directory
        save_dir = os.path.join(self.FAST_runDirectory,'iteration_'+str(self.of_inumber))
        if not os.path.exists(save_dir):
            os.makedirs(save_dir)

        # Save dataframes as pickles
        summ_stats.to_pickle(os.path.join(save_dir,'summary_stats.p'))
        DELs.to_pickle(os.path.join(save_dir,'DELs.p'))<|MERGE_RESOLUTION|>--- conflicted
+++ resolved
@@ -1462,32 +1462,6 @@
 
                 if StC_i['StC_X_DOF'] and StC_i['StC_Y_DOF'] and not StC_i['StC_Z_DOF']:
                     StC_i['StC_DOF_MODE']   = 2
-<<<<<<< HEAD
-            
-                # Set position
-                StC_i['StC_P_X']  = modopt['TMDs']['location'][i_TMD][0]
-                StC_i['StC_P_Y']  = modopt['TMDs']['location'][i_TMD][1]
-                StC_i['StC_P_Z']  = modopt['TMDs']['location'][i_TMD][2]
-                
-                # Set Mass, Stiffness, Damping only in DOFs enabled
-                if StC_i['StC_X_DOF'] and not StC_i['StC_DOF_MODE'] == 2:
-                    StC_i['StC_X_M'] = inputs['TMD_mass'][i_TMD]
-                    StC_i['StC_X_K'] = inputs['TMD_stiffness'][i_TMD]
-                    StC_i['StC_X_C'] = inputs['TMD_damping'][i_TMD]
-                elif StC_i['StC_Y_DOF'] and not StC_i['StC_DOF_MODE'] == 2:
-                    StC_i['StC_Y_M'] = inputs['TMD_mass'][i_TMD]
-                    StC_i['StC_Y_K'] = inputs['TMD_stiffness'][i_TMD]
-                    StC_i['StC_Y_C'] = inputs['TMD_damping'][i_TMD]
-                elif StC_i['StC_Z_DOF'] and not StC_i['StC_DOF_MODE'] == 2:
-                    StC_i['StC_Z_M'] = inputs['TMD_mass'][i_TMD]
-                    StC_i['StC_Z_K'] = inputs['TMD_stiffness'][i_TMD]
-                    StC_i['StC_Z_C'] = inputs['TMD_damping'][i_TMD]
-                elif StC_i['StC_DOF_MODE'] == 2:
-                    StC_i['StC_XY_M']  = inputs['TMD_mass'][i_TMD]
-                    # XY stiffnesses, damping equal for now
-                    StC_i['StC_X_K'] = StC_i['StC_Y_K']  = inputs['TMD_stiffness'][i_TMD]
-                    StC_i['StC_X_C'] = StC_i['StC_Y_C']  = inputs['TMD_damping'][i_TMD]
-=======
                     StC_i['StC_XY_M']       = inputs['TMD_mass'][i_TMD]
 
                 # Compute spring offset for each direction, initializing
@@ -1526,7 +1500,6 @@
                     StC_i['StC_P_Y']  = modopt['TMDs']['location'][i_TMD][1]
                     StC_i['StC_P_Z']  = modopt['TMDs']['location'][i_TMD][2]
                     
->>>>>>> 0054e9e6
 
                 if modopt['TMDs']['component'][i_TMD] == 'tower':
                     fst_vt['ServoDyn']['NumTStC'] += 1
@@ -1973,15 +1946,10 @@
         if modopt['flags']['monopile'] and modopt['Level3']['flag']:
             outputs = self.get_monopile_loading(summary_stats, extreme_table, inputs, outputs)
 
-<<<<<<< HEAD
-        if modopt['DLC_driver']['n_ws_dlc11'] > 0 and bool(self.fst_vt['Fst']['CompAero']):
-            outputs, discrete_outputs = self.calculate_AEP(summary_stats, case_list, dlc_generator, discrete_inputs, outputs, discrete_outputs)
-=======
         # If DLC 1.1 not used, calculate_AEP will just compute average power of simulations
         outputs, discrete_outputs = self.calculate_AEP(summary_stats, case_list, dlc_generator, discrete_inputs, outputs, discrete_outputs)
 
         if modopt['DLC_driver']['n_ws_dlc11'] > 0 and bool(self.fst_vt['Fst']['CompAero']):
->>>>>>> 0054e9e6
             outputs, discrete_outputs = self.get_weighted_DELs(dlc_generator, DELs, damage, discrete_inputs, outputs, discrete_outputs)
         
         outputs, discrete_outputs = self.get_control_measures(summary_stats, inputs, discrete_inputs, outputs, discrete_outputs)
@@ -2264,15 +2232,6 @@
             outputs['pitch_out']   = perf_data['BldPitch1']['mean']
             outputs['AEP']         = AEP
         else:
-<<<<<<< HEAD
-            outputs['Cp_out']      = stats_pwrcrv['RtAeroCp']['mean']
-            outputs['AEP']         = stats_pwrcrv['GenPwr']['mean']
-            outputs['Omega_out']   = stats_pwrcrv['RotSpeed']['mean']
-            outputs['pitch_out']   = stats_pwrcrv['BldPitch1']['mean']
-            if self.fst_vt['Fst']['CompServo'] == 1:
-                outputs['P_out']       = stats_pwrcrv['GenPwr']['mean'][0] * 1.e3
-            print('WARNING: OpenFAST is run at a single wind speed. AEP cannot be estimated. Using average power instead.')
-=======
             # If DLC 1.1 was run
             if len(stats_pwrcrv['GenPwr']['mean']): 
                 outputs['Cp_out']      = stats_pwrcrv['RtAeroCp']['mean']
@@ -2290,7 +2249,6 @@
                 if self.fst_vt['Fst']['CompServo'] == 1:
                     outputs['P_out']       = sum_stats['GenPwr']['mean'][0] * 1.e3
                 print('WARNING: OpenFAST is not run using DLC 1.1/1.2. AEP cannot be estimated. Using average power instead.')
->>>>>>> 0054e9e6
 
         outputs['V_out']       = np.unique(U)
 
