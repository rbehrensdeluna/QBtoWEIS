import numpy as np
import os, shutil, sys, platform
import copy
<<<<<<< HEAD
from scipy.interpolate                      import PchipInterpolator
from openmdao.api                           import ExplicitComponent
from wisdem.commonse.mpi_tools              import MPI
from wisdem.towerse      import NFREQ, get_nfull
import wisdem.commonse.utilities              as util
from wisdem.rotorse.rotor_power             import eval_unsteady
from weis.aeroelasticse.FAST_writer       import InputWriter_OpenFAST
from weis.aeroelasticse.FAST_reader       import InputReader_OpenFAST
from weis.aeroelasticse.runFAST_pywrapper import runFAST_pywrapper_batch
from weis.aeroelasticse.FAST_post         import FAST_IO_timeseries
from weis.aeroelasticse.CaseGen_IEC       import CaseGen_General, CaseGen_IEC
from wisdem.floatingse.floating_frame import NULL, NNODES_MAX, NELEM_MAX
from pCrunch.io                                     import OpenFASTOutput

from pCrunch import PowerProduction
=======
from scipy.interpolate                              import PchipInterpolator
from openmdao.api                                   import ExplicitComponent
from wisdem.commonse.mpi_tools                      import MPI
import wisdem.commonse.utilities                    as util
from wisdem.rotorse.rotor_power                     import eval_unsteady
from weis.aeroelasticse.FAST_writer                 import InputWriter_OpenFAST
from wisdem.towerse                                 import NFREQ, get_nfull
from weis.aeroelasticse.runFAST_pywrapper           import runFAST_pywrapper_batch
from weis.aeroelasticse.FAST_post                   import FAST_IO_timeseries
from weis.aeroelasticse.CaseGen_IEC                 import CaseGen_General, CaseGen_IEC
from wisdem.floatingse.floating_frame               import NULL, NNODES_MAX, NELEM_MAX
from weis.aeroelasticse.LinearFAST                  import LinearFAST
from weis.control.LinearModel                       import LinearTurbineModel, LinearControlModel
from weis.aeroelasticse                             import FileTools
from weis.aeroelasticse.Turbsim_mdao.turbsim_file   import TurbSimFile
from ROSCO_toolbox                                  import control_interface as ROSCO_ci
from pCrunch.io                                     import OpenFASTOutput, OpenFASTBinary, OpenFASTAscii
from pCrunch                                        import LoadsAnalysis


# It probably should be here, so the channels can match what we set to be output in openfast
magnitude_channels = {
    'LSShftF': ["RotThrust", "LSShftFys", "LSShftFzs"], 
    'LSShftM': ["RotTorq", "LSSTipMys", "LSSTipMzs"],
    'RootMc1': ["RootMxc1", "RootMyc1", "RootMzc1"],
    'RootMc2': ["RootMxc2", "RootMyc2", "RootMzc2"],
    'RootMc3': ["RootMxc3", "RootMyc3", "RootMzc3"],
    # 'TipDc1': ['TipDxc1', 'TipDyc1', 'TipDzc1'],
    # 'TipDc2': ['TipDxc2', 'TipDyc2', 'TipDzc2'],
    # 'TipDc3': ['TipDxc3', 'TipDyc3', 'TipDzc3'],
}

fatigue_channels = {
    'RootMc1': 10,
    'RootMc2': 10,
    'RootMc3': 10,
    'RootMyb1': 10,
    'RootMyb2': 10,
    'RootMyb3': 10,
    'TwrBsMyt': 10
}


la = LoadsAnalysis(
    outputs=[],
    magnitude_channels=magnitude_channels,
    fatigue_channels=fatigue_channels,
)


from pCrunch import LoadsAnalysis, PowerProduction
import fatpack
import pickle
>>>>>>> b40550fc

if MPI:
    from mpi4py   import MPI

if platform.system() == 'Windows':
    lib_ext = '.dll'
elif platform.system() == 'Darwin':
    lib_ext = '.dylib'
else:
    lib_ext = '.so'

class FASTLoadCases(ExplicitComponent):
    def initialize(self):
        self.options.declare('modeling_options')
        self.options.declare('opt_options')

    def setup(self):
        rotorse_options = self.options['modeling_options']['WISDEM']['RotorSE']
        openfast_init_options = self.options['modeling_options']['openfast']
        mat_init_options     = self.options['modeling_options']['materials']

        self.n_blades      = self.options['modeling_options']['assembly']['number_of_blades']
        self.n_span        = n_span    = rotorse_options['n_span']
        self.n_pc          = n_pc      = rotorse_options['n_pc']
        n_OF     = len(openfast_init_options['dlc_settings']['Power_Curve']['U'])
        if n_OF == 0 and openfast_init_options['dlc_settings']['run_power_curve']:
            for i in range(len(openfast_init_options['dlc_settings']['IEC'])):
                if openfast_init_options['dlc_settings']['IEC'][i]['DLC'] == 1.1:
                    n_OF = len(openfast_init_options['dlc_settings']['IEC'][i]['U'])
            if n_OF == 0:
                raise ValueError('There is a problem with the initialization of the DLCs to compute the powercurve. Please check modeling_options.yaml')

        if not self.options['modeling_options']['Level3']['from_openfast']:
            self.n_pitch       = n_pitch   = rotorse_options['n_pitch_perf_surfaces']
            self.n_tsr         = n_tsr     = rotorse_options['n_tsr_perf_surfaces']
            self.n_U           = n_U       = rotorse_options['n_U_perf_surfaces']
            self.n_mat         = n_mat    = mat_init_options['n_mat']
            self.n_layers      = n_layers = rotorse_options['n_layers']

            self.n_xy          = n_xy      = rotorse_options['n_xy'] # Number of coordinate points to describe the airfoil geometry
            self.n_aoa         = n_aoa     = rotorse_options['n_aoa']# Number of angle of attacks
            self.n_Re          = n_Re      = rotorse_options['n_Re'] # Number of Reynolds, so far hard set at 1
            self.n_tab         = n_tab     = rotorse_options['n_tab']# Number of tabulated data. For distributed aerodynamic control this could be > 1
            
            self.te_ss_var       = rotorse_options['te_ss']
            self.te_ps_var       = rotorse_options['te_ps']
            self.spar_cap_ss_var = rotorse_options['spar_cap_ss']
            self.spar_cap_ps_var = rotorse_options['spar_cap_ps']

            n_freq_blade = int(rotorse_options['n_freq']/2)
            n_pc         = int(rotorse_options['n_pc'])

            n_height_tow = self.options['modeling_options']['WISDEM']['TowerSE']['n_height_tower']
            n_height_mon = self.options['modeling_options']['WISDEM']['TowerSE']['n_height_monopile']
            n_height     = self.options['modeling_options']['WISDEM']['TowerSE']['n_height']
            n_full_tow   = get_nfull(n_height_tow)
            n_full_mon   = get_nfull(n_height_mon)
            n_full       = get_nfull(n_height)
            n_freq_tower = int(NFREQ/2)

        

        # self.FatigueFile   = self.options['modeling_options']['rotorse']['FatigueFile']
        
            # ElastoDyn Inputs
            # Assuming the blade modal damping to be unchanged. Cannot directly solve from the Rayleigh Damping without making assumptions. J.Jonkman recommends 2-3% https://wind.nrel.gov/forum/wind/viewtopic.php?t=522
            self.add_input('r',                     val=np.zeros(n_span), units='m', desc='radial positions. r[0] should be the hub location \
                while r[-1] should be the blade tip. Any number \
                of locations can be specified between these in ascending order.')
            self.add_input('le_location',           val=np.zeros(n_span), desc='Leading-edge positions from a reference blade axis (usually blade pitch axis). Locations are normalized by the local chord length. Positive in -x direction for airfoil-aligned coordinate system')
            self.add_input('beam:Tw_iner',          val=np.zeros(n_span), units='m', desc='y-distance to elastic center from point about which above structural properties are computed')
            self.add_input('beam:rhoA',             val=np.zeros(n_span), units='kg/m', desc='mass per unit length')
            self.add_input('beam:EIyy',             val=np.zeros(n_span), units='N*m**2', desc='flatwise stiffness (bending about y-direction of airfoil aligned coordinate system)')
            self.add_input('beam:EIxx',             val=np.zeros(n_span), units='N*m**2', desc='edgewise stiffness (bending about :ref:`x-direction of airfoil aligned coordinate system <blade_airfoil_coord>`)')
            self.add_input('x_tc',                  val=np.zeros(n_span), units='m',      desc='x-distance to the neutral axis (torsion center)')
            self.add_input('y_tc',                  val=np.zeros(n_span), units='m',      desc='y-distance to the neutral axis (torsion center)')
            self.add_input('flap_mode_shapes',      val=np.zeros((n_freq_blade,5)), desc='6-degree polynomial coefficients of mode shapes in the flap direction (x^2..x^6, no linear or constant term)')
            self.add_input('edge_mode_shapes',      val=np.zeros((n_freq_blade,5)), desc='6-degree polynomial coefficients of mode shapes in the edge direction (x^2..x^6, no linear or constant term)')
            self.add_input('gearbox_efficiency',    val=1.0,               desc='Gearbox efficiency')
            self.add_input('gearbox_ratio',         val=1.0,               desc='Gearbox ratio')
            self.add_input('platform_displacement', val=1.0,               desc='Volumetric platform displacement', units='m**3')

            # ServoDyn Inputs
            self.add_input('generator_efficiency',   val=1.0,              desc='Generator efficiency')
            self.add_input('max_pitch_rate',         val=0.0,        units='deg/s',          desc='Maximum allowed blade pitch rate')

            # tower properties
            self.add_input('fore_aft_modes',   val=np.zeros((n_freq_tower,5)),               desc='6-degree polynomial coefficients of mode shapes in the flap direction (x^2..x^6, no linear or constant term)')
            self.add_input('side_side_modes',  val=np.zeros((n_freq_tower,5)),               desc='6-degree polynomial coefficients of mode shapes in the edge direction (x^2..x^6, no linear or constant term)')
            self.add_input('mass_den',         val=np.zeros(n_height-1),         units='kg/m',   desc='sectional mass per unit length')
            self.add_input('foreaft_stff',     val=np.zeros(n_height-1),         units='N*m**2', desc='sectional fore-aft bending stiffness per unit length about the Y_E elastic axis')
            self.add_input('sideside_stff',    val=np.zeros(n_height-1),         units='N*m**2', desc='sectional side-side bending stiffness per unit length about the Y_E elastic axis')
            self.add_input('tor_stff',    val=np.zeros(n_height-1),         units='N*m**2', desc='torsional stiffness per unit length about the Y_E elastic axis')
            self.add_input('tor_freq',    val=0.0,         units='Hz', desc='First tower torsional frequency')
            self.add_input('tower_section_height', val=np.zeros(n_height-1), units='m',      desc='parameterized section heights along cylinder')
            self.add_input('tower_outer_diameter', val=np.zeros(n_height),   units='m',      desc='cylinder diameter at corresponding locations')
            self.add_input('tower_monopile_z', val=np.zeros(n_height),   units='m',      desc='z-coordinates of tower and monopile used in TowerSE')
            self.add_input('tower_monopile_z_full', val=np.zeros(n_full),   units='m',      desc='z-coordinates of tower and monopile used in TowerSE')
            self.add_input('tower_height',              val=0.0, units='m', desc='tower height from the tower base')
            self.add_input('tower_base_height',         val=0.0, units='m', desc='tower base height from the ground or mean sea level')
            self.add_input('tower_cd',         val=np.zeros(n_height_tow),                   desc='drag coefficients along tower height at corresponding locations')
            
            # These next ones are needed for SubDyn
            self.add_input('tower_wall_thickness', val=np.zeros(n_height-1), units='m')
            self.add_input('tower_E', val=np.zeros(n_height-1), units='Pa')
            self.add_input('tower_G', val=np.zeros(n_height-1), units='Pa')
            self.add_input('tower_rho', val=np.zeros(n_height-1), units='kg/m**3')
            self.add_input('transition_piece_mass', val=0.0, units='kg')
            self.add_input('transition_piece_I', val=np.zeros(3), units='kg*m**2')
            self.add_input('gravity_foundation_mass', val=0.0, units='kg')
            self.add_input('gravity_foundation_I', val=np.zeros(3), units='kg*m**2')

            # DriveSE quantities
            self.add_input('hub_system_cm',   val=np.zeros(3),             units='m',  desc='center of mass of the hub relative to tower to in yaw-aligned c.s.')
            self.add_input('hub_system_I',    val=np.zeros(6),             units='kg*m**2', desc='mass moments of Inertia of hub [Ixx, Iyy, Izz, Ixy, Ixz, Iyz] around its center of mass in yaw-aligned c.s.')
            self.add_input('hub_system_mass', val=0.0,                     units='kg', desc='mass of hub system')
            self.add_input('above_yaw_mass',  val=0.0, units='kg', desc='Mass of the nacelle above the yaw system')
            self.add_input('yaw_mass',        val=0.0, units='kg', desc='Mass of yaw system')
            self.add_input('rna_I_TT',       val=np.zeros(6), units='kg*m**2', desc=' moments of Inertia for the rna [Ixx, Iyy, Izz, Ixy, Ixz, Iyz] about the tower top')
            self.add_input('nacelle_cm',      val=np.zeros(3), units='m', desc='Center of mass of the component in [x,y,z] for an arbitrary coordinate system')
            self.add_input('nacelle_I_TT',       val=np.zeros(6), units='kg*m**2', desc=' moments of Inertia for the nacelle [Ixx, Iyy, Izz, Ixy, Ixz, Iyz] about the tower top')
            self.add_input('distance_tt_hub', val=0.0,         units='m',   desc='Vertical distance from tower top plane to hub flange')
            self.add_input('twr2shaft',       val=0.0,         units='m',   desc='Vertical distance from tower top plane to shaft start')
            self.add_input('GenIner',         val=0.0,         units='kg*m**2',   desc='Moments of inertia for the generator about high speed shaft')
            self.add_input('drivetrain_spring_constant',         val=0.0,         units='N*m/rad',   desc='Moments of inertia for the generator about high speed shaft')
            self.add_input("drivetrain_damping_coefficient", 0.0, units="N*m*s/rad", desc='Equivalent damping coefficient for the drivetrain system')

            # AeroDyn Inputs
            self.add_input('ref_axis_blade',    val=np.zeros((n_span,3)),units='m',   desc='2D array of the coordinates (x,y,z) of the blade reference axis, defined along blade span. The coordinate system is the one of BeamDyn: it is placed at blade root with x pointing the suction side of the blade, y pointing the trailing edge and z along the blade span. A standard configuration will have negative x values (prebend), if swept positive y values, and positive z values.')
            self.add_input('chord',             val=np.zeros(n_span), units='m', desc='chord at airfoil locations')
            self.add_input('theta',             val=np.zeros(n_span), units='deg', desc='twist at airfoil locations')
            self.add_input('rthick',            val=np.zeros(n_span), desc='relative thickness of airfoil distribution')
            self.add_input('ac',                val=np.zeros(n_span), desc='aerodynamic center of airfoil distribution')
            self.add_input('pitch_axis',        val=np.zeros(n_span), desc='1D array of the chordwise position of the pitch axis (0-LE, 1-TE), defined along blade span.')
            self.add_input('Rhub',              val=0.0, units='m', desc='dimensional radius of hub')
            self.add_input('Rtip',              val=0.0, units='m', desc='dimensional radius of tip')
            self.add_input('airfoils_cl',       val=np.zeros((n_span, n_aoa, n_Re, n_tab)), desc='lift coefficients, spanwise')
            self.add_input('airfoils_cd',       val=np.zeros((n_span, n_aoa, n_Re, n_tab)), desc='drag coefficients, spanwise')
            self.add_input('airfoils_cm',       val=np.zeros((n_span, n_aoa, n_Re, n_tab)), desc='moment coefficients, spanwise')
            self.add_input('airfoils_aoa',      val=np.zeros((n_aoa)), units='deg', desc='angle of attack grid for polars')
            self.add_input('airfoils_Re',       val=np.zeros((n_Re)), desc='Reynolds numbers of polars')
            self.add_input('airfoils_Ctrl',     val=np.zeros((n_span, n_Re, n_tab)), units='deg',desc='Airfoil control paremeter (i.e. flap angle)')
            
            # Airfoil coordinates
            self.add_input('coord_xy_interp',   val=np.zeros((n_span, n_xy, 2)),              desc='3D array of the non-dimensional x and y airfoil coordinates of the airfoils interpolated along span for n_span stations. The leading edge is place at x=0 and y=0.')

            # Floating platform inputs
            self.add_input("transition_node", np.zeros(3), units="m")
            self.add_input("platform_nodes", NULL * np.ones((NNODES_MAX, 3)), units="m")
            self.add_input("platform_elem_n1", NULL * np.ones(NELEM_MAX, dtype=np.int_))
            self.add_input("platform_elem_n2", NULL * np.ones(NELEM_MAX, dtype=np.int_))
            self.add_input("platform_elem_D", NULL * np.ones(NELEM_MAX), units="m")
            self.add_input("platform_elem_t", NULL * np.ones(NELEM_MAX), units="m")
            self.add_input("platform_elem_rho", NULL * np.ones(NELEM_MAX), units="kg/m**3")
            self.add_input("platform_elem_E", NULL * np.ones(NELEM_MAX), units="Pa")
            self.add_input("platform_elem_G", NULL * np.ones(NELEM_MAX), units="Pa")
            self.add_input("platform_center_of_mass", np.zeros(3), units="m")
            self.add_input("platform_mass", 0.0, units="kg")
            self.add_input("platform_I_total", np.zeros(6), units="kg*m**2")
            
            # Turbine level inputs
            self.add_discrete_input('rotor_orientation',val='upwind', desc='Rotor orientation, either upwind or downwind.')
            
            self.add_input('control_ratedPower',        val=0.,  units='W',    desc='machine power rating')
            self.add_input('control_maxOmega',          val=0.0, units='rpm',  desc='maximum allowed rotor rotation speed')
            self.add_input('control_maxTS',             val=0.0, units='m/s',  desc='maximum allowed blade tip speed')
            self.add_input('cone',             val=0.0, units='deg',   desc='Cone angle of the rotor. It defines the angle between the rotor plane and the blade pitch axis. A standard machine has positive values.')
            self.add_input('tilt',             val=0.0, units='deg',   desc='Nacelle uptilt angle. A standard machine has positive values.')
            self.add_input('overhang',         val=0.0, units='m',     desc='Horizontal distance from tower top to hub center.')

            # Initial conditions
            self.add_input('U_init',        val=np.zeros(n_pc), units='m/s', desc='wind speeds')
            self.add_input('Omega_init',    val=np.zeros(n_pc), units='rpm', desc='rotation speeds to run')
            self.add_input('pitch_init',    val=np.zeros(n_pc), units='deg', desc='pitch angles to run')
            self.add_input('V',             val=np.zeros(n_pc), units='m/s',  desc='wind vector')

            # Cp-Ct-Cq surfaces
            self.add_input('Cp_aero_table', val=np.zeros((n_tsr, n_pitch, n_U)), desc='Table of aero power coefficient')
            self.add_input('Ct_aero_table', val=np.zeros((n_tsr, n_pitch, n_U)), desc='Table of aero thrust coefficient')
            self.add_input('Cq_aero_table', val=np.zeros((n_tsr, n_pitch, n_U)), desc='Table of aero torque coefficient')
            self.add_input('pitch_vector',  val=np.zeros(n_pitch), units='deg',  desc='Pitch vector used')
            self.add_input('tsr_vector',    val=np.zeros(n_tsr),                 desc='TSR vector used')
            self.add_input('U_vector',      val=np.zeros(n_U),     units='m/s',  desc='Wind speed vector used')

            # Environmental conditions 
            self.add_input('Vrated',      val=0.0, units='m/s',      desc='rated wind speed')
            self.add_input('V_R25',       val=0.0, units='m/s',      desc='region 2.5 transition wind speed')
            self.add_input('Vgust',       val=0.0, units='m/s',      desc='gust wind speed')
            self.add_input('V_extreme1',  val=0.0, units='m/s',      desc='IEC extreme wind speed at hub height for a 1-year retunr period')
            self.add_input('V_extreme50', val=0.0, units='m/s',      desc='IEC extreme wind speed at hub height for a 50-year retunr period')
            self.add_input('V_mean_iec',  val=0.0, units='m/s',      desc='IEC mean wind for turbulence class')
            self.add_input('V_cutout',    val=0.0, units='m/s',      desc='Maximum wind speed (cut-out)')
            self.add_input('rho',         val=0.0, units='kg/m**3',  desc='density of air')
            self.add_input('mu',          val=0.0, units='kg/(m*s)', desc='dynamic viscosity of air')
            self.add_input('shearExp',    val=0.0,                   desc='shear exponent')
            self.add_input('speed_sound_air',  val=340.,    units='m/s',        desc='Speed of sound in air.')
            self.add_input(
                    "water_depth", val=0.0, units="m", desc="Water depth for analysis.  Values > 0 mean offshore"
                )
            self.add_input('rho_water',   val=0.0, units='kg/m**3',  desc='density of water')
            self.add_input('mu_water',    val=0.0, units='kg/(m*s)', desc='dynamic viscosity of water')
            self.add_input('beta_wave',    val=0.0, units='deg', desc='Incident wave propagation heading direction')
            self.add_input('Hsig_wave',    val=0.0, units='m', desc='Significant wave height of incident waves')
            self.add_input('Tsig_wave',    val=0.0, units='s', desc='Peak-spectral period of incident waves')

            # Blade composite material properties (used for fatigue analysis)
            self.add_input('gamma_f',      val=1.35,                             desc='safety factor on loads')
            self.add_input('gamma_m',      val=1.1,                              desc='safety factor on materials')
            self.add_input('E',            val=np.zeros([n_mat, 3]), units='Pa', desc='2D array of the Youngs moduli of the materials. Each row represents a material, the three columns represent E11, E22 and E33.')
            self.add_input('Xt',           val=np.zeros([n_mat, 3]), units='Pa', desc='2D array of the Ultimate Tensile Strength (UTS) of the materials. Each row represents a material, the three columns represent Xt12, Xt13 and Xt23.')
            self.add_input('Xc',           val=np.zeros([n_mat, 3]), units='Pa', desc='2D array of the Ultimate Compressive Strength (UCS) of the materials. Each row represents a material, the three columns represent Xc12, Xc13 and Xc23.')
            self.add_input('m',            val=np.zeros([n_mat]),                desc='2D array of the S-N fatigue slope exponent for the materials') 

            # Blade composit layup info (used for fatigue analysis)
            self.add_input('sc_ss_mats',   val=np.zeros((n_span, n_mat)),        desc="spar cap, suction side,  boolean of materials in each composite layer spanwise, passed as floats for differentiablity, used for Fatigue Analysis")
            self.add_input('sc_ps_mats',   val=np.zeros((n_span, n_mat)),        desc="spar cap, pressure side, boolean of materials in each composite layer spanwise, passed as floats for differentiablity, used for Fatigue Analysis")
            self.add_input('te_ss_mats',   val=np.zeros((n_span, n_mat)),        desc="trailing edge reinforcement, suction side,  boolean of materials in each composite layer spanwise, passed as floats for differentiablity, used for Fatigue Analysis")
            self.add_input('te_ps_mats',   val=np.zeros((n_span, n_mat)),        desc="trailing edge reinforcement, pressure side, boolean of materials in each composite layer spanwise, passed as floats for differentiablity, used for Fatigue Analysis")
            self.add_discrete_input('definition_layer', val=np.zeros(n_layers),  desc='1D array of flags identifying how layers are specified in the yaml. 1) all around (skin, paint, ) 2) offset+rotation twist+width (spar caps) 3) offset+user defined rotation+width 4) midpoint TE+width (TE reinf) 5) midpoint LE+width (LE reinf) 6) layer position fixed to other layer (core fillers) 7) start and width 8) end and width 9) start and end nd 10) web layer')
            # self.add_discrete_input('layer_name',       val=n_layers * [''],     desc='1D array of the names of the layers modeled in the blade structure.')
            # self.add_discrete_input('layer_web',        val=n_layers * [''],     desc='1D array of the names of the webs the layer is associated to. If the layer is on the outer profile this entry can simply stay empty.')
            # self.add_discrete_input('layer_mat',        val=n_layers * [''],     desc='1D array of the names of the materials of each layer modeled in the blade structure.')
            self.layer_name = rotorse_options['layer_name']
            
            # MoorDyn inputs
            mooropt = self.options['modeling_options']["mooring"]
            if self.options["modeling_options"]["flags"]["mooring"]:
                n_nodes = mooropt["n_nodes"]
                n_lines = mooropt["n_lines"]
                self.add_input("line_diameter", val=np.zeros(n_lines), units="m")
                self.add_input("line_mass_density", val=np.zeros(n_lines), units="kg/m")
                self.add_input("line_stiffness", val=np.zeros(n_lines), units="N")
                self.add_input("line_transverse_added_mass", val=np.zeros(n_lines), units="kg/m")
                self.add_input("line_tangential_added_mass", val=np.zeros(n_lines), units="kg/m")
                self.add_input("line_transverse_drag", val=np.zeros(n_lines))
                self.add_input("line_tangential_drag", val=np.zeros(n_lines))
                self.add_input("nodes_location_full", val=np.zeros((n_nodes, 3)), units="m")
                self.add_input("nodes_mass", val=np.zeros(n_nodes), units="kg")
                self.add_input("nodes_volume", val=np.zeros(n_nodes), units="m**3")
                self.add_input("nodes_added_mass", val=np.zeros(n_nodes))
                self.add_input("nodes_drag_area", val=np.zeros(n_nodes), units="m**2")
                self.add_input("unstretched_length", val=np.zeros(n_lines), units="m")
                self.add_discrete_input("node_names", val=[""] * n_nodes)
        
        # Still want these even if using only openfast model
        self.add_input('hub_height',                val=0.0, units='m', desc='hub height')
        self.add_discrete_input('turbulence_class', val='A', desc='IEC turbulence class')
        self.add_discrete_input('turbine_class',    val='I', desc='IEC turbulence class')

        # FAST run preferences
        FASTpref = self.options['modeling_options']['openfast']
        self.FASTpref            = FASTpref 
        self.Analysis_Level      = FASTpref['analysis_settings']['Analysis_Level']
        self.debug_level         = FASTpref['analysis_settings']['debug_level']
        if FASTpref['file_management']['FAST_exe'] != 'none':
            if os.path.isabs(FASTpref['file_management']['FAST_exe']):
                self.FAST_exe = FASTpref['file_management']['FAST_exe']
            else:
                self.FAST_exe = os.path.join(os.path.dirname(self.options['modeling_options']['fname_input_modeling']),
                                             FASTpref['file_management']['FAST_exe'])

        if FASTpref['file_management']['FAST_lib'] != 'none':
            if os.path.isabs(FASTpref['file_management']['FAST_lib']):
                self.FAST_lib = FASTpref['file_management']['FAST_lib']
            else:
                self.FAST_lib = os.path.join(os.path.dirname(self.options['modeling_options']['fname_input_modeling']),
                                             FASTpref['file_management']['FAST_lib'])

        if os.path.isabs(FASTpref['file_management']['FAST_directory']):
            self.FAST_directory = FASTpref['file_management']['FAST_directory']
        else:
            self.FAST_directory = os.path.join(os.path.dirname(self.options['modeling_options']['fname_input_modeling']),
                                               FASTpref['file_management']['FAST_directory'])
        
        if FASTpref['file_management']['Turbsim_exe'] != 'none':
            if os.path.isabs(FASTpref['file_management']['Turbsim_exe']):
                self.Turbsim_exe = FASTpref['file_management']['Turbsim_exe']
            else:
                self.Turbsim_exe = os.path.join(os.path.dirname(self.options['modeling_options']['fname_input_modeling']),
                                                FASTpref['file_management']['Turbsim_exe'])
                
        self.FAST_InputFile      = FASTpref['file_management']['FAST_InputFile']
        if MPI:
            rank    = MPI.COMM_WORLD.Get_rank()
            self.FAST_runDirectory = os.path.join(FASTpref['file_management']['FAST_runDirectory'],'rank_%000d'%int(rank))
            self.FAST_namingOut  = FASTpref['file_management']['FAST_namingOut']+'_%000d'%int(rank)
        else:
            self.FAST_runDirectory = FASTpref['file_management']['FAST_runDirectory']
            self.FAST_namingOut  = FASTpref['file_management']['FAST_namingOut']
        self.cores               = FASTpref['analysis_settings']['cores']
        self.case                = {}
        self.channels            = {}

        self.clean_FAST_directory = False
        if 'clean_FAST_directory' in FASTpref.keys():
            self.clean_FAST_directory = FASTpref['clean_FAST_directory']

        self.mpi_run             = False
        if 'mpi_run' in FASTpref['analysis_settings'].keys():
            self.mpi_run         = FASTpref['analysis_settings']['mpi_run']
            if self.mpi_run:
                self.mpi_comm_map_down   = FASTpref['analysis_settings']['mpi_comm_map_down']
        

        self.add_output('My_std',      val=0.0,            units='N*m',  desc='standard deviation of blade root flap bending moment in out-of-plane direction')
        self.add_output('flp1_std',    val=0.0,            units='deg',  desc='standard deviation of trailing-edge flap angle')

        self.add_output('V_out',       val=np.zeros(n_OF), units='m/s',  desc='wind vector')
        self.add_output('P_out',       val=np.zeros(n_OF), units='W',    desc='rotor electrical power')
        self.add_output('P_aero_out',       val=np.zeros(n_OF), units='W',    desc='rotor aerodynamic power')
        self.add_output('Cp_out',      val=np.zeros(n_OF),               desc='rotor aero power coefficient')
        self.add_output('Omega_out',   val=np.zeros(n_OF), units='rpm',  desc='rotation speeds to run')
        self.add_output('pitch_out',   val=np.zeros(n_OF), units='deg',  desc='pitch angles to run')

        self.add_output('rated_V',     val=0.0,            units='m/s',  desc='rated wind speed')
        self.add_output('rated_Omega', val=0.0,            units='rpm',  desc='rotor rotation speed at rated')
        self.add_output('rated_pitch', val=0.0,            units='deg',  desc='pitch setting at rated')
        self.add_output('rated_T',     val=0.0,            units='N',    desc='rotor aerodynamic thrust at rated')
        self.add_output('rated_Q',     val=0.0,            units='N*m',  desc='rotor aerodynamic torque at rated')
        self.add_output('AEP',         val=0.0,            units='kW*h', desc='annual energy production')

        self.add_output('loads_r',      val=np.zeros(n_span), units='m', desc='radial positions along blade going toward tip')
        self.add_output('loads_Px',     val=np.zeros(n_span), units='N/m', desc='distributed loads in blade-aligned x-direction')
        self.add_output('loads_Py',     val=np.zeros(n_span), units='N/m', desc='distributed loads in blade-aligned y-direction')
        self.add_output('loads_Pz',     val=np.zeros(n_span), units='N/m', desc='distributed loads in blade-aligned z-direction')
        self.add_output('loads_Omega',  val=0.0, units='rpm', desc='rotor rotation speed')
        self.add_output('loads_pitch',  val=0.0, units='deg', desc='pitch angle')
        self.add_output('loads_azimuth', val=0.0, units='deg', desc='azimuthal angle')
        
        # Control outputs
        self.add_output('rotor_overspeed', val=0.0, desc='Maximum percent overspeed of the rotor during an OpenFAST simulation')  # is this over a set of sims?
        
        # Blade outputs
        self.add_output('max_TipDxc', val=0.0, units='m', desc='Maximum of channel TipDxc, i.e. out of plane tip deflection. For upwind rotors, the max value is tower the tower')
        self.add_output('max_RootMyb', val=0.0, units='kN*m', desc='Maximum of the signals RootMyb1, RootMyb2, ... across all n blades representing the maximum blade root flapwise moment')
        self.add_output('max_RootMyc', val=0.0, units='kN*m', desc='Maximum of the signals RootMyb1, RootMyb2, ... across all n blades representing the maximum blade root out of plane moment')
        self.add_output('max_RootMzb', val=0.0, units='kN*m', desc='Maximum of the signals RootMzb1, RootMzb2, ... across all n blades representing the maximum blade root torsional moment')
        self.add_output('DEL_RootMyb', val=0.0, units='kN*m', desc='damage equivalent load of blade root flap bending moment in out-of-plane direction')
        self.add_output('max_aoa', val=np.zeros(n_span), units='deg', desc='maxima of the angles of attack distributed along blade span')
        self.add_output('std_aoa', val=np.zeros(n_span), units='deg', desc='standard deviation of the angles of attack distributed along blade span')
        self.add_output('mean_aoa', val=np.zeros(n_span), units='deg', desc='mean of the angles of attack distributed along blade span')
        # Blade loads corresponding to maximum blade tip deflection
        self.add_output('blade_maxTD_Mx', val=np.zeros(n_span), units='kN*m', desc='distributed moment around blade-aligned x-axis corresponding to maximum blade tip deflection')
        self.add_output('blade_maxTD_My', val=np.zeros(n_span), units='kN*m', desc='distributed moment around blade-aligned y-axis corresponding to maximum blade tip deflection')
        self.add_output('blade_maxTD_Fz', val=np.zeros(n_span), units='kN', desc='distributed force in blade-aligned z-direction corresponding to maximum blade tip deflection')
        
        # Hub outputs
        self.add_output('hub_Fxyz', val=np.zeros(3), units='kN', desc = 'Maximum hub forces in the non rotating frame')
        self.add_output('hub_Mxyz', val=np.zeros(3), units='kN*m', desc = 'Maximum hub moments in the non rotating frame')

        self.add_output('max_TwrBsMyt',val=0.0, units='kN*m', desc='maximum of tower base bending moment in fore-aft direction')
        self.add_output('DEL_TwrBsMyt',val=0.0, units='kN*m', desc='damage equivalent load of tower base bending moment in fore-aft direction')
            
        # Tower outputs
        if not self.options['modeling_options']['Level3']['from_openfast']:
            self.add_output('tower_maxMy_Fx', val=np.zeros(n_full_tow-1), units='kN', desc='distributed force in tower-aligned x-direction corresponding to maximum fore-aft moment at tower base')
            self.add_output('tower_maxMy_Fy', val=np.zeros(n_full_tow-1), units='kN', desc='distributed force in tower-aligned y-direction corresponding to maximum fore-aft moment at tower base')
            self.add_output('tower_maxMy_Fz', val=np.zeros(n_full_tow-1), units='kN', desc='distributed force in tower-aligned z-direction corresponding to maximum fore-aft moment at tower base')
            self.add_output('tower_maxMy_Mx', val=np.zeros(n_full_tow-1), units='kN*m', desc='distributed moment around tower-aligned x-axis corresponding to maximum fore-aft moment at tower base')
            self.add_output('tower_maxMy_My', val=np.zeros(n_full_tow-1), units='kN*m', desc='distributed moment around tower-aligned x-axis corresponding to maximum fore-aft moment at tower base')
            self.add_output('tower_maxMy_Mz', val=np.zeros(n_full_tow-1), units='kN*m', desc='distributed moment around tower-aligned x-axis corresponding to maximum fore-aft moment at tower base')

            # Monopile outputs
            self.add_output('max_M1N1MKye',val=0.0, units='kN*m', desc='maximum of My moment of member 1 at node 1 (base of the monopile)')
            monlen = max(0, n_full_mon-1)
            self.add_output('monopile_maxMy_Fx', val=np.zeros(monlen), units='kN', desc='distributed force in monopile-aligned x-direction corresponding to max_M1N1MKye')
            self.add_output('monopile_maxMy_Fy', val=np.zeros(monlen), units='kN', desc='distributed force in monopile-aligned y-direction corresponding to max_M1N1MKye')
            self.add_output('monopile_maxMy_Fz', val=np.zeros(monlen), units='kN', desc='distributed force in monopile-aligned z-direction corresponding to max_M1N1MKye')
            self.add_output('monopile_maxMy_Mx', val=np.zeros(monlen), units='kN*m', desc='distributed moment around tower-aligned x-axis corresponding to max_M1N1MKye')
            self.add_output('monopile_maxMy_My', val=np.zeros(monlen), units='kN*m', desc='distributed moment around tower-aligned x-axis corresponding to max_M1N1MKye')
            self.add_output('monopile_maxMy_Mz', val=np.zeros(monlen), units='kN*m', desc='distributed moment around tower-aligned x-axis corresponding to max_M1N1MKye')

            self.add_output('tower_monopile_maxMy_Fx', val=np.zeros(n_full-1), units='kN', desc='distributed force in monopile-aligned x-direction corresponding to max_M1N1MKye')
            self.add_output('tower_monopile_maxMy_Fy', val=np.zeros(n_full-1), units='kN', desc='distributed force in monopile-aligned y-direction corresponding to max_M1N1MKye')
            self.add_output('tower_monopile_maxMy_Fz', val=np.zeros(n_full-1), units='kN', desc='distributed force in monopile-aligned z-direction corresponding to max_M1N1MKye')
            self.add_output('tower_monopile_maxMy_Mx', val=np.zeros(n_full-1), units='kN*m', desc='distributed moment around tower-aligned x-axis corresponding to max_M1N1MKye')
            self.add_output('tower_monopile_maxMy_My', val=np.zeros(n_full-1), units='kN*m', desc='distributed moment around tower-aligned x-axis corresponding to max_M1N1MKye')
            self.add_output('tower_monopile_maxMy_Mz', val=np.zeros(n_full-1), units='kN*m', desc='distributed moment around tower-aligned x-axis corresponding to max_M1N1MKye')
        
        # Floating outputs
        self.add_output('Max_PtfmPitch', val=0.0, desc='Maximum platform pitch angle over a set of OpenFAST simulations')
        self.add_output('Std_PtfmPitch', val=0.0, units='deg', desc='standard deviation of platform pitch angle')

        # self.add_output('C_miners_SC_SS', val=np.zeros((n_span, n_mat, 2)), desc="Miner's rule cummulative damage to Spar Cap, suction side")
        # self.add_output('C_miners_SC_PS', val=np.zeros((n_span, n_mat, 2)), desc="Miner's rule cummulative damage to Spar Cap, pressure side")
        # self.add_output('C_miners_TE_SS', val=np.zeros((n_span, n_mat, 2)), desc="Miner's rule cummulative damage to Trailing-Edge reinforcement, suction side")
        # self.add_output('C_miners_TE_PS', val=np.zeros((n_span, n_mat, 2)), desc="Miner's rule cummulative damage to Trailing-Edge reinforcement, pressure side")

        self.add_discrete_output('fst_vt_out', val={})

        # Iteration counter for openfast calls. Initialize at -1 so 0 after first call
        self.of_inumber = -1
        self.sim_idx = -1
        
        if self.options['modeling_options']['Level2']['flag']:
            self.lin_pkl_file_name = os.path.join(self.options['opt_options']['general']['folder_output'], 'ABCD_matrices.pkl')
            ABCD_list = []
            
            with open(self.lin_pkl_file_name, 'wb') as handle:
                pickle.dump(ABCD_list, handle)
        
    def compute(self, inputs, outputs, discrete_inputs, discrete_outputs):
        #print(impl.world_comm().rank, 'Rotor_fast','start')
        sys.stdout.flush()

        if self.options['modeling_options']['Level2']['flag']:
            self.sim_idx += 1
            ABCD = {
                'sim_idx' : self.sim_idx,
                'A' : None,
                'B' : None,
                'C' : None,
                'D' : None,
                'omega_rpm' : None,
                'DescCntrlInpt' : None,
                'DescStates' : None,
                'DescOutput' : None,
                'StateDerivOrder' : None,
                'ind_fast_inps' : None,
                'ind_fast_outs' : None,
                }
            with open(self.lin_pkl_file_name, 'rb') as handle:
                ABCD_list = pickle.load(handle)
                
            ABCD_list.append(ABCD)
            
            with open(self.lin_pkl_file_name, 'wb') as handle:
                pickle.dump(ABCD_list, handle)
        
        fst_vt = self.init_FAST_model()
        if not self.options['modeling_options']['Level3']['from_openfast']:
            fst_vt = self.update_FAST_model(fst_vt, inputs, discrete_inputs)
        else:
            fast_reader = InputReader_OpenFAST()
            fast_reader.FAST_InputFile = self.options['modeling_options']['Level3']['openfast_file']   # FAST input file (ext=.fst)
            fast_reader.FAST_directory = self.options['modeling_options']['Level3']['openfast_dir']   # Path to fst directory files
            fast_reader.path2dll      = self.options['modeling_options']['openfast']['file_management']['path2dll']   # Path to dll file
            fast_reader.execute()
            fst_vt = fast_reader.fst_vt
            fst_vt = self.load_FAST_model_opts(fst_vt)
            if self.options['modeling_options']['ROSCO']['flag']:
                fst_vt['DISCON_in'] = self.options['modeling_options']['openfast']['fst_vt']['DISCON_in']
        
        if self.Analysis_Level == 2:
            # Run FAST with ElastoDyn

<<<<<<< HEAD
            summary_stats, extreme_table, DELs, case_list, dlc_list, chan_time  = self.run_FAST(inputs, discrete_inputs, fst_vt)
            self.post_process(summary_stats, extreme_table, DELs, case_list, dlc_list, chan_time, inputs, discrete_inputs, outputs, discrete_outputs)
=======
            summary_stats, extreme_table, DELs, case_list, case_name_list, dlc_list  = self.run_FAST(inputs, discrete_inputs, fst_vt)
           
            if self.options['modeling_options']['Level2']['flag']:
                LinearTurbine = LinearTurbineModel(
                self.FAST_runDirectory,
                case_name_list,
                nlin=self.options['modeling_options']['Level2']['linearization']['NLinTimes']
                )

                # DZ->JJ: the info you seek is in LinearTurbine
                # LinearTurbine.omega_rpm has the rotor speed at each linearization point
                # LinearTurbine.Desc* has a description of all the inputs, states, outputs
                # DZ TODO: post process operating points, do Level2 simulation, etc.
                print('Saving ABCD matrices!')
                ABCD = {
                    'sim_idx' : self.sim_idx,
                    'A' : LinearTurbine.A_ops,
                    'B' : LinearTurbine.B_ops,
                    'C' : LinearTurbine.C_ops,
                    'D' : LinearTurbine.D_ops,
                    'omega_rpm' : LinearTurbine.omega_rpm,
                    'DescCntrlInpt' : LinearTurbine.DescCntrlInpt,
                    'DescStates' : LinearTurbine.DescStates,
                    'DescOutput' : LinearTurbine.DescOutput,
                    'StateDerivOrder' : LinearTurbine.StateDerivOrder,
                    'ind_fast_inps' : LinearTurbine.ind_fast_inps,
                    'ind_fast_outs' : LinearTurbine.ind_fast_outs,
                    }
                with open(self.lin_pkl_file_name, 'rb') as handle:
                    ABCD_list = pickle.load(handle)
                    
                ABCD_list[self.sim_idx] = ABCD
                
                with open(self.lin_pkl_file_name, 'wb') as handle:
                    pickle.dump(ABCD_list, handle)
>>>>>>> b40550fc

                print('Saving Operating Points...')
                
                # Shorten output names from linearization output to one like level3 openfast output
                # This depends on how openfast sets up the linearization output names and may break if that is changed
                OutList     = [out_name.split()[1][:-1] for out_name in LinearTurbine.DescOutput]
                OutOps      = {}
                for i_out, out in enumerate(OutList):
                    OutOps[out] = LinearTurbine.y_ops[i_out,:]

                # save to yaml, might want in analysis outputs
                FileTools.save_yaml(
                    self.options['modeling_options']['openfast']['file_management']['FAST_runDirectory'],
                    'OutOps.yaml',OutOps)

                # Run linear simulation:

                # Get case list, wind inputs should have already been generated
                if self.FASTpref['dlc_settings']['run_IEC'] or self.FASTpref['dlc_settings']['run_blade_fatigue']:
                    case_list, case_name_list, dlc_list = self.DLC_creation_IEC(inputs, discrete_inputs, fst_vt)

                    # Extract disturbance(s)
                    level2_disturbance = []
                    for case in case_list:
                        ts_file     = TurbSimFile(case[('InflowWind','FileName_BTS')])
                        ts_file.compute_rot_avg(fst_vt['ElastoDyn']['TipRad'])
                        u_h         = ts_file['rot_avg'][0,:]
                        tt          = ts_file['t']
                        level2_disturbance.append({'Time':tt, 'Wind': u_h})

                    # This is going to use the last discon_in file of the linearization set as the simulation file
                    # Currently fine because openfast is executed (or not executed if overwrite=False) after the file writing
                    discon_in_file = os.path.join(self.FAST_runDirectory, self.fst_vt['ServoDyn']['DLL_InFile'])

                    lib_name = os.path.join(os.path.dirname(os.path.realpath(__file__)),'../../local/lib/libdiscon'+lib_ext)
        
                    ss = {}
                    et = {}
                    dl = {}
                    ct = []
                    for i_dist, dist in enumerate(level2_disturbance):
                        sim_name = 'l2_sim_{}'.format(i_dist)
                        controller_int = ROSCO_ci.ControllerInterface(
                            lib_name,
                            param_filename=discon_in_file,
                            DT=1/80,        # modelling input?
                            sim_name = os.path.join(self.FAST_runDirectory,sim_name)
                            )

                        l2_out, _, P_op = LinearTurbine.solve(dist,Plot=False,controller=controller_int)

                        output = OpenFASTOutput.from_dict(l2_out, sim_name, magnitude_channels=magnitude_channels)
                    
                        _name, _ss, _et, _dl = la._process_output(output)
                        ss[_name] = _ss
                        et[_name] = _et
                        dl[_name] = _dl
                        ct.append(l2_out)

                        output.df.to_pickle(os.path.join(self.FAST_runDirectory,sim_name+'.p'))

                        summary_stats, extreme_table, DELs = la.post_process(ss, et, dl)
                    
            self.post_process(summary_stats, extreme_table, DELs, case_list, dlc_list, inputs, discrete_inputs, outputs, discrete_outputs)
            
            # list_cases, list_casenames, required_channels, case_keys = self.DLC_creation(inputs, discrete_inputs, fst_vt)
            # FAST_Output = self.run_FAST(fst_vt, list_cases, list_casenames, required_channels)

        elif self.Analysis_Level == 1:
            # Write FAST files, do not run
            self.write_FAST(fst_vt, discrete_outputs)

        # discrete_outputs['fst_vt_out'] = fst_vt

        # delete run directory. not recommended for most cases, use for large parallelization problems where disk storage will otherwise fill up
        if self.clean_FAST_directory:
            try:
                shutil.rmtree(self.FAST_runDirectory)
            except:
                print('Failed to delete directory: %s'%self.FAST_runDirectory)

    def init_FAST_model(self):

        fst_vt = self.options['modeling_options']['openfast']['fst_vt']
        modeling_options = self.options['modeling_options']
        
        # Main .fst file`
        fst_vt['Fst']               = {}
        fst_vt['ElastoDyn']         = {}
        fst_vt['ElastoDynBlade']    = {}
        fst_vt['ElastoDynTower']    = {}
        fst_vt['AeroDyn15']         = {}
        fst_vt['AeroDynBlade']      = {}
        fst_vt['ServoDyn']          = {}
        fst_vt['InflowWind']        = {}
        fst_vt['SubDyn']            = {}
        fst_vt['HydroDyn']          = {}
        fst_vt['MoorDyn']           = {}
        fst_vt['MAP']               = {}

        fst_vt = self.load_FAST_model_opts(fst_vt)

        return fst_vt

    def load_FAST_model_opts(self,fst_vt):

        modeling_options = self.options['modeling_options']

        for key in modeling_options['Level3']['simulation']:
            fst_vt['Fst'][key] = modeling_options['Level3']['simulation'][key]
            
        for key in modeling_options['Level3']['ElastoDyn']:
            fst_vt['ElastoDyn'][key] = modeling_options['Level3']['ElastoDyn'][key]
            
        for key in modeling_options['Level3']['ElastoDynBlade']:
            fst_vt['ElastoDynBlade'][key] = modeling_options['Level3']['ElastoDynBlade'][key]
            
        for key in modeling_options['Level3']['ElastoDynTower']:
            fst_vt['ElastoDynTower'][key] = modeling_options['Level3']['ElastoDynTower'][key]
            
        for key in modeling_options['Level3']['AeroDyn']:
            fst_vt['AeroDyn15'][key] = copy.copy(modeling_options['Level3']['AeroDyn'][key])
            
        for key in modeling_options['Level3']['InflowWind']:
            fst_vt['InflowWind'][key] = modeling_options['Level3']['InflowWind'][key]
            
        for key in modeling_options['Level3']['ServoDyn']:
            fst_vt['ServoDyn'][key] = modeling_options['Level3']['ServoDyn'][key]
            
        for key in modeling_options['Level3']['SubDyn']:
            fst_vt['SubDyn'][key] = modeling_options['Level3']['SubDyn'][key]
            
        for key in modeling_options['Level3']['HydroDyn']:
            fst_vt['HydroDyn'][key] = modeling_options['Level3']['HydroDyn'][key]
            
        for key in modeling_options['Level3']['MoorDyn']:
            fst_vt['MoorDyn'][key] = modeling_options['Level3']['MoorDyn'][key]
        
        for key1 in modeling_options['Level3']['outlist']:
                for key2 in modeling_options['Level3']['outlist'][key1]:
                    fst_vt['outlist'][key1][key2] = modeling_options['Level3']['outlist'][key1][key2]

        fst_vt['ServoDyn']['DLL_FileName'] = modeling_options['openfast']['file_management']['path2dll']

        if fst_vt['AeroDyn15']['IndToler'] == 0.:
            fst_vt['AeroDyn15']['IndToler'] = 'default'
        if fst_vt['AeroDyn15']['DTAero'] == 0.:
            fst_vt['AeroDyn15']['DTAero'] = 'default'
        if fst_vt['AeroDyn15']['OLAF']['DTfvw'] == 0.:
            fst_vt['AeroDyn15']['OLAF']['DTfvw'] = 'default'
        if fst_vt['ElastoDyn']['DT'] == 0.:
            fst_vt['ElastoDyn']['DT'] = 'default'

        return fst_vt

    def update_FAST_model(self, fst_vt, inputs, discrete_inputs):
        
        modeling_options = self.options['modeling_options']

        # Update fst_vt nested dictionary with data coming from WISDEM

        # Update ElastoDyn
        fst_vt['ElastoDyn']['NumBl']  = self.n_blades
        fst_vt['ElastoDyn']['TipRad'] = inputs['Rtip'][0]
        fst_vt['ElastoDyn']['HubRad'] = inputs['Rhub'][0]
        if discrete_inputs['rotor_orientation'] == 'upwind':
            k = -1.
        else:
            k = 1
        fst_vt['ElastoDyn']['PreCone(1)'] = k*inputs['cone'][0]
        fst_vt['ElastoDyn']['PreCone(2)'] = k*inputs['cone'][0]
        fst_vt['ElastoDyn']['PreCone(3)'] = k*inputs['cone'][0]
        fst_vt['ElastoDyn']['ShftTilt']   = k*inputs['tilt'][0]
        fst_vt['ElastoDyn']['OverHang']   = k*inputs['overhang'][0]
        fst_vt['ElastoDyn']['GBoxEff']    = inputs['gearbox_efficiency'][0] * 100.
        fst_vt['ElastoDyn']['GBRatio']    = inputs['gearbox_ratio'][0]

        # Update ServoDyn
        fst_vt['ServoDyn']['GenEff']       = float(inputs['generator_efficiency']/inputs['gearbox_efficiency']) * 100.
        fst_vt['ServoDyn']['PitManRat(1)'] = float(inputs['max_pitch_rate'])
        fst_vt['ServoDyn']['PitManRat(2)'] = float(inputs['max_pitch_rate'])
        fst_vt['ServoDyn']['PitManRat(3)'] = float(inputs['max_pitch_rate'])

        # Masses and inertias from DriveSE
        fst_vt['ElastoDyn']['HubMass']   = inputs['hub_system_mass'][0]
        fst_vt['ElastoDyn']['HubIner']   = inputs['hub_system_I'][0]
        fst_vt['ElastoDyn']['HubCM']     = inputs['hub_system_cm'][0] # k*inputs['overhang'][0] - inputs['hub_system_cm'][0], but we need to solve the circular dependency in DriveSE first
        fst_vt['ElastoDyn']['NacMass']   = inputs['above_yaw_mass'][0]
        fst_vt['ElastoDyn']['YawBrMass'] = inputs['yaw_mass'][0]
        fst_vt['ElastoDyn']['NacYIner']  = inputs['nacelle_I_TT'][2]
        fst_vt['ElastoDyn']['NacCMxn']   = -k*inputs['nacelle_cm'][0]
        fst_vt['ElastoDyn']['NacCMyn']   = inputs['nacelle_cm'][1]
        fst_vt['ElastoDyn']['NacCMzn']   = inputs['nacelle_cm'][2]
        fst_vt['ElastoDyn']['Twr2Shft']  = float(inputs['twr2shaft'])
        fst_vt['ElastoDyn']['GenIner']   = float(inputs['GenIner'])

        # Mass and inertia inputs
        fst_vt['ElastoDyn']['TipMass(1)'] = 0.
        fst_vt['ElastoDyn']['TipMass(2)'] = 0.
        fst_vt['ElastoDyn']['TipMass(3)'] = 0.

        tower_base_height = max(float(inputs['tower_base_height']), float(inputs["platform_center_of_mass"][2]))
        fst_vt['ElastoDyn']['TowerBsHt'] = tower_base_height # Height of tower base above ground level [onshore] or MSL [offshore] (meters)
        fst_vt['ElastoDyn']['TowerHt']   = float(inputs['hub_height']) - float(inputs['distance_tt_hub']) # Height of tower above ground level [onshore] or MSL [offshore] (meters)

        # TODO: There is some confusion on PtfmRefzt
        # DZ: based on the openfast r-tests:
        #   if this is floating, the z ref. point is 0.  Is this the reference that platform_center_of_mass is relative to?
        #   if fixed bottom, it's the tower base height.  
        if modeling_options['flags']['floating']:
            fst_vt['ElastoDyn']['PtfmMass'] = float(inputs["platform_mass"])
            fst_vt['ElastoDyn']['PtfmRIner'] = float(inputs["platform_I_total"][0])
            fst_vt['ElastoDyn']['PtfmPIner'] = float(inputs["platform_I_total"][1])
            fst_vt['ElastoDyn']['PtfmYIner'] = float(inputs["platform_I_total"][2])
            fst_vt['ElastoDyn']['PtfmCMxt'] = float(inputs["platform_center_of_mass"][0])
            fst_vt['ElastoDyn']['PtfmCMyt'] = float(inputs["platform_center_of_mass"][1])
            fst_vt['ElastoDyn']['PtfmCMzt'] = float(inputs["platform_center_of_mass"][2])
            fst_vt['ElastoDyn']['PtfmRefzt'] = 0. # Vertical distance from the ground level [onshore] or MSL [offshore] to the platform reference point (meters)

        else:
            # Ptfm* can capture the transition piece for fixed-bottom, but we are doing that in subdyn, so only worry about getting height right
            fst_vt['ElastoDyn']['PtfmMass'] = 0.
            fst_vt['ElastoDyn']['PtfmRIner'] = 0.
            fst_vt['ElastoDyn']['PtfmPIner'] = 0.
            fst_vt['ElastoDyn']['PtfmYIner'] = 0.
            fst_vt['ElastoDyn']['PtfmCMxt'] = 0.
            fst_vt['ElastoDyn']['PtfmCMyt'] = 0.
            fst_vt['ElastoDyn']['PtfmCMzt'] = float(inputs['tower_base_height'])
            fst_vt['ElastoDyn']['PtfmRefzt'] = tower_base_height # Vertical distance from the ground level [onshore] or MSL [offshore] to the platform reference point (meters)

        # Drivetrain inputs
        fst_vt['ElastoDyn']['DTTorSpr'] = float(inputs['drivetrain_spring_constant'])
        fst_vt['ElastoDyn']['DTTorDmp'] = float(inputs['drivetrain_damping_coefficient'])

        # Update Inflowwind
        fst_vt['InflowWind']['RefHt'] = float(inputs['hub_height'])
        fst_vt['InflowWind']['RefHt_Uni'] = float(inputs['hub_height'])
        fst_vt['InflowWind']['PLexp'] = float(inputs['shearExp'])
        if fst_vt['InflowWind']['NWindVel'] == 1:
            fst_vt['InflowWind']['WindVxiList'] = 0.
            fst_vt['InflowWind']['WindVyiList'] = 0.
            fst_vt['InflowWind']['WindVziList'] = float(inputs['hub_height'])
        else:
            raise Exception('The code only supports InflowWind NWindVel == 1')

        # Update ElastoDyn Tower Input File
        twr_elev  = inputs['tower_monopile_z']
        twr_index = np.argmin(abs(twr_elev - np.maximum(1.0, tower_base_height)))
        cd_index  = 0
        if twr_elev[twr_index] <= 1.:
            twr_index += 1
            cd_index  += 1
        fst_vt['AeroDyn15']['NumTwrNds'] = len(twr_elev[twr_index:])
        fst_vt['AeroDyn15']['TwrElev']   = twr_elev[twr_index:]
        fst_vt['AeroDyn15']['TwrDiam']   = inputs['tower_outer_diameter'][twr_index:]
        fst_vt['AeroDyn15']['TwrCd']     = inputs['tower_cd'][cd_index:]
        fst_vt['AeroDyn15']['TwrTI']     = np.ones(len(twr_elev[twr_index:])) * fst_vt['AeroDyn15']['TwrTI']

        z_tow = twr_elev[twr_index:]
        z_sec, _ = util.nodal2sectional(z_tow)
        sec_loc = (z_sec - z_sec[0]) / (z_sec[-1] - z_sec[0])
        fst_vt['ElastoDynTower']['NTwInpSt'] = len(sec_loc)
        fst_vt['ElastoDynTower']['HtFract']  = sec_loc
        fst_vt['ElastoDynTower']['TMassDen'] = inputs['mass_den'][twr_index:]
        fst_vt['ElastoDynTower']['TwFAStif'] = inputs['foreaft_stff'][twr_index:]
        fst_vt['ElastoDynTower']['TwSSStif'] = inputs['sideside_stff'][twr_index:]
        fst_vt['ElastoDynTower']['TwFAM1Sh'] = inputs['fore_aft_modes'][0, :]  / sum(inputs['fore_aft_modes'][0, :])
        fst_vt['ElastoDynTower']['TwFAM2Sh'] = inputs['fore_aft_modes'][1, :]  / sum(inputs['fore_aft_modes'][1, :])
        fst_vt['ElastoDynTower']['TwSSM1Sh'] = inputs['side_side_modes'][0, :] / sum(inputs['side_side_modes'][0, :])
        fst_vt['ElastoDynTower']['TwSSM2Sh'] = inputs['side_side_modes'][1, :] / sum(inputs['side_side_modes'][1, :])

        # Calculate yaw stiffness of tower (springs in series) and use in servodyn as yaw spring constant
        n_height_mon = self.options['modeling_options']['WISDEM']['TowerSE']['n_height_monopile']
        k_tow_tor = inputs['tor_stff'][n_height_mon:] / np.diff(inputs['tower_monopile_z'][n_height_mon:])
        k_tow_tor = 1.0/np.sum(1.0/k_tow_tor)
        # R. Bergua's suggestion to set the stiffness to the tower torsional stiffness and the
        # damping to the frequency of the first tower torsional mode- easier than getting the yaw inertia right
        damp_ratio = 0.01
        f_torsion = float(inputs['tor_freq'])
        fst_vt['ServoDyn']['YawSpr'] = k_tow_tor
        if f_torsion > 0.0:
            fst_vt['ServoDyn']['YawDamp'] = damp_ratio * k_tow_tor / np.pi / f_torsion
        else:
            fst_vt['ServoDyn']['YawDamp'] = 2 * damp_ratio * np.sqrt(k_tow_tor * inputs['rna_I_TT'][2])
        
        # Update ElastoDyn Blade Input File
        fst_vt['ElastoDynBlade']['NBlInpSt']   = len(inputs['r'])
        fst_vt['ElastoDynBlade']['BlFract']    = (inputs['r']-inputs['Rhub'])/(inputs['Rtip']-inputs['Rhub'])
        fst_vt['ElastoDynBlade']['BlFract'][0] = 0.
        fst_vt['ElastoDynBlade']['BlFract'][-1]= 1.
        fst_vt['ElastoDynBlade']['PitchAxis']  = inputs['le_location']
        fst_vt['ElastoDynBlade']['StrcTwst']   = inputs['theta'] # to do: structural twist is not nessessarily (nor likely to be) the same as aero twist
        fst_vt['ElastoDynBlade']['BMassDen']   = inputs['beam:rhoA']
        fst_vt['ElastoDynBlade']['FlpStff']    = inputs['beam:EIyy']
        fst_vt['ElastoDynBlade']['EdgStff']    = inputs['beam:EIxx']
        fst_vt['ElastoDynBlade']['BldFl1Sh']   = np.zeros(5)
        fst_vt['ElastoDynBlade']['BldFl2Sh']   = np.zeros(5)
        fst_vt['ElastoDynBlade']['BldEdgSh']   = np.zeros(5)
        for i in range(5):
            fst_vt['ElastoDynBlade']['BldFl1Sh'][i] = inputs['flap_mode_shapes'][0,i] / sum(inputs['flap_mode_shapes'][0,:])
            fst_vt['ElastoDynBlade']['BldFl2Sh'][i] = inputs['flap_mode_shapes'][1,i] / sum(inputs['flap_mode_shapes'][1,:])
            fst_vt['ElastoDynBlade']['BldEdgSh'][i] = inputs['edge_mode_shapes'][0,i] / sum(inputs['edge_mode_shapes'][0,:])
        
        # Update AeroDyn15
        fst_vt['AeroDyn15']['AirDens']   = float(inputs['rho'])
        fst_vt['AeroDyn15']['KinVisc']   = inputs['mu'][0] / inputs['rho'][0]
        fst_vt['AeroDyn15']['SpdSound']  = float(inputs['speed_sound_air'])

        # Update OLAF
        if fst_vt['AeroDyn15']['WakeMod'] == 3:
            _, _, nNWPanel, nFWPanel, nFWPanelFree = OLAFParams(fst_vt['ElastoDyn']['RotSpeed'])
            fst_vt['AeroDyn15']['OLAF']['nNWPanel'] = nNWPanel
            fst_vt['AeroDyn15']['OLAF']['nFWPanel'] = nFWPanel
            fst_vt['AeroDyn15']['OLAF']['nFWPanelFree'] = nFWPanelFree

        # Update AeroDyn15 Blade Input File
        r = (inputs['r']-inputs['Rhub'])
        r[0]  = 0.
        r[-1] = inputs['Rtip']-inputs['Rhub']
        fst_vt['AeroDynBlade']['NumBlNds'] = self.n_span
        fst_vt['AeroDynBlade']['BlSpn']    = r
        fst_vt['AeroDynBlade']['BlCrvAC']  = inputs['ref_axis_blade'][:,0]
        fst_vt['AeroDynBlade']['BlSwpAC']  = inputs['ref_axis_blade'][:,1]
        fst_vt['AeroDynBlade']['BlCrvAng'] = np.degrees(np.arcsin(np.gradient(inputs['ref_axis_blade'][:,0])/np.gradient(r)))
        fst_vt['AeroDynBlade']['BlTwist']  = inputs['theta']
        fst_vt['AeroDynBlade']['BlChord']  = inputs['chord']
        fst_vt['AeroDynBlade']['BlAFID']   = np.asarray(range(1,self.n_span+1))

        # Update AeroDyn15 Airfoile Input Files
        # airfoils = inputs['airfoils']
        fst_vt['AeroDyn15']['NumAFfiles'] = self.n_span
        # fst_vt['AeroDyn15']['af_data'] = [{}]*len(airfoils)
        fst_vt['AeroDyn15']['af_data'] = []

        # Set the AD15 flag AFTabMod, deciding whether we use more Re per airfoil or user-defined tables (used for example in distributed aerodynamic control)
        if fst_vt['AeroDyn15']['AFTabMod'] == 1:
            # If AFTabMod is the default coming form the schema, check the value from WISDEM, which might be set to 2 if more Re per airfoil are defined in the geometry yaml 
            fst_vt['AeroDyn15']['AFTabMod'] = modeling_options["WISDEM"]["RotorSE"]["AFTabMod"]
        if self.n_tab > 1 and fst_vt['AeroDyn15']['AFTabMod'] == 1:
            fst_vt['AeroDyn15']['AFTabMod'] = 3
        elif self.n_tab > 1 and fst_vt['AeroDyn15']['AFTabMod'] == 2:
            raise Exception('OpenFAST does not support both multiple Re and multiple user defined tabs. Please remove DAC devices or Re polars')

        for i in range(self.n_span): # No of blade radial stations
        
            fst_vt['AeroDyn15']['af_data'].append([])
            
            if fst_vt['AeroDyn15']['AFTabMod'] == 1:
                loop_index = 1
            elif fst_vt['AeroDyn15']['AFTabMod'] == 2:
                loop_index = self.n_Re
            else:
                loop_index = self.n_tab

            for j in range(loop_index): # Number of tabs or Re
                if fst_vt['AeroDyn15']['AFTabMod'] == 1:
                    unsteady = eval_unsteady(inputs['airfoils_aoa'], inputs['airfoils_cl'][i,:,0,0], inputs['airfoils_cd'][i,:,0,0], inputs['airfoils_cm'][i,:,0,0])
                elif fst_vt['AeroDyn15']['AFTabMod'] == 2:
                    unsteady = eval_unsteady(inputs['airfoils_aoa'], inputs['airfoils_cl'][i,:,j,0], inputs['airfoils_cd'][i,:,j,0], inputs['airfoils_cm'][i,:,j,0])
                else:
                    unsteady = eval_unsteady(inputs['airfoils_aoa'], inputs['airfoils_cl'][i,:,0,j], inputs['airfoils_cd'][i,:,0,j], inputs['airfoils_cm'][i,:,0,j])
                
                fst_vt['AeroDyn15']['af_data'][i].append({})


                fst_vt['AeroDyn15']['af_data'][i][j]['InterpOrd'] = "DEFAULT"
                fst_vt['AeroDyn15']['af_data'][i][j]['NonDimArea']= 1
                if modeling_options['openfast']['analysis_settings']['generate_af_coords']:
                    fst_vt['AeroDyn15']['af_data'][i][j]['NumCoords'] = '@"AF{:02d}_Coords.txt"'.format(i)
                else:
                    fst_vt['AeroDyn15']['af_data'][i][j]['NumCoords'] = 0
                
                fst_vt['AeroDyn15']['af_data'][i][j]['NumTabs']   = loop_index
                if fst_vt['AeroDyn15']['AFTabMod'] == 3:
                    fst_vt['AeroDyn15']['af_data'][i][j]['Ctrl'] = inputs['airfoils_Ctrl'][i,0,j]  # unsteady['Ctrl'] # added to unsteady function for variable flap controls at airfoils
                    fst_vt['AeroDyn15']['af_data'][i][j]['Re']   = inputs['airfoils_Re'][0] # If AFTabMod==3 the Re is neglected, but it still must be the same across tables
                else:
                    fst_vt['AeroDyn15']['af_data'][i][j]['Re']   = inputs['airfoils_Re'][j]
                    fst_vt['AeroDyn15']['af_data'][i][j]['Ctrl'] = 0.
                fst_vt['AeroDyn15']['af_data'][i][j]['InclUAdata']= "True"
                fst_vt['AeroDyn15']['af_data'][i][j]['alpha0']    = unsteady['alpha0']
                fst_vt['AeroDyn15']['af_data'][i][j]['alpha1']    = unsteady['alpha1']
                fst_vt['AeroDyn15']['af_data'][i][j]['alpha2']    = unsteady['alpha2']
                fst_vt['AeroDyn15']['af_data'][i][j]['eta_e']     = unsteady['eta_e']
                fst_vt['AeroDyn15']['af_data'][i][j]['C_nalpha']  = unsteady['C_nalpha']
                fst_vt['AeroDyn15']['af_data'][i][j]['T_f0']      = unsteady['T_f0']
                fst_vt['AeroDyn15']['af_data'][i][j]['T_V0']      = unsteady['T_V0']
                fst_vt['AeroDyn15']['af_data'][i][j]['T_p']       = unsteady['T_p']
                fst_vt['AeroDyn15']['af_data'][i][j]['T_VL']      = unsteady['T_VL']
                fst_vt['AeroDyn15']['af_data'][i][j]['b1']        = unsteady['b1']
                fst_vt['AeroDyn15']['af_data'][i][j]['b2']        = unsteady['b2']
                fst_vt['AeroDyn15']['af_data'][i][j]['b5']        = unsteady['b5']
                fst_vt['AeroDyn15']['af_data'][i][j]['A1']        = unsteady['A1']
                fst_vt['AeroDyn15']['af_data'][i][j]['A2']        = unsteady['A2']
                fst_vt['AeroDyn15']['af_data'][i][j]['A5']        = unsteady['A5']
                fst_vt['AeroDyn15']['af_data'][i][j]['S1']        = unsteady['S1']
                fst_vt['AeroDyn15']['af_data'][i][j]['S2']        = unsteady['S2']
                fst_vt['AeroDyn15']['af_data'][i][j]['S3']        = unsteady['S3']
                fst_vt['AeroDyn15']['af_data'][i][j]['S4']        = unsteady['S4']
                fst_vt['AeroDyn15']['af_data'][i][j]['Cn1']       = unsteady['Cn1']
                fst_vt['AeroDyn15']['af_data'][i][j]['Cn2']       = unsteady['Cn2']
                fst_vt['AeroDyn15']['af_data'][i][j]['St_sh']     = unsteady['St_sh']
                fst_vt['AeroDyn15']['af_data'][i][j]['Cd0']       = unsteady['Cd0']
                fst_vt['AeroDyn15']['af_data'][i][j]['Cm0']       = unsteady['Cm0']
                fst_vt['AeroDyn15']['af_data'][i][j]['k0']        = unsteady['k0']
                fst_vt['AeroDyn15']['af_data'][i][j]['k1']        = unsteady['k1']
                fst_vt['AeroDyn15']['af_data'][i][j]['k2']        = unsteady['k2']
                fst_vt['AeroDyn15']['af_data'][i][j]['k3']        = unsteady['k3']
                fst_vt['AeroDyn15']['af_data'][i][j]['k1_hat']    = unsteady['k1_hat']
                fst_vt['AeroDyn15']['af_data'][i][j]['x_cp_bar']  = unsteady['x_cp_bar']
                fst_vt['AeroDyn15']['af_data'][i][j]['UACutout']  = unsteady['UACutout']
                fst_vt['AeroDyn15']['af_data'][i][j]['filtCutOff']= unsteady['filtCutOff']
                fst_vt['AeroDyn15']['af_data'][i][j]['NumAlf']    = len(unsteady['Alpha'])
                fst_vt['AeroDyn15']['af_data'][i][j]['Alpha']     = np.array(unsteady['Alpha'])
                fst_vt['AeroDyn15']['af_data'][i][j]['Cl']        = np.array(unsteady['Cl'])
                fst_vt['AeroDyn15']['af_data'][i][j]['Cd']        = np.array(unsteady['Cd'])
                fst_vt['AeroDyn15']['af_data'][i][j]['Cm']        = np.array(unsteady['Cm'])
                fst_vt['AeroDyn15']['af_data'][i][j]['Cpmin']     = np.zeros_like(unsteady['Cm'])        
        
        fst_vt['AeroDyn15']['af_coord'] = []
        fst_vt['AeroDyn15']['rthick']   = np.zeros(self.n_span)
        fst_vt['AeroDyn15']['ac']   = np.zeros(self.n_span)
        for i in range(self.n_span):
            fst_vt['AeroDyn15']['af_coord'].append({})
            fst_vt['AeroDyn15']['af_coord'][i]['x']  = inputs['coord_xy_interp'][i,:,0]
            fst_vt['AeroDyn15']['af_coord'][i]['y']  = inputs['coord_xy_interp'][i,:,1]
            fst_vt['AeroDyn15']['rthick'][i]         = inputs['rthick'][i]
            fst_vt['AeroDyn15']['ac'][i]             = inputs['ac'][i]
                
        # # AeroDyn blade spanwise output positions
        r_out_target  = [0.1, 0.20, 0.30, 0.4, 0.5, 0.6, 0.7, 0.8, 0.9]
        r = r/r[-1]
        idx_out       = [np.argmin(abs(r-ri)) for ri in r_out_target]
        self.R_out_AD = [fst_vt['AeroDynBlade']['BlSpn'][i] for i in idx_out]
        if len(self.R_out_AD) != len(np.unique(self.R_out_AD)):
            raise Exception('ERROR: the spanwise resolution is too coarse and does not support 9 channels along blade span. Please increase it in the modeling_options.yaml.')
        fst_vt['AeroDyn15']['BlOutNd']  = [str(idx+1) for idx in idx_out]
        fst_vt['AeroDyn15']['NBlOuts']  = len(idx_out)

        # ElastoDyn blade spanwise output positions
        nBldNodes     = fst_vt['ElastoDyn']['BldNodes']
        bld_fract     = np.arange(1./nBldNodes/2., 1, 1./nBldNodes)
        idx_out       = [np.argmin(abs(bld_fract-ri)) for ri in r_out_target]
        r_nodes       = bld_fract*(fst_vt['ElastoDyn']['TipRad']-fst_vt['ElastoDyn']['HubRad']) + fst_vt['ElastoDyn']['HubRad']
        self.R_out_ED_bl = np.hstack((fst_vt['ElastoDyn']['HubRad'], [r_nodes[i] for i in idx_out]))
        if len(self.R_out_ED_bl) != len(np.unique(self.R_out_ED_bl)):
            raise Exception('ERROR: the spanwise resolution is too coarse and does not support 9 channels along blade span. Please increase it in the modeling_options.yaml.')
        fst_vt['ElastoDyn']['BldGagNd'] = [idx+1 for idx in idx_out]
        fst_vt['ElastoDyn']['NBlGages'] = len(idx_out)

        # ElastoDyn tower output positions along height
        fst_vt['ElastoDyn']['NTwGages'] = 9
        nTwrNodes = fst_vt['ElastoDyn']['TwrNodes']
        twr_fract = np.arange(1./nTwrNodes/2., 1, 1./nTwrNodes)
        idx_out = [np.argmin(abs(twr_fract-ri)) for ri in r_out_target]
        fst_vt['ElastoDyn']['TwrGagNd'] = [idx+1 for idx in idx_out]
        fst_vt['AeroDyn15']['NTwOuts'] = 0
        self.Z_out_ED_twr = np.hstack((0., [twr_fract[i] for i in idx_out], 1.))

        # SubDyn inputs- monopile and floating
        if modeling_options['flags']['monopile']:
            mono_index = twr_index+1 # Duplicate intersection point
            n_joints = len(inputs['tower_outer_diameter'][1:mono_index]) # Omit submerged pile
            n_members = n_joints - 1
            itrans = n_joints - 1
            fst_vt['SubDyn']['JointXss'] = np.zeros( n_joints )
            fst_vt['SubDyn']['JointYss'] = np.zeros( n_joints )
            fst_vt['SubDyn']['JointZss'] = twr_elev[1:mono_index]
            fst_vt['SubDyn']['NReact'] = 1
            fst_vt['SubDyn']['RJointID'] = [1]
            fst_vt['SubDyn']['RctTDXss'] = fst_vt['SubDyn']['RctTDYss'] = fst_vt['SubDyn']['RctTDZss'] = [1]
            fst_vt['SubDyn']['RctRDXss'] = fst_vt['SubDyn']['RctRDYss'] = fst_vt['SubDyn']['RctRDZss'] = [1]
            fst_vt['SubDyn']['IJointID'] = [n_joints]
            fst_vt['SubDyn']['MJointID1'] = np.arange( n_members, dtype=np.int_ ) + 1
            fst_vt['SubDyn']['MJointID2'] = np.arange( n_members, dtype=np.int_ ) + 2
            fst_vt['SubDyn']['YoungE1'] = inputs['tower_E'][1:mono_index]
            fst_vt['SubDyn']['ShearG1'] = inputs['tower_G'][1:mono_index]
            fst_vt['SubDyn']['MatDens1'] = inputs['tower_rho'][1:mono_index]
            fst_vt['SubDyn']['XsecD'] = util.nodal2sectional(inputs['tower_outer_diameter'][1:mono_index])[0]
            fst_vt['SubDyn']['XsecT'] = inputs['tower_wall_thickness'][1:mono_index]
            
            # Find the members where the 9 channels of SubDyn should be placed
            grid_joints_monopile = (fst_vt['SubDyn']['JointZss'] - fst_vt['SubDyn']['JointZss'][0]) / (fst_vt['SubDyn']['JointZss'][-1] - fst_vt['SubDyn']['JointZss'][0])
            n_channels = 9
            grid_target = np.linspace(0., 1., n_channels)
            # Take the first node for every member, except for last one
            idx_out = [np.argmin(abs(grid_joints_monopile-grid_i)) for grid_i in grid_target]
            fst_vt['SubDyn']['NMOutputs'] = n_channels
            fst_vt['SubDyn']['MemberID_out'] = [idx+1 for idx in idx_out]
            fst_vt['SubDyn']['MemberID_out'][-1] -= 1 
            fst_vt['SubDyn']['NOutCnt'] = np.ones_like(fst_vt['SubDyn']['MemberID_out'])
            fst_vt['SubDyn']['NodeCnt'] = np.ones_like(fst_vt['SubDyn']['MemberID_out'])
            fst_vt['SubDyn']['NodeCnt'][-1] = 2
            self.Z_out_SD_mpl = [grid_joints_monopile[i] for i in idx_out]
                
        elif modeling_options['flags']['floating']:
            joints_xyz = inputs["platform_nodes"]
            n_joints = np.where(joints_xyz[:, 0] == NULL)[0][0]
            joints_xyz = joints_xyz[:n_joints, :]
            itrans = util.closest_node(joints_xyz, inputs["transition_node"])

            N1 = np.int_(inputs["platform_elem_n1"])
            n_members = np.where(N1 == NULL)[0][0]
            N1 = N1[:n_members]
            N2 = np.int_(inputs["platform_elem_n2"][:n_members])
                
            fst_vt['SubDyn']['JointXss'] = joints_xyz[:,0]
            fst_vt['SubDyn']['JointYss'] = joints_xyz[:,1]
            fst_vt['SubDyn']['JointZss'] = joints_xyz[:,2]
            fst_vt['SubDyn']['NReact'] = 0
            fst_vt['SubDyn']['RJointID'] = []
            fst_vt['SubDyn']['RctTDXss'] = fst_vt['SubDyn']['RctTDYss'] = fst_vt['SubDyn']['RctTDZss'] = []
            fst_vt['SubDyn']['RctRDXss'] = fst_vt['SubDyn']['RctRDYss'] = fst_vt['SubDyn']['RctRDZss'] = []
            if modeling_options['floating']['transition_joint'] is None:
                fst_vt['SubDyn']['IJointID'] = []
            else:
                fst_vt['SubDyn']['IJointID'] = [itrans+1]
            fst_vt['SubDyn']['MJointID1'] = N1+1
            fst_vt['SubDyn']['MJointID2'] = N2+1
            
            fst_vt['SubDyn']['YoungE1'] = inputs["platform_elem_E"][:n_members]
            fst_vt['SubDyn']['ShearG1'] = inputs["platform_elem_G"][:n_members]
            fst_vt['SubDyn']['MatDens1'] = inputs["platform_elem_rho"][:n_members]
            fst_vt['SubDyn']['XsecD'] = inputs["platform_elem_D"][:n_members]
            fst_vt['SubDyn']['XsecT'] = inputs["platform_elem_t"][:n_members]
            
        # SubDyn inputs- offshore generic
        if modeling_options['flags']['offshore']:
            if fst_vt['SubDyn']['SDdeltaT']<=-999.0: fst_vt['SubDyn']['SDdeltaT'] = "DEFAULT"
            fst_vt['SubDyn']['JDampings'] = [str(m) for m in fst_vt['SubDyn']['JDampings']]
            fst_vt['SubDyn']['Rct_SoilFile'] = ['']
            fst_vt['SubDyn']['NJoints'] = n_joints
            fst_vt['SubDyn']['JointID'] = np.arange( n_joints, dtype=np.int_) + 1
            fst_vt['SubDyn']['ItfTDXss'] = fst_vt['SubDyn']['ItfTDYss'] = fst_vt['SubDyn']['ItfTDZss'] = [1]
            fst_vt['SubDyn']['ItfRDXss'] = fst_vt['SubDyn']['ItfRDYss'] = fst_vt['SubDyn']['ItfRDZss'] = [1]
            fst_vt['SubDyn']['NMembers'] = n_members
            fst_vt['SubDyn']['MemberID'] = np.arange( n_members, dtype=np.int_ ) + 1
            fst_vt['SubDyn']['MPropSetID1'] = fst_vt['SubDyn']['MPropSetID2'] = np.arange( n_members, dtype=np.int_ ) + 1
            fst_vt['SubDyn']['NPropSets'] = n_members
            fst_vt['SubDyn']['PropSetID1'] = np.arange( n_members, dtype=np.int_ ) + 1
            fst_vt['SubDyn']['NCOSMs'] = 0
            fst_vt['SubDyn']['NXPropSets'] = 0
            fst_vt['SubDyn']['NCmass'] = 2 if inputs['gravity_foundation_mass'] > 0.0 else 1
            fst_vt['SubDyn']['CMJointID'] = [itrans+1]
            fst_vt['SubDyn']['JMass'] = [float(inputs['transition_piece_mass'])]
            fst_vt['SubDyn']['JMXX'] = [inputs['transition_piece_I'][0]]
            fst_vt['SubDyn']['JMYY'] = [inputs['transition_piece_I'][1]]
            fst_vt['SubDyn']['JMZZ'] = [inputs['transition_piece_I'][2]]
            if inputs['gravity_foundation_mass'] > 0.0:
                fst_vt['SubDyn']['CMJointID'] += [1]
                fst_vt['SubDyn']['JMass'] += [float(inputs['gravity_foundation_mass'])]
                fst_vt['SubDyn']['JMXX'] += [inputs['gravity_foundation_I'][0]]
                fst_vt['SubDyn']['JMYY'] += [inputs['gravity_foundation_I'][1]]
                fst_vt['SubDyn']['JMZZ'] += [inputs['gravity_foundation_I'][2]]
        

        # HydroDyn inputs
        if modeling_options['flags']['offshore']:
            fst_vt['HydroDyn']['WtrDens'] = float(inputs['rho_water'])
            fst_vt['HydroDyn']['WtrDpth'] = float(inputs['water_depth'])
            fst_vt['HydroDyn']['MSL2SWL'] = 0
            fst_vt['HydroDyn']['WaveHs'] = float(inputs['Hsig_wave'])
            fst_vt['HydroDyn']['WaveTp'] = float(inputs['Tsig_wave'])
            if fst_vt['HydroDyn']['WavePkShp']<=-999.0: fst_vt['HydroDyn']['WavePkShp'] = "DEFAULT"
            fst_vt['HydroDyn']['WaveDir'] = float(inputs['beta_wave'])
            fst_vt['HydroDyn']['WaveDirRange'] = np.rad2deg(fst_vt['HydroDyn']['WaveDirRange'])
            fst_vt['HydroDyn']['WaveElevxi'] = [str(m) for m in fst_vt['HydroDyn']['WaveElevxi']]
            fst_vt['HydroDyn']['WaveElevyi'] = [str(m) for m in fst_vt['HydroDyn']['WaveElevyi']]
            fst_vt['HydroDyn']['CurrSSDir'] = "DEFAULT" if fst_vt['HydroDyn']['CurrSSDir']<=-999.0 else np.rad2deg(fst_vt['HydroDyn']['CurrSSDir']) 
            fst_vt['HydroDyn']['AddF0'] = np.array( fst_vt['HydroDyn']['AddF0'] )
            fst_vt['HydroDyn']['AddCLin'] = np.vstack( tuple([fst_vt['HydroDyn']['AddCLin'+str(m+1)] for m in range(6)]) )
            fst_vt['HydroDyn']['AddBLin'] = np.vstack( tuple([fst_vt['HydroDyn']['AddBLin'+str(m+1)] for m in range(6)]) )
            fst_vt['HydroDyn']['AddBQuad'] = np.vstack( tuple([fst_vt['HydroDyn']['AddBQuad'+str(m+1)] for m in range(6)]) )
            fst_vt['HydroDyn']['NAxCoef'] = 1
            fst_vt['HydroDyn']['AxCoefID'] = 1 + np.arange( fst_vt['HydroDyn']['NAxCoef'], dtype=np.int_)
            fst_vt['HydroDyn']['AxCd'] = np.zeros( fst_vt['HydroDyn']['NAxCoef'] )
            fst_vt['HydroDyn']['AxCa'] = np.zeros( fst_vt['HydroDyn']['NAxCoef'] )
            fst_vt['HydroDyn']['AxCp'] = np.ones( fst_vt['HydroDyn']['NAxCoef'] )
            fst_vt['HydroDyn']['NJoints'] = fst_vt['SubDyn']['NJoints']
            fst_vt['HydroDyn']['JointID'] = fst_vt['SubDyn']['JointID']
            fst_vt['HydroDyn']['Jointxi'] = fst_vt['SubDyn']['JointXss']
            fst_vt['HydroDyn']['Jointyi'] = fst_vt['SubDyn']['JointYss']
            fst_vt['HydroDyn']['Jointzi'] = fst_vt['SubDyn']['JointZss']
            fst_vt['HydroDyn']['JointAxID'] = np.ones( fst_vt['HydroDyn']['NJoints'], dtype=np.int_)
            fst_vt['HydroDyn']['JointOvrlp'] = np.zeros( fst_vt['HydroDyn']['NJoints'], dtype=np.int_)
            fst_vt['HydroDyn']['NPropSets'] = fst_vt['SubDyn']['NPropSets']
            fst_vt['HydroDyn']['PropSetID'] = fst_vt['SubDyn']['PropSetID1']
            fst_vt['HydroDyn']['PropD'] = fst_vt['SubDyn']['XsecD']
            fst_vt['HydroDyn']['PropThck'] = fst_vt['SubDyn']['XsecT']

            fst_vt['HydroDyn']['SimplCd'] = 1.0
            fst_vt['HydroDyn']['SimplCdMG'] = 1.0
            fst_vt['HydroDyn']['SimplCa'] = 1.0
            fst_vt['HydroDyn']['SimplCaMG'] = 1.0
            fst_vt['HydroDyn']['SimplCp'] = 1.0
            fst_vt['HydroDyn']['SimplCpMG'] = 1.0
            fst_vt['HydroDyn']['SimplAxCa'] = 1.0
            fst_vt['HydroDyn']['SimplAxCaMG'] = 1.0
            fst_vt['HydroDyn']['SimplAxCp'] = 1.0
            fst_vt['HydroDyn']['SimplAxCpMG'] = 1.0
            fst_vt['HydroDyn']['NCoefDpth'] = 0
            fst_vt['HydroDyn']['NCoefMembers'] = 0
            fst_vt['HydroDyn']['NMembers'] = fst_vt['SubDyn']['NMembers']
            fst_vt['HydroDyn']['MemberID'] = fst_vt['SubDyn']['MemberID']
            fst_vt['HydroDyn']['MJointID1'] = fst_vt['SubDyn']['MJointID1']
            fst_vt['HydroDyn']['MJointID2'] = fst_vt['SubDyn']['MJointID2']
            fst_vt['HydroDyn']['MPropSetID1'] = fst_vt['SubDyn']['MPropSetID1']
            fst_vt['HydroDyn']['MPropSetID2'] = fst_vt['SubDyn']['MPropSetID2']
            fst_vt['HydroDyn']['MDivSize'] = 0.5*np.ones( fst_vt['HydroDyn']['NMembers'] )
            fst_vt['HydroDyn']['MCoefMod'] = np.ones( fst_vt['HydroDyn']['NMembers'], dtype=np.int_)
            fst_vt['HydroDyn']['PropPot'] = ['FALSE']* fst_vt['HydroDyn']['NMembers']
            fst_vt['HydroDyn']['NFillGroups'] = 0
            fst_vt['HydroDyn']['NMGDepths'] = 0

            # If we want to, use a simplified member approach, like the IEA-15MW semi-sub does
            if modeling_options['Level3']['HydroDyn']['SimpMembers']: #fst_vt['HydroDyn']['PotMod']:
                fst_vt['HydroDyn']['NJoints'] = 2
                fst_vt['HydroDyn']['JointID'] = np.array([1,2])
                fst_vt['HydroDyn']['Jointxi'] = np.array([0.0,0.0])
                fst_vt['HydroDyn']['Jointyi'] = np.array([0.0,0.0])
                fst_vt['HydroDyn']['Jointzi'] = np.array([0,fst_vt['HydroDyn']['Jointzi'].min()])

                fst_vt['HydroDyn']['NPropSets'] = 1
                fst_vt['HydroDyn']['PropSetID'] = np.array([1])
                fst_vt['HydroDyn']['PropD']     = np.array([1e-5])
                fst_vt['HydroDyn']['PropThck']  = np.array([1e-6])

                fst_vt['HydroDyn']['NMembers']      = 1
                fst_vt['HydroDyn']['MemberID']      = np.array([1])
                fst_vt['HydroDyn']['MJointID1']     = np.array([1])
                fst_vt['HydroDyn']['MJointID2']     = np.array([2])
                fst_vt['HydroDyn']['MPropSetID1']   = np.array([1])
                fst_vt['HydroDyn']['MPropSetID2']   = np.array([1])
                fst_vt['HydroDyn']['MDivSize']      = np.array([1.0])
                fst_vt['HydroDyn']['MCoefMod']      = np.ones( fst_vt['HydroDyn']['NMembers'], dtype=np.int_)

                fst_vt['HydroDyn']['SimplCd']       = 0.0
                fst_vt['HydroDyn']['SimplCdMG']     = 0.0
                fst_vt['HydroDyn']['SimplCa']       = 0.0
                fst_vt['HydroDyn']['SimplCaMG']     = 0.0
                fst_vt['HydroDyn']['SimplCp']       = 0.0
                fst_vt['HydroDyn']['SimplCpMG']     = 0.0
                fst_vt['HydroDyn']['SimplAxCa']     = 0.0
                fst_vt['HydroDyn']['SimplAxCaMG']   = 0.0
                fst_vt['HydroDyn']['SimplAxCp']     = 0.0
                fst_vt['HydroDyn']['SimplAxCpMG']   = 0.0

            # scale PtfmVol0 based on platform mass, temporary solution to buoyancy issue where spar's heave is very sensitive to platform mass
            if fst_vt['HydroDyn']['PtfmMass_Init']:
                fst_vt['HydroDyn']['PtfmVol0'] = float(inputs['platform_displacement']) * (1 + ((fst_vt['ElastoDyn']['PtfmMass'] / fst_vt['HydroDyn']['PtfmMass_Init']) - 1) * .9 )  #* 1.04 # 8029.21
            else:
                fst_vt['HydroDyn']['PtfmVol0'] = float(inputs['platform_displacement'])
                
            if fst_vt['HydroDyn']['PotMod']:
                fst_vt['HydroDyn']['PropPot']       = ['True']* fst_vt['HydroDyn']['NMembers']

            # set PotFile directory relative to WEIS
            # we're probably going to have to copy these files in aeroelasticse when we start changing them each iteration
            weis_dir = os.path.dirname(os.path.dirname(os.path.dirname(os.path.abspath(__file__))))
            if fst_vt['HydroDyn']['PotFile']:
                fst_vt['HydroDyn']['PotFile'] = os.path.join(weis_dir, fst_vt['HydroDyn']['PotFile'])
            
        # Moordyn inputs
        if modeling_options["flags"]["mooring"]:
            mooropt = modeling_options["mooring"]
            # Creating a line type for each line, regardless of whether it is unique or not
            n_lines = mooropt["n_lines"]
            line_names = ['line'+str(m) for m in range(n_lines)]
            fst_vt['MoorDyn']['NTypes'] = n_lines
            fst_vt['MoorDyn']['Name'] = fst_vt['MAP']['LineType'] = line_names
            fst_vt['MoorDyn']['Diam'] = fst_vt['MAP']['Diam'] = inputs["line_diameter"]
            fst_vt['MoorDyn']['MassDen'] = fst_vt['MAP']['MassDenInAir'] = inputs["line_mass_density"]
            fst_vt['MoorDyn']['EA'] = inputs["line_stiffness"]
            fst_vt['MoorDyn']['BA_zeta'] = -1*np.ones(n_lines, dtype=np.int64)
            fst_vt['MoorDyn']['Can'] = inputs["line_transverse_added_mass"]
            fst_vt['MoorDyn']['Cat'] = inputs["line_tangential_added_mass"]
            fst_vt['MoorDyn']['Cdn'] = inputs["line_transverse_drag"]
            fst_vt['MoorDyn']['Cdt'] = inputs["line_tangential_drag"]

            n_nodes = mooropt["n_nodes"]
            fst_vt['MoorDyn']['NConnects'] = n_nodes
            fst_vt['MoorDyn']['Node'] = np.arange(n_nodes)+1
            fst_vt['MoorDyn']['Type'] = mooropt["node_type"][:]
            fst_vt['MoorDyn']['X'] = inputs['nodes_location_full'][:,0]
            fst_vt['MoorDyn']['Y'] = inputs['nodes_location_full'][:,1]
            fst_vt['MoorDyn']['Z'] = inputs['nodes_location_full'][:,2]
            fst_vt['MoorDyn']['M'] = inputs['nodes_mass']
            fst_vt['MoorDyn']['V'] = inputs['nodes_volume']
            fst_vt['MoorDyn']['FX'] = np.zeros( n_nodes )
            fst_vt['MoorDyn']['FY'] = np.zeros( n_nodes )
            fst_vt['MoorDyn']['FZ'] = np.zeros( n_nodes )
            fst_vt['MoorDyn']['CdA'] = inputs['nodes_drag_area']
            fst_vt['MoorDyn']['CA'] = inputs['nodes_added_mass']

            fst_vt['MoorDyn']['NLines'] = n_lines
            fst_vt['MoorDyn']['Line'] = np.arange(n_lines)+1
            fst_vt['MoorDyn']['LineType'] = line_names
            fst_vt['MoorDyn']['UnstrLen'] = inputs['unstretched_length']
            fst_vt['MoorDyn']['NumSegs'] = 50*np.ones(n_lines, dtype=np.int64)
            fst_vt['MoorDyn']['NodeAnch'] = np.zeros(n_lines, dtype=np.int64)
            fst_vt['MoorDyn']['NodeFair'] = np.zeros(n_lines, dtype=np.int64)
            fst_vt['MoorDyn']['Outputs'] = ['-'] * n_lines
            fst_vt['MoorDyn']['CtrlChan'] = np.zeros(n_lines, dtype=np.int64)
            
            for k in range(n_lines):
                id1 = discrete_inputs['node_names'].index( mooropt["node1"][k] )
                id2 = discrete_inputs['node_names'].index( mooropt["node2"][k] )
                if (fst_vt['MoorDyn']['Type'][id1].lower() == 'vessel' and
                    'fix' in fst_vt['MoorDyn']['Type'][id2].lower()):
                    fst_vt['MoorDyn']['NodeFair'][k] = id1+1
                    fst_vt['MoorDyn']['NodeAnch'][k] = id2+1
                if (fst_vt['MoorDyn']['Type'][id2].lower() == 'vessel' and
                    'fix' in fst_vt['MoorDyn']['Type'][id1].lower()):
                    fst_vt['MoorDyn']['NodeFair'][k] = id2+1
                    fst_vt['MoorDyn']['NodeAnch'][k] = id1+1
                if (fst_vt['MoorDyn']['Type'][id2].lower() == 'vessel' and
                    'fix' in fst_vt['MoorDyn']['Type'][id1].lower()):
                    fst_vt['MoorDyn']['NodeFair'][k] = id2+1
                    fst_vt['MoorDyn']['NodeAnch'][k] = id1+1
                else:
                    print(discrete_inputs['node_names'])
                    print(mooropt["node1"][k], mooropt["node2"][k])
                    print(fst_vt['MoorDyn']['Type'][id1], fst_vt['MoorDyn']['Type'][id2])
                    raise ValueError('Mooring line seems to be between unknown endpoint types.')
                    
            for key in fst_vt['MoorDyn']:
                fst_vt['MAP'][key] = copy.copy(fst_vt['MoorDyn'][key])
            
            for idx, node_type in enumerate(fst_vt['MAP']['Type']):
                if node_type == 'fixed':
                    fst_vt['MAP']['Type'][idx] = 'fix'
                    
            # TODO: FIXME: these values are hardcoded for the IEA15MW linearization studies
            fst_vt['MAP']['LineType'] = ['main', 'main', 'main']
            fst_vt['MAP']['CB'] = np.ones(n_lines)
            fst_vt['MAP']['CIntDamp'] = np.zeros(n_lines)
            fst_vt['MAP']['Ca'] = np.zeros(n_lines)
            fst_vt['MAP']['Cdn'] = np.zeros(n_lines)
            fst_vt['MAP']['Cdt'] = np.zeros(n_lines)
            fst_vt['MAP']['B'] = np.zeros( n_nodes )
            fst_vt['MAP']['Option'] = ["outer_tol 1e-5"]
            
        return fst_vt

    def run_FAST(self, inputs, discrete_inputs, fst_vt):

        case_list      = []
        case_name_list = []
        dlc_list       = []

        if self.FASTpref['dlc_settings']['run_IEC'] or self.FASTpref['dlc_settings']['run_blade_fatigue']:
            case_list_IEC, case_name_list_IEC, dlc_list_IEC = self.DLC_creation_IEC(inputs, discrete_inputs, fst_vt)
            case_list      += case_list_IEC
            case_name_list += case_name_list_IEC
            dlc_list       += dlc_list_IEC

        if self.FASTpref['dlc_settings']['run_power_curve']:
            case_list_pc, case_name_list_pc, dlc_list_pc = self.DLC_creation_powercurve(inputs, discrete_inputs, fst_vt)
            case_list      += case_list_pc
            case_name_list += case_name_list_pc
            dlc_list       += dlc_list_pc

        # Mandatory output channels to include 
        # TODO: what else is needed here?
        channels_out  = ["TipDxc1", "TipDyc1", "TipDzc1", "TipDxc2", "TipDyc2", "TipDzc2"]
        channels_out += ["RootMxc1", "RootMyc1", "RootMzc1", "RootMxc2", "RootMyc2", "RootMzc2"]
        channels_out += ["TipDxb1", "TipDyb1", "TipDzb1", "TipDxb2", "TipDyb2", "TipDzb2"]
        channels_out += ["RootMxb1", "RootMyb1", "RootMzb1", "RootMxb2", "RootMyb2", "RootMzb2"]
        channels_out += ["RootFxc1", "RootFyc1", "RootFzc1", "RootFxc2", "RootFyc2", "RootFzc2"]
        channels_out += ["RootFxb1", "RootFyb1", "RootFzb1", "RootFxb2", "RootFyb2", "RootFzb2"]
        channels_out += ["Spn1FLzb1", "Spn2FLzb1", "Spn3FLzb1", "Spn4FLzb1", "Spn5FLzb1", "Spn6FLzb1", "Spn7FLzb1", "Spn8FLzb1", "Spn9FLzb1"]
        channels_out += ["Spn1MLxb1", "Spn2MLxb1", "Spn3MLxb1", "Spn4MLxb1", "Spn5MLxb1", "Spn6MLxb1", "Spn7MLxb1", "Spn8MLxb1", "Spn9MLxb1"]
        channels_out += ["Spn1MLyb1", "Spn2MLyb1", "Spn3MLyb1", "Spn4MLyb1", "Spn5MLyb1", "Spn6MLyb1", "Spn7MLyb1", "Spn8MLyb1", "Spn9MLyb1"]
        channels_out += ["Spn1FLzb2", "Spn2FLzb2", "Spn3FLzb2", "Spn4FLzb2", "Spn5FLzb2", "Spn6FLzb2", "Spn7FLzb2", "Spn8FLzb2", "Spn9FLzb2"]
        channels_out += ["Spn1MLxb2", "Spn2MLxb2", "Spn3MLxb2", "Spn4MLxb2", "Spn5MLxb2", "Spn6MLxb2", "Spn7MLxb2", "Spn8MLxb2", "Spn9MLxb2"]
        channels_out += ["Spn1MLyb2", "Spn2MLyb2", "Spn3MLyb2", "Spn4MLyb2", "Spn5MLyb2", "Spn6MLyb2", "Spn7MLyb2", "Spn8MLyb2", "Spn9MLyb2"]
        channels_out += ["Spn1FLzb3", "Spn2FLzb3", "Spn3FLzb3", "Spn4FLzb3", "Spn5FLzb3", "Spn6FLzb3", "Spn7FLzb3", "Spn8FLzb3", "Spn9FLzb3"]
        channels_out += ["Spn1MLxb3", "Spn2MLxb3", "Spn3MLxb3", "Spn4MLxb3", "Spn5MLxb3", "Spn6MLxb3", "Spn7MLxb3", "Spn8MLxb3", "Spn9MLxb3"]
        channels_out += ["Spn1MLyb3", "Spn2MLyb3", "Spn3MLyb3", "Spn4MLyb3", "Spn5MLyb3", "Spn6MLyb3", "Spn7MLyb3", "Spn8MLyb3", "Spn9MLyb3"]
        channels_out += ["RtAeroCp", "RtAeroCt"]
        channels_out += ["RotSpeed", "GenSpeed", "NacYaw", "Azimuth"]
        channels_out += ["GenPwr", "GenTq", "BldPitch1", "BldPitch2", "BldPitch3"]
        channels_out += ["Wind1VelX", "Wind1VelY", "Wind1VelZ"]
        channels_out += ["RtVAvgxh", "RtVAvgyh", "RtVAvgzh"]
        channels_out += ["TwrBsFxt",  "TwrBsFyt", "TwrBsFzt", "TwrBsMxt",  "TwrBsMyt", "TwrBsMzt"]
        channels_out += ["YawBrFxp", "YawBrFyp", "YawBrFzp", "YawBrMxp", "YawBrMyp", "YawBrMzp"]
        channels_out += ["TwHt1FLxt", "TwHt2FLxt", "TwHt3FLxt", "TwHt4FLxt", "TwHt5FLxt", "TwHt6FLxt", "TwHt7FLxt", "TwHt8FLxt", "TwHt9FLxt"]
        channels_out += ["TwHt1FLyt", "TwHt2FLyt", "TwHt3FLyt", "TwHt4FLyt", "TwHt5FLyt", "TwHt6FLyt", "TwHt7FLyt", "TwHt8FLyt", "TwHt9FLyt"]
        channels_out += ["TwHt1FLzt", "TwHt2FLzt", "TwHt3FLzt", "TwHt4FLzt", "TwHt5FLzt", "TwHt6FLzt", "TwHt7FLzt", "TwHt8FLzt", "TwHt9FLzt"]
        channels_out += ["TwHt1MLxt", "TwHt2MLxt", "TwHt3MLxt", "TwHt4MLxt", "TwHt5MLxt", "TwHt6MLxt", "TwHt7MLxt", "TwHt8MLxt", "TwHt9MLxt"]
        channels_out += ["TwHt1MLyt", "TwHt2MLyt", "TwHt3MLyt", "TwHt4MLyt", "TwHt5MLyt", "TwHt6MLyt", "TwHt7MLyt", "TwHt8MLyt", "TwHt9MLyt"]
        channels_out += ["TwHt1MLzt", "TwHt2MLzt", "TwHt3MLzt", "TwHt4MLzt", "TwHt5MLzt", "TwHt6MLzt", "TwHt7MLzt", "TwHt8MLzt", "TwHt9MLzt"]
        channels_out += ["RtAeroFxh", "RtAeroFyh", "RtAeroFzh"]
        channels_out += ["RotThrust", "LSShftFys", "LSShftFzs", "RotTorq", "LSSTipMys", "LSSTipMzs"]
        channels_out += ["B1N1Alpha", "B1N2Alpha", "B1N3Alpha", "B1N4Alpha", "B1N5Alpha", "B1N6Alpha", "B1N7Alpha", "B1N8Alpha", "B1N9Alpha", "B2N1Alpha", "B2N2Alpha", "B2N3Alpha", "B2N4Alpha", "B2N5Alpha", "B2N6Alpha", "B2N7Alpha", "B2N8Alpha","B2N9Alpha"]
        channels_out += ["PtfmSurge", "PtfmSway", "PtfmHeave", "PtfmRoll", "PtfmPitch", "PtfmYaw","NcIMURAys"]
        if self.n_blades == 3:
            channels_out += ["TipDxc3", "TipDyc3", "TipDzc3", "RootMxc3", "RootMyc3", "RootMzc3", "TipDxb3", "TipDyb3", "TipDzb3", "RootMxb3",
                             "RootMyb3", "RootMzb3", "RootFxc3", "RootFyc3", "RootFzc3", "RootFxb3", "RootFyb3", "RootFzb3", "BldPitch3"]
            channels_out += ["B3N1Alpha", "B3N2Alpha", "B3N3Alpha", "B3N4Alpha", "B3N5Alpha", "B3N6Alpha", "B3N7Alpha", "B3N8Alpha", "B3N9Alpha"]

        # Channels for distributed aerodynamic control
        if self.options['modeling_options']['ROSCO']['Flp_Mode']:   # we're doing flap control
            channels_out += ['BLFLAP1', 'BLFLAP2', 'BLFLAP3']

        # Channels for wave outputs
        if self.options['modeling_options']['flags']['offshore']:
            channels_out += ["Wave1Elev","WavesF1xi","WavesF1zi","WavesM1yi"]
            channels_out += ["WavesF2xi","WavesF2yi","WavesF2zi","WavesM2xi","WavesM2yi","WavesM2zi"]

        # Channels for monopile-based structure
        if self.options['modeling_options']['flags']['monopile']:
            if self.options['modeling_options']['Level3']['simulation']['CompSub']:
                k=1
                for i in range(len(self.Z_out_SD_mpl)):
                    if k==9:
                        Node=2
                    else:
                        Node=1
                    channels_out += ["M" + str(k) + "N" + str(Node) + "FKxe"]
                    channels_out += ["M" + str(k) + "N" + str(Node) + "FKye"]
                    channels_out += ["M" + str(k) + "N" + str(Node) + "FKze"]
                    channels_out += ["M" + str(k) + "N" + str(Node) + "MKxe"]
                    channels_out += ["M" + str(k) + "N" + str(Node) + "MKye"]
                    channels_out += ["M" + str(k) + "N" + str(Node) + "MKze"]
                    channels_out += ['ReactFXss', 'ReactFYss', 'ReactFZss', 'ReactMXss', 'ReactMYss', 'ReactMZss']
                    k+=1
            else:
                raise Exception('CompSub must be 1 in the modeling options to run SubDyn and compute monopile loads')

        # Floating output channels
        if self.options['modeling_options']['flags']['floating']:
            channels_out += ["PtfmPitch", "PtfmRoll", "PtfmYaw", "PtfmSurge", "PtfmSway", "PtfmHeave"]
            
        channels = {}
        for var in channels_out:
            channels[var] = True

        # FAST wrapper setup
        # JJ->DZ: here is the first point in logic for linearization 
        if self.options['modeling_options']['Level2']['flag']:
            linearization_options               = self.options['modeling_options']['Level2']['linearization']
            
            # Use openfast binary until library works
            fastBatch                           = LinearFAST(**linearization_options)
            fastBatch.FAST_lib                  = None      # linearization not working with library
            fastBatch.FAST_exe                  = os.path.join(os.path.dirname(os.path.realpath(__file__)),'../../local/bin/openfast')
            fastBatch.fst_vt                    = fst_vt
            fastBatch.cores                     = self.cores

            case_list, case_name_list = fastBatch.gen_linear_cases(inputs)
        else:
            fastBatch = runFAST_pywrapper_batch()
        fastBatch.channels = channels

        # JJ->DZ: we need to add the options and settings from `gen_linear_model` here
        if self.FASTpref['file_management']['FAST_exe'] != 'none':
            fastBatch.FAST_exe          = self.FAST_exe
            fastBatch.FAST_lib          = self.FAST_lib

        # Set FAST_lib to none in order to use exe in fastBatch (runFAST_pywrapper)
        if self.FASTpref['file_management']['use_exe']:
            fastBatch.FAST_lib                  = None
        else:
            fastBatch.FAST_exe                  = None
        

        fastBatch.FAST_runDirectory = self.FAST_runDirectory
        fastBatch.FAST_InputFile    = self.FAST_InputFile
        fastBatch.FAST_directory    = self.FAST_directory
        fastBatch.debug_level       = self.debug_level
        fastBatch.fst_vt            = fst_vt
        fastBatch.keep_time         = self.FASTpref['file_management']['save_timeseries']
        fastBatch.post              = FAST_IO_timeseries

        fastBatch.case_list         = case_list
        fastBatch.case_name_list    = case_name_list
        fastBatch.channels          = channels

        fastBatch.overwrite_outfiles = True  #<--- Debugging only, set to False to prevent OpenFAST from running if the .outb already exists

        # Run FAST
        if self.mpi_run and not self.options['opt_options']['driver']['design_of_experiments']['flag']:
            summary_stats, extreme_table, DELs, chan_time = fastBatch.run_mpi(self.mpi_comm_map_down)
        else:
            if self.cores == 1:
                summary_stats, extreme_table, DELs, chan_time = fastBatch.run_serial()
            else:
                summary_stats, extreme_table, DELs, chan_time = fastBatch.run_multi(self.cores)

        self.fst_vt = fst_vt
        self.of_inumber = self.of_inumber + 1
        sys.stdout.flush()
<<<<<<< HEAD
        return summary_stats, extreme_table, DELs, case_list, dlc_list, chan_time
=======
        return summary_stats, extreme_table, DELs, case_list, case_name_list, dlc_list
>>>>>>> b40550fc

    def DLC_creation_IEC(self, inputs, discrete_inputs, fst_vt, powercurve=False):

        iec = CaseGen_IEC()

        # Turbine Data
        iec.Turbine_Class    = discrete_inputs['turbine_class']
        iec.Turbulence_Class = discrete_inputs['turbulence_class']
        iec.D                = fst_vt['ElastoDyn']['TipRad']*2. #np.min([fst_vt['InflowWind']['RefHt']*1.9 , fst_vt['ElastoDyn']['TipRad']*2.5])
        iec.z_hub            = fst_vt['InflowWind']['RefHt']

        # Turbine initial conditions
        iec.init_cond = {} # can leave as {} if data not available
        if not self.options['modeling_options']['Level3']['from_openfast']:
            iec.init_cond[("ElastoDyn","RotSpeed")]        = {'U':inputs['U_init']}
            iec.init_cond[("ElastoDyn","RotSpeed")]['val'] = inputs['Omega_init']
            iec.init_cond[("ElastoDyn","BlPitch1")]        = {'U':inputs['U_init']}
            iec.init_cond[("ElastoDyn","BlPitch1")]['val'] = inputs['pitch_init']
            iec.init_cond[("ElastoDyn","BlPitch2")]        = iec.init_cond[("ElastoDyn","BlPitch1")]
            iec.init_cond[("ElastoDyn","BlPitch3")]        = iec.init_cond[("ElastoDyn","BlPitch1")]

        # If running OLAF...
        if fst_vt['AeroDyn15']['WakeMod'] == 3:
            # Set DT according to OLAF guidelines
            dt_wanted, _, _, _, _ = OLAFParams(inputs['Omega_init'])
            iec.init_cond[("Fst","DT")]        = {'U':inputs['U_init']}
            iec.init_cond[("Fst","DT")]['val'] = dt_wanted
            # Raise the center of the grid 50% above hub height because the wake will expand
            iec.grid_center_over_hh = 1.5

        # Todo: need a way to handle Metocean conditions for Offshore
        # if offshore:
        #     iec.init_cond[("HydroDyn","WaveHs")]        = {'U':[3, 4, 6, 8, 10, 12, 14, 16, 18, 20, 22, 24, 25, 40, 50]}
        #     iec.init_cond[("HydroDyn","WaveHs")]['val'] = [1.101917033, 1.101917033, 1.179052649, 1.315715154, 1.536867124, 1.835816514, 2.187994638, 2.598127096, 3.061304068, 3.617035443, 4.027470219, 4.51580671, 4.51580671, 6.98, 10.7]
        #     iec.init_cond[("HydroDyn","WaveTp")]        = {'U':[3, 4, 6, 8, 10, 12, 14, 16, 18, 20, 22, 24, 25, 40, 50]}
        #     iec.init_cond[("HydroDyn","WaveTp")]['val'] = [8.515382435, 8.515382435, 8.310063688, 8.006300889, 7.6514231, 7.440581338, 7.460834063, 7.643300307, 8.046899942, 8.521314105, 8.987021024, 9.451641026, 9.451641026, 11.7, 14.2]

        # Setup dlc settings
        iec.dlc_inputs = {}
        iec.dlc_inputs['DLC']   = []
        iec.dlc_inputs['U']     = []
        iec.dlc_inputs['Seeds'] = []
        iec.dlc_inputs['Yaw']   = []
        iec.uniqueSeeds         = self.FASTpref['dlc_settings']['unique_wind_seeds']
        iec.uniqueWaveSeeds     = self.FASTpref['dlc_settings']['unique_wave_seeds']
        
        if powercurve:
            # running turbulent power curve
            iec.dlc_inputs['DLC'].append(1.1)
            iec.dlc_inputs['U'].append(self.FASTpref['dlc_settings']['Power_Curve']['U'])
            iec.dlc_inputs['Seeds'].append(self.FASTpref['dlc_settings']['Power_Curve']['Seeds'])
            iec.dlc_inputs['Yaw'].append([])

        else:

            for dlc in self.FASTpref['dlc_settings']['IEC']:

                if 'DLC' in dlc.keys():
                    iec.dlc_inputs['DLC'].append(dlc['DLC'])
                else:
                    iec.dlc_inputs['DLC'].append([])

                if 'U' in dlc.keys():
                    iec.dlc_inputs['U'].append(dlc['U'])
                else:
                    if dlc['DLC'] == 1.4:
                        iec.dlc_inputs['U'].append([float(inputs['Vrated'])-2., float(inputs['Vrated']), float(inputs['Vrated'])+2.])
                    elif dlc['DLC'] == 5.1:
                        iec.dlc_inputs['U'].append([float(inputs['Vrated'])-2., float(inputs['Vrated'])+2., float(inputs['V_cutout'])])
                    elif dlc['DLC'] == 6.1:
                        iec.dlc_inputs['U'].append([float(inputs['V_extreme50'])])
                    elif dlc['DLC'] == 6.3:
                        iec.dlc_inputs['U'].append([float(inputs['V_extreme1'])])
                    else:
                        iec.dlc_inputs['U'].append([])

                if 'Seeds' in dlc.keys():
                    iec.dlc_inputs['Seeds'].append(dlc['Seeds'])
                else:
                    iec.dlc_inputs['Seeds'].append([])

                if 'Yaw' in dlc.keys():
                    iec.dlc_inputs['Yaw'].append(dlc['Yaw'])
                else:
                    iec.dlc_inputs['Yaw'].append([])

        iec.transient_dir_change        = '-'
        iec.transient_shear_orientation = 'v'
        if self.options['modeling_options']['Level3']['flag']:
            iec.TMax    = self.options['modeling_options']['Level3']['simulation']['TMax']
        elif self.options['modeling_options']['Level2']['flag']:
            iec.TMax    = self.options['modeling_options']['Level2']['simulation']['TMax']
        else:
            raise Exception('Not running Level2 or Level3, no IEC cases generated')

        T0            = np.max([0. , iec.TMax - 600.])
        iec.TStart    = (iec.TMax-T0)/2. + T0
        self.simtime  = iec.TMax - T0
        self.TMax     = iec.TMax
        self.T0       = T0

        # path management
        iec.wind_dir        = self.FAST_runDirectory
        if self.FASTpref['file_management']['Turbsim_exe'] != 'none':
            iec.Turbsim_exe     = self.Turbsim_exe
        iec.debug_level     = self.debug_level
        iec.overwrite       = False # TODO: elevate these options to analysis input file
        iec.run_dir         = self.FAST_runDirectory

        if self.mpi_run and not self.options['opt_options']['driver']['design_of_experiments']['flag']:
            iec.parallel_windfile_gen = True
            iec.mpi_run               = self.FASTpref['analysis_settings']['mpi_run']
            iec.comm_map_down         = self.FASTpref['analysis_settings']['mpi_comm_map_down']
        else:
            iec.parallel_windfile_gen = False

        if powercurve:
            iec.case_name_base  = self.FAST_namingOut + '_powercurve'
        else:
            iec.case_name_base  = self.FAST_namingOut + '_IEC'

        # Run case setup, generate wind inputs
        case_list, case_name_list, dlc_list = iec.execute()


        return case_list, case_name_list, dlc_list

    def DLC_creation_powercurve(self, inputs, discrete_inputs, fst_vt):

        if len(self.FASTpref['dlc_settings']['Power_Curve']['U']) > 0: # todo: need a warning if no powercurve wind speeds are specified and DLC 1.1 is not set
        
            if self.FASTpref['dlc_settings']['Power_Curve']['turbulent_power_curve']:

                case_list, case_name, dlc_list_IEC = self.DLC_creation_IEC(inputs, discrete_inputs, fst_vt, powercurve=True)

            else:
                U     = self.FASTpref['dlc_settings']['Power_Curve']['U']
                omega = np.interp(U, inputs['U_init'], inputs['Omega_init'])
                pitch = np.interp(U, inputs['U_init'], inputs['pitch_init'])

                # wind speeds
                case_inputs = {}
                case_inputs[("InflowWind","WindType")]   = {'vals':[1], 'group':0}
                case_inputs[("InflowWind","HWindSpeed")] = {'vals':U, 'group':1}
                case_inputs[("ElastoDyn","RotSpeed")]    = {'vals':omega, 'group':1}
                case_inputs[("ElastoDyn","BlPitch1")]    = {'vals':pitch, 'group':1}
                case_inputs[("ElastoDyn","BlPitch2")]    = case_inputs[("ElastoDyn","BlPitch1")]
                case_inputs[("ElastoDyn","BlPitch3")]    = case_inputs[("ElastoDyn","BlPitch1")]

                # Set DT according to OLAF guidelines
                if fst_vt['AeroDyn15']['WakeMod'] == 3:
                    dt_wanted, _, _, _, _ = OLAFParams(inputs['Omega_init'])
                    case_inputs[("Fst","DT")]               = {'vals':dt_wanted, 'group':1}

                case_list, case_name = CaseGen_General(case_inputs, self.FAST_runDirectory, self.FAST_namingOut + '_powercurve')

            dlc_list = [0.]*len(case_name)

            return case_list, case_name, dlc_list

        else:
            return [], [], []

    def post_process(self, summary_stats, extreme_table, DELs, case_list, dlc_list, chan_time, inputs, discrete_inputs, outputs, discrete_outputs):

        # Analysis
<<<<<<< HEAD
        if self.options['modeling_options']['flags']['blade']:
            outputs, discrete_outputs = self.get_blade_loading(summary_stats, extreme_table, inputs, discrete_inputs, outputs, discrete_outputs)
        if self.options['modeling_options']['flags']['tower']:
            outputs = self.get_tower_loading(summary_stats, extreme_table, inputs, outputs)
        if self.options['modeling_options']['flags']['monopile']:
=======
        outputs, discrete_outputs = self.get_blade_loading(summary_stats, extreme_table, inputs, discrete_inputs, outputs, discrete_outputs)
        outputs = self.get_tower_loading(summary_stats, extreme_table, inputs, outputs)

        # SubDyn is only supported in Level3: linearization in OpenFAST will be available in 3.0.0
        if self.options['modeling_options']['flags']['monopile'] and self.options['modeling_options']['Level3']['flag']:
>>>>>>> b40550fc
            outputs = self.get_monopile_loading(summary_stats, extreme_table, inputs, outputs)
        outputs, discrete_outputs = self.calculate_AEP(summary_stats, case_list, dlc_list, inputs, discrete_inputs, outputs, discrete_outputs)

        if self.FASTpref['dlc_settings']['run_IEC']:
            outputs, discrete_outputs = self.get_weighted_DELs(summary_stats, DELs, inputs, discrete_inputs, outputs, discrete_outputs)  

        outputs, discrete_outputs = self.get_control_measures(summary_stats, inputs, discrete_inputs, outputs, discrete_outputs)

        if self.options['modeling_options']['flags']['floating']:
            outputs, discrete_outputs = self.get_floating_measures(summary_stats, inputs, discrete_inputs, outputs, discrete_outputs)

        # Save Data
        if self.options['modeling_options']['openfast']['file_management']['save_timeseries']:
            self.save_timeseries(chan_time)

        if self.options['modeling_options']['openfast']['file_management']['save_iterations']:
            self.save_iterations(summary_stats,DELs)

    def get_blade_loading(self, sum_stats, extreme_table, inputs, discrete_inputs, outputs, discrete_outputs):
        """
        Find the spanwise loading along the blade span.

        Parameters
        ----------
        sum_stats : pd.DataFrame
        extreme_table : dict
        """
        
        # Determine blade with the maximum deflection magnitude
        if self.n_blades == 2:
            defl_mag = [max(sum_stats['TipDxc1']['max']), max(sum_stats['TipDxc2']['max'])]
        else:
            defl_mag = [max(sum_stats['TipDxc1']['max']), max(sum_stats['TipDxc2']['max']), max(sum_stats['TipDxc3']['max'])]

        # Select channels for the blade identified above
        if np.argmax(defl_mag) == 0:
            blade_chans_Fz = ["RootFzb1", "Spn1FLzb1", "Spn2FLzb1", "Spn3FLzb1", "Spn4FLzb1", "Spn5FLzb1", "Spn6FLzb1", "Spn7FLzb1", "Spn8FLzb1", "Spn9FLzb1"]
            blade_chans_Mx = ["RootMxb1", "Spn1MLxb1", "Spn2MLxb1", "Spn3MLxb1", "Spn4MLxb1", "Spn5MLxb1", "Spn6MLxb1", "Spn7MLxb1", "Spn8MLxb1", "Spn9MLxb1"]
            blade_chans_My = ["RootMyb1", "Spn1MLyb1", "Spn2MLyb1", "Spn3MLyb1", "Spn4MLyb1", "Spn5MLyb1", "Spn6MLyb1", "Spn7MLyb1", "Spn8MLyb1", "Spn9MLyb1"]
            tip_max_chan   = "TipDxc1"

        if np.argmax(defl_mag) == 1:
            blade_chans_Fz = ["RootFzb2", "Spn1FLzb2", "Spn2FLzb2", "Spn3FLzb2", "Spn4FLzb2", "Spn5FLzb2", "Spn6FLzb2", "Spn7FLzb2", "Spn8FLzb2", "Spn9FLzb2"]
            blade_chans_Mx = ["RootMxb2", "Spn1MLxb2", "Spn2MLxb2", "Spn3MLxb2", "Spn4MLxb2", "Spn5MLxb2", "Spn6MLxb2", "Spn7MLxb2", "Spn8MLxb2", "Spn9MLxb2"]
            blade_chans_My = ["RootMyb2", "Spn1MLyb2", "Spn2MLyb2", "Spn3MLyb2", "Spn4MLyb2", "Spn5MLyb2", "Spn6MLyb2", "Spn7MLyb2", "Spn8MLyb2", "Spn9MLyb2"]
            tip_max_chan   = "TipDxc2"

        if np.argmax(defl_mag) == 2:            
            blade_chans_Fz = ["RootFzb3", "Spn1FLzb3", "Spn2FLzb3", "Spn3FLzb3", "Spn4FLzb3", "Spn5FLzb3", "Spn6FLzb3", "Spn7FLzb3", "Spn8FLzb3", "Spn9FLzb3"]
            blade_chans_Mx = ["RootMxb3", "Spn1MLxb3", "Spn2MLxb3", "Spn3MLxb3", "Spn4MLxb3", "Spn5MLxb3", "Spn6MLxb3", "Spn7MLxb3", "Spn8MLxb3", "Spn9MLxb3"]
            blade_chans_My = ["RootMyb3", "Spn1MLyb3", "Spn2MLyb3", "Spn3MLyb3", "Spn4MLyb3", "Spn5MLyb3", "Spn6MLyb3", "Spn7MLyb3", "Spn8MLyb3", "Spn9MLyb3"]
            tip_max_chan   = "TipDxc3"

        # Get the maximum out of plane blade deflection
        outputs["max_TipDxc"] = np.max(sum_stats[tip_max_chan]['max'])
        # Return moments around x and y and axial force along blade span at instance of largest out of plane blade tip deflection
        Fz = [extreme_table[tip_max_chan][np.argmax(sum_stats[tip_max_chan]['max'])][var] for var in blade_chans_Fz]
        Mx = [extreme_table[tip_max_chan][np.argmax(sum_stats[tip_max_chan]['max'])][var] for var in blade_chans_Mx]
        My = [extreme_table[tip_max_chan][np.argmax(sum_stats[tip_max_chan]['max'])][var] for var in blade_chans_My]
        if np.any(np.isnan(Fz)):
            print('WARNING: nans found in Fz extremes')
            Fz[np.isnan(Fz)] = 0.0
        if np.any(np.isnan(Mx)):
            print('WARNING: nans found in Mx extremes')
            Mx[np.isnan(Mx)] = 0.0
        if np.any(np.isnan(My)):
            print('WARNING: nans found in My extremes')
            My[np.isnan(My)] = 0.0
        spline_Fz = PchipInterpolator(np.hstack((self.R_out_ED_bl, inputs['Rtip'])), np.hstack((Fz, 0.)))
        spline_Mx = PchipInterpolator(np.hstack((self.R_out_ED_bl, inputs['Rtip'])), np.hstack((Mx, 0.)))
        spline_My = PchipInterpolator(np.hstack((self.R_out_ED_bl, inputs['Rtip'])), np.hstack((My, 0.)))

        r = inputs['r']
        Fz_out = spline_Fz(r).flatten()
        Mx_out = spline_Mx(r).flatten()
        My_out = spline_My(r).flatten()

        outputs['blade_maxTD_Mx'] = Mx_out
        outputs['blade_maxTD_My'] = My_out
        outputs['blade_maxTD_Fz'] = Fz_out

        # Determine maximum root moment
        if self.n_blades == 2:
            blade_root_flap_moment = max([max(sum_stats['RootMyb1']['max']), max(sum_stats['RootMyb2']['max'])])
            blade_root_oop_moment  = max([max(sum_stats['RootMyc1']['max']), max(sum_stats['RootMyc2']['max'])])
            blade_root_tors_moment  = max([max(sum_stats['RootMzb1']['max']), max(sum_stats['RootMzb2']['max'])])
        else:
            blade_root_flap_moment = max([max(sum_stats['RootMyb1']['max']), max(sum_stats['RootMyb2']['max']), max(sum_stats['RootMyb3']['max'])])
            blade_root_oop_moment  = max([max(sum_stats['RootMyc1']['max']), max(sum_stats['RootMyc2']['max']), max(sum_stats['RootMyc3']['max'])])
            blade_root_tors_moment  = max([max(sum_stats['RootMzb1']['max']), max(sum_stats['RootMzb2']['max']), max(sum_stats['RootMzb3']['max'])])
        outputs['max_RootMyb'] = blade_root_flap_moment
        outputs['max_RootMyc'] = blade_root_oop_moment
        outputs['max_RootMzb'] = blade_root_tors_moment

        ## Get hub moments and forces in the non-rotating frame
        outputs['hub_Fxyz'] = np.array([extreme_table['LSShftF'][np.argmax(sum_stats['LSShftF']['max'])]['RotThrust'],
                                    extreme_table['LSShftF'][np.argmax(sum_stats['LSShftF']['max'])]['LSShftFys'],
                                    extreme_table['LSShftF'][np.argmax(sum_stats['LSShftF']['max'])]['LSShftFzs']])*1.e3
        outputs['hub_Mxyz'] = np.array([extreme_table['LSShftM'][np.argmax(sum_stats['LSShftM']['max'])]['RotTorq'],
                                    extreme_table['LSShftM'][np.argmax(sum_stats['LSShftM']['max'])]['LSSTipMys'],
                                    extreme_table['LSShftM'][np.argmax(sum_stats['LSShftM']['max'])]['LSSTipMzs']])*1.e3

        ## Post process aerodynamic data
        # Angles of attack - max, std, mean
        blade1_chans_aoa = ["B1N1Alpha", "B1N2Alpha", "B1N3Alpha", "B1N4Alpha", "B1N5Alpha", "B1N6Alpha", "B1N7Alpha", "B1N8Alpha", "B1N9Alpha"]
        blade2_chans_aoa = ["B2N1Alpha", "B2N2Alpha", "B2N3Alpha", "B2N4Alpha", "B2N5Alpha", "B2N6Alpha", "B2N7Alpha", "B2N8Alpha", "B2N9Alpha"]
        aoa_max_B1  = [np.max(sum_stats[var]['max'])    for var in blade1_chans_aoa]
        aoa_mean_B1 = [np.mean(sum_stats[var]['mean'])  for var in blade1_chans_aoa]
        aoa_std_B1  = [np.mean(sum_stats[var]['std'])   for var in blade1_chans_aoa]
        aoa_max_B2  = [np.max(sum_stats[var]['max'])    for var in blade2_chans_aoa]
        aoa_mean_B2 = [np.mean(sum_stats[var]['mean'])  for var in blade2_chans_aoa]
        aoa_std_B2  = [np.mean(sum_stats[var]['std'])   for var in blade2_chans_aoa]                
        if self.n_blades == 2:
            spline_aoa_max      = PchipInterpolator(self.R_out_AD, np.max([aoa_max_B1, aoa_max_B2], axis=0))
            spline_aoa_std      = PchipInterpolator(self.R_out_AD, np.mean([aoa_std_B1, aoa_std_B2], axis=0))
            spline_aoa_mean     = PchipInterpolator(self.R_out_AD, np.mean([aoa_mean_B1, aoa_mean_B2], axis=0))
        elif self.n_blades == 3:
            blade3_chans_aoa    = ["B3N1Alpha", "B3N2Alpha", "B3N3Alpha", "B3N4Alpha", "B3N5Alpha", "B3N6Alpha", "B3N7Alpha", "B3N8Alpha", "B3N9Alpha"]
            aoa_max_B3          = [np.max(sum_stats[var]['max'])    for var in blade3_chans_aoa]
            aoa_mean_B3         = [np.mean(sum_stats[var]['mean'])  for var in blade3_chans_aoa]
            aoa_std_B3          = [np.mean(sum_stats[var]['std'])   for var in blade3_chans_aoa]
            spline_aoa_max      = PchipInterpolator(self.R_out_AD, np.max([aoa_max_B1, aoa_max_B2, aoa_max_B3], axis=0))
            spline_aoa_std      = PchipInterpolator(self.R_out_AD, np.mean([aoa_max_B1, aoa_std_B2, aoa_std_B3], axis=0))
            spline_aoa_mean     = PchipInterpolator(self.R_out_AD, np.mean([aoa_mean_B1, aoa_mean_B2, aoa_mean_B3], axis=0))
        else:
            raise Exception('The calculations only support 2 or 3 bladed rotors')

        outputs['max_aoa']  = spline_aoa_max(r)
        outputs['std_aoa']  = spline_aoa_std(r)
        outputs['mean_aoa'] = spline_aoa_mean(r)

        return outputs, discrete_outputs

    def get_tower_loading(self, sum_stats, extreme_table, inputs, outputs):
        """
        Find the loading along the tower height.

        Parameters
        ----------
        sum_stats : pd.DataFrame
        extreme_table : dict
        """

        n_height_tow = self.options['modeling_options']['WISDEM']['TowerSE']['n_height_tower']
        n_full_tow   = get_nfull(n_height_tow)

        tower_chans_Fx = ["TwrBsFxt", "TwHt1FLxt", "TwHt2FLxt", "TwHt3FLxt", "TwHt4FLxt", "TwHt5FLxt", "TwHt6FLxt", "TwHt7FLxt", "TwHt8FLxt", "TwHt9FLxt", "YawBrFxp"]
        tower_chans_Fy = ["TwrBsFyt", "TwHt1FLyt", "TwHt2FLyt", "TwHt3FLyt", "TwHt4FLyt", "TwHt5FLyt", "TwHt6FLyt", "TwHt7FLyt", "TwHt8FLyt", "TwHt9FLyt", "YawBrFyp"]
        tower_chans_Fz = ["TwrBsFzt", "TwHt1FLzt", "TwHt2FLzt", "TwHt3FLzt", "TwHt4FLzt", "TwHt5FLzt", "TwHt6FLzt", "TwHt7FLzt", "TwHt8FLzt", "TwHt9FLzt", "YawBrFzp"]
        tower_chans_Mx = ["TwrBsMxt", "TwHt1MLxt", "TwHt2MLxt", "TwHt3MLxt", "TwHt4MLxt", "TwHt5MLxt", "TwHt6MLxt", "TwHt7MLxt", "TwHt8MLxt", "TwHt9MLxt", "YawBrMxp"]
        tower_chans_My = ["TwrBsMyt", "TwHt1MLyt", "TwHt2MLyt", "TwHt3MLyt", "TwHt4MLyt", "TwHt5MLyt", "TwHt6MLyt", "TwHt7MLyt", "TwHt8MLyt", "TwHt9MLyt", "YawBrMyp"]
        tower_chans_Mz = ["TwrBsMzt", "TwHt1MLzt", "TwHt2MLzt", "TwHt3MLzt", "TwHt4MLzt", "TwHt5MLzt", "TwHt6MLzt", "TwHt7MLzt", "TwHt8MLzt", "TwHt9MLzt", "YawBrMzp"]


        fatb_max_chan   = "TwrBsMyt"

        # Get the maximum fore-aft moment at tower base
        outputs["max_TwrBsMyt"] = np.max(sum_stats[fatb_max_chan]['max'])
        # Return forces and moments along tower height at instance of largest fore-aft tower base moment
        Fx = [extreme_table[fatb_max_chan][np.argmax(sum_stats[fatb_max_chan]['max'])][var] for var in tower_chans_Fx]
        Fy = [extreme_table[fatb_max_chan][np.argmax(sum_stats[fatb_max_chan]['max'])][var] for var in tower_chans_Fy]
        Fz = [extreme_table[fatb_max_chan][np.argmax(sum_stats[fatb_max_chan]['max'])][var] for var in tower_chans_Fz]
        Mx = [extreme_table[fatb_max_chan][np.argmax(sum_stats[fatb_max_chan]['max'])][var] for var in tower_chans_Mx]
        My = [extreme_table[fatb_max_chan][np.argmax(sum_stats[fatb_max_chan]['max'])][var] for var in tower_chans_My]
        Mz = [extreme_table[fatb_max_chan][np.argmax(sum_stats[fatb_max_chan]['max'])][var] for var in tower_chans_Mz]

        # Spline results on tower basic grid
        spline_Fx      = PchipInterpolator(self.Z_out_ED_twr, Fx)
        spline_Fy      = PchipInterpolator(self.Z_out_ED_twr, Fy)
        spline_Fz      = PchipInterpolator(self.Z_out_ED_twr, Fz)
        spline_Mx      = PchipInterpolator(self.Z_out_ED_twr, Mx)
        spline_My      = PchipInterpolator(self.Z_out_ED_twr, My)
        spline_Mz      = PchipInterpolator(self.Z_out_ED_twr, Mz)

        z_full = inputs['tower_monopile_z_full'][-n_full_tow:]
        z_sec, _ = util.nodal2sectional(z_full)
        z = (z_sec - z_sec[0]) / (z_sec[-1] - z_sec[0])

        outputs['tower_maxMy_Fx'] = spline_Fx(z)
        outputs['tower_maxMy_Fy'] = spline_Fy(z)
        outputs['tower_maxMy_Fz'] = spline_Fz(z)
        outputs['tower_maxMy_Mx'] = spline_Mx(z)
        outputs['tower_maxMy_My'] = spline_My(z)
        outputs['tower_maxMy_Mz'] = spline_Mz(z)
        
        if not self.options['modeling_options']['flags']['monopile']:
            for k in ['Fx','Fy','Fz','Mx','My','Mz']:
                outputs[f'tower_monopile_maxMy_{k}'] = outputs[f'tower_maxMy_{k}']

        return outputs

    def get_monopile_loading(self, sum_stats, extreme_table, inputs, outputs):
        """
        Find the loading along the monopile length.

        Parameters
        ----------
        sum_stats : pd.DataFrame
        extreme_table : dict
        """

        n_height_mon = self.options['modeling_options']['WISDEM']['TowerSE']['n_height_monopile']
        n_full_mon   = get_nfull(n_height_mon)

        monopile_chans_Fx = []
        monopile_chans_Fy = []
        monopile_chans_Fz = []
        monopile_chans_Mx = []
        monopile_chans_My = []
        monopile_chans_Mz = []
        k=1
        for i in range(len(self.Z_out_SD_mpl)):
            if k==9:
                Node=2
            else:
                Node=1
            monopile_chans_Fx += ["M" + str(k) + "N" + str(Node) + "FKxe"]
            monopile_chans_Fy += ["M" + str(k) + "N" + str(Node) + "FKye"]
            monopile_chans_Fz += ["M" + str(k) + "N" + str(Node) + "FKze"]
            monopile_chans_Mx += ["M" + str(k) + "N" + str(Node) + "MKxe"]
            monopile_chans_My += ["M" + str(k) + "N" + str(Node) + "MKye"]
            monopile_chans_Mz += ["M" + str(k) + "N" + str(Node) + "MKze"]
            k+=1

        max_chan   = "M1N1MKye"

        # # Get the maximum of signal M1N1MKye
        outputs["max_M1N1MKye"] = np.max(sum_stats[max_chan]['max'])
        # # Return forces and moments along tower height at instance of largest fore-aft tower base moment
        Fx = [extreme_table[max_chan][np.argmax(sum_stats[max_chan]['max'])][var] for var in monopile_chans_Fx]
        Fy = [extreme_table[max_chan][np.argmax(sum_stats[max_chan]['max'])][var] for var in monopile_chans_Fy]
        Fz = [extreme_table[max_chan][np.argmax(sum_stats[max_chan]['max'])][var] for var in monopile_chans_Fz]
        Mx = [extreme_table[max_chan][np.argmax(sum_stats[max_chan]['max'])][var] for var in monopile_chans_Mx]
        My = [extreme_table[max_chan][np.argmax(sum_stats[max_chan]['max'])][var] for var in monopile_chans_My]
        Mz = [extreme_table[max_chan][np.argmax(sum_stats[max_chan]['max'])][var] for var in monopile_chans_Mz]

        # # Spline results on grid of channel locations along the monopile
        spline_Fx      = PchipInterpolator(self.Z_out_SD_mpl, Fx)
        spline_Fy      = PchipInterpolator(self.Z_out_SD_mpl, Fy)
        spline_Fz      = PchipInterpolator(self.Z_out_SD_mpl, Fz)
        spline_Mx      = PchipInterpolator(self.Z_out_SD_mpl, Mx)
        spline_My      = PchipInterpolator(self.Z_out_SD_mpl, My)
        spline_Mz      = PchipInterpolator(self.Z_out_SD_mpl, Mz)

        z_full = inputs['tower_monopile_z_full'][:n_full_mon]
        z_sec, _ = util.nodal2sectional(z_full)
        z = (z_sec - z_sec[0]) / (z_sec[-1] - z_sec[0])

        outputs['monopile_maxMy_Fx'] = spline_Fx(z)
        outputs['monopile_maxMy_Fy'] = spline_Fy(z)
        outputs['monopile_maxMy_Fz'] = spline_Fz(z)
        outputs['monopile_maxMy_Mx'] = spline_Mx(z)
        outputs['monopile_maxMy_My'] = spline_My(z)
        outputs['monopile_maxMy_Mz'] = spline_Mz(z)
        
        for k in ['Fx','Fy','Fz','Mx','My','Mz']:
            outputs[f'tower_monopile_maxMy_{k}'] = np.r_[outputs[f'monopile_maxMy_{k}'], outputs[f'tower_maxMy_{k}']]

        return outputs

    def calculate_AEP(self, sum_stats, case_list, dlc_list, inputs, discrete_inputs, outputs, discrete_outputs):
        """
        Calculates annual energy production of the relevant DLCs in `case_list`.

        Parameters
        ----------
        sum_stats : pd.DataFrame
        case_list : list
        dlc_list : list
        """
        ## Get AEP and power curve
        if self.FASTpref['dlc_settings']['run_power_curve']:

            # determine which dlc will be used for the powercurve calculations, allows using dlc 1.1 if specific power curve calculations were not run
            idx_pwrcrv    = [i for i, dlc in enumerate(dlc_list) if dlc==0.]
            idx_pwrcrv_11 = [i for i, dlc in enumerate(dlc_list) if dlc==1.1]
            if len(idx_pwrcrv) == 0 and len(idx_pwrcrv_11) > 0:
                idx_pwrcrv = idx_pwrcrv_11

            # sort out power curve stats
            # stats_pwrcrv = {}
            # for var in sum_stats.keys():
            #     if var != 'meta':
            #         stats_pwrcrv[var] = {}
            #         for stat in sum_stats[var].keys():
            #             stats_pwrcrv[var][stat] = [x for i, x in enumerate(sum_stats[var][stat]) if i in idx_pwrcrv]

            # stats_pwrcrv['meta'] = sum_stats['meta']

            stats_pwrcrv = sum_stats.iloc[idx_pwrcrv].copy()

            # Get windspeeds from case list 
            if self.FASTpref['dlc_settings']['Power_Curve']['turbulent_power_curve']:
                U = []
                for fname in [case[('InflowWind', 'Filename_Uni')] for i, case in enumerate(case_list) if i in idx_pwrcrv]:
                    fname = os.path.split(fname)[-1]
                    ntm      = fname.split('NTM')[-1].split('_')
                    ntm_U    = float(".".join(ntm[1].strip("U").split('.')[:-1]))
                    ntm_Seed = float(".".join(ntm[2].strip("Seed").split('.')[:-1]))
                    U.append(ntm_U)
            else:
                U = [float(case[('InflowWind', 'HWindSpeed')]) for i, case in enumerate(case_list) if i in idx_pwrcrv]

            # Calculate AEP and Performance Data
            if len(U) > 1 and self.fst_vt['Fst']['CompServo'] == 1:
                pp = PowerProduction(discrete_inputs['turbine_class'])
                pwr_curve_vars   = ["GenPwr", "RtAeroCp", "RotSpeed", "BldPitch1"]
                AEP, perf_data = pp.AEP(stats_pwrcrv, U, pwr_curve_vars)

                outputs['P_out']       = perf_data['GenPwr']['mean'] * 1.e3
                outputs['Cp_out']      = perf_data['RtAeroCp']['mean']
                outputs['Omega_out']   = perf_data['RotSpeed']['mean']
                outputs['pitch_out']   = perf_data['BldPitch1']['mean']
                outputs['AEP']         = AEP
            else:
                outputs['Cp_out']      = stats_pwrcrv['RtAeroCp']['mean']
                outputs['AEP']         = 0.0
                outputs['Omega_out']   = stats_pwrcrv['RotSpeed']['mean']
                outputs['pitch_out']   = stats_pwrcrv['BldPitch1']['mean']
                if self.fst_vt['Fst']['CompServo'] == 1:
                    outputs['P_out']       = stats_pwrcrv['GenPwr']['mean'][0] * 1.e3
                print('WARNING: OpenFAST is run at a single wind speed. AEP cannot be estimated.')

            outputs['V_out']       = np.unique(U)

        return outputs, discrete_outputs

    def get_weighted_DELs(self, sum_stats, DELs, inputs, discrete_inputs, outputs, discrete_outputs):
        """

        """

        # Get DELS from OpenFAST data
        # if self.fst_vt['Fst']['TMax'] - self.options['modeling_options']['openfast']['fst_settings'][('Fst','TStart')] < 60.:
        #     print('WARNING: the measurement window of the OpenFAST simulations is shorter than 60 seconds. No DEL can be estimated reliably.')

        if self.FASTpref['dlc_settings']['run_IEC']:
            U = []
            for dlc in self.FASTpref['dlc_settings']['IEC']:
                U_set       = dlc['U']
                num_seeds   = len(dlc['Seeds'])
                U_all       = [U_set]*num_seeds
                U_dlc = [u for uset in U_all for u in uset]
            U.extend(U_dlc)
            U.sort()          
            
        
        pp = PowerProduction(discrete_inputs['turbine_class'])
        ws_prob = pp.prob_WindDist(U, disttype='pdf')

        if self.options['opt_options']['merit_figure'] == 'DEL_RootMyb':
            if self.n_blades == 2:
                outputs['DEL_RootMyb'] = np.max([np.sum(ws_prob*DELs['RootMyb1']), 
                                                np.sum(ws_prob*DELs['RootMyb2'])])
            else:
                outputs['DEL_RootMyb'] = np.max([np.sum(ws_prob*DELs['RootMyb1']), 
                                                np.sum(ws_prob*DELs['RootMyb2']),
                                                np.sum(ws_prob*DELs['RootMyb3'])])

        if self.options['opt_options']['merit_figure'] == 'DEL_TwrBsMyt':
            outputs['DEL_TwrBsMyt'] = np.sum(ws_prob*DELs['TwrBsMyt'])

        return outputs, discrete_outputs

    def get_control_measures(self,sum_stats,inputs, discrete_inputs, outputs, discrete_outputs):
        ''' 
        calculate control measures:
            - rotor_overspeed

        given:
            - sum_stats : pd.DataFrame
        '''

        if self.options['opt_options']['constraints']['control']['rotor_overspeed']['flag']:
            outputs['rotor_overspeed'] = ( np.max(sum_stats['GenSpeed']['max']) * np.pi/30. / self.fst_vt['DISCON_in']['PC_RefSpd'] ) - 1.0

        return outputs, discrete_outputs

    def get_floating_measures(self,sum_stats,inputs, discrete_inputs, outputs, discrete_outputs):
        '''
        calculate floating measures:
            - Std_PtfmPitch (max over all dlcs if constraint, mean otheriwse)
            - Max_PtfmPitch

        given:
            - sum_stats : pd.DataFrame
        '''
        
        if self.options['opt_options']['merit_figure'] == 'Std_PtfmPitch':
            # Let's just average the standard deviation of PtfmPitch for now
            # TODO: weight based on WS distribution, or something else
            print("sum_stats['PtfmPitch']['std']:")   # for debugging
            print(sum_stats['PtfmPitch']['std'])   # for debugging
            outputs['Std_PtfmPitch'] = np.mean(sum_stats['PtfmPitch']['std'])

        if self.options['opt_options']['constraints']['control']['Max_PtfmPitch']['flag']:
            print("sum_stats['PtfmPitch']['max']:")  # for debugging
            print(sum_stats['PtfmPitch']['max'])  # for debugging
            outputs['Max_PtfmPitch']  = np.max(sum_stats['PtfmPitch']['max'])

        if self.options['opt_options']['constraints']['control']['Std_PtfmPitch']['flag']:
            print("sum_stats['PtfmPitch']['std']:")   # for debugging
            print(sum_stats['PtfmPitch']['std'])   # for debugging
            outputs['Std_PtfmPitch'] = np.max(sum_stats['PtfmPitch']['std'])

        return outputs, discrete_outputs

    
    def write_FAST(self, fst_vt, discrete_outputs):
        writer                   = InputWriter_OpenFAST()
        writer.fst_vt            = fst_vt
        writer.FAST_runDirectory = self.FAST_runDirectory
        writer.FAST_namingOut    = self.FAST_namingOut
        writer.execute()

        if self.debug_level > 0:
            print('RAN UPDATE: ', self.FAST_runDirectory, self.FAST_namingOut)


    def writeCpsurfaces(self, inputs):
        
        FASTpref  = self.options['modeling_options']['openfast']['FASTpref']
        file_name = os.path.join(FASTpref['file_management']['FAST_runDirectory'], FASTpref['file_management']['FAST_namingOut'] + '_Cp_Ct_Cq.dat')
        
        # Write Cp-Ct-Cq-TSR tables file
        n_pitch = len(inputs['pitch_vector'])
        n_tsr   = len(inputs['tsr_vector'])
        n_U     = len(inputs['U_vector'])
        
        file = open(file_name,'w')
        file.write('# ------- Rotor performance tables ------- \n')
        file.write('# ------------ Written using AeroElasticSE with data from CCBlade ------------\n')
        file.write('\n')
        file.write('# Pitch angle vector - x axis (matrix columns) (deg)\n')
        for i in range(n_pitch):
            file.write('%.2f   ' % inputs['pitch_vector'][i])
        file.write('\n# TSR vector - y axis (matrix rows) (-)\n')
        for i in range(n_tsr):
            file.write('%.2f   ' % inputs['tsr_vector'][i])
        file.write('\n# Wind speed vector - z axis (m/s)\n')
        for i in range(n_U):
            file.write('%.2f   ' % inputs['U_vector'][i])
        file.write('\n')
        
        file.write('\n# Power coefficient\n\n')
        
        for i in range(n_U):
            for j in range(n_tsr):
                for k in range(n_pitch):
                    file.write('%.5f   ' % inputs['Cp_aero_table'][j,k,i])
                file.write('\n')
            file.write('\n')
        
        file.write('\n#  Thrust coefficient\n\n')
        for i in range(n_U):
            for j in range(n_tsr):
                for k in range(n_pitch):
                    file.write('%.5f   ' % inputs['Ct_aero_table'][j,k,i])
                file.write('\n')
            file.write('\n')
        
        file.write('\n# Torque coefficient\n\n')
        for i in range(n_U):
            for j in range(n_tsr):
                for k in range(n_pitch):
                    file.write('%.5f   ' % inputs['Cq_aero_table'][j,k,i])
                file.write('\n')
            file.write('\n')
            
        file.close()


        return file_name

    def save_timeseries(self,chan_time):
        '''
        Save ALL the timeseries: each iteration and openfast run thereof
        '''

        # Make iteration directory
        save_dir = os.path.join(self.FAST_runDirectory,'iteration_'+str(self.of_inumber),'timeseries')
        if not os.path.exists(save_dir):
            os.makedirs(save_dir)

        # Save each timeseries as a pickled dataframe
        for i_ts, timeseries in enumerate(chan_time):
            output = OpenFASTOutput.from_dict(timeseries, self.FAST_namingOut)
            output.df.to_pickle(os.path.join(save_dir,self.FAST_namingOut + '_' + str(i_ts) + '.p'))

    def save_iterations(self,summ_stats,DELs):
        '''
        Save summary stats, DELs of each iteration
        '''

        # Make iteration directory
        save_dir = os.path.join(self.FAST_runDirectory,'iteration_'+str(self.of_inumber))
        if not os.path.exists(save_dir):
            os.makedirs(save_dir)

        # Save dataframes as pickles
        summ_stats.to_pickle(os.path.join(save_dir,'summary_stats.p'))
        DELs.to_pickle(os.path.join(save_dir,'DELs.p'))

        


    # def BladeFatigue(self, FAST_Output, case_list, dlc_list, inputs, outputs, discrete_inputs, discrete_outputs):

    #     # Perform rainflow counting
    #     if self.options['modeling_options']['General']['verbosity']:
    #         print('Running Rainflow Counting')
    #         sys.stdout.flush()

    #     rainflow = {}
    #     var_rainflow = ["RootMxb1", "Spn1MLxb1", "Spn2MLxb1", "Spn3MLxb1", "Spn4MLxb1", "Spn5MLxb1", "Spn6MLxb1", "Spn7MLxb1", "Spn8MLxb1", "Spn9MLxb1", "RootMyb1", "Spn1MLyb1", "Spn2MLyb1", "Spn3MLyb1", "Spn4MLyb1", "Spn5MLyb1", "Spn6MLyb1", "Spn7MLyb1", "Spn8MLyb1", "Spn9MLyb1"]
    #     for i, (datai, casei, dlci) in enumerate(zip(FAST_Output, case_list, dlc_list)):
    #         if dlci in [1.1, 1.2]:
            
    #             # Get wind speed and seed of output file
    #             ntm  = casei[('InflowWind', 'FileName_BTS')].split('NTM')[-1].split('_')
    #             U    = float(".".join(ntm[1].strip("U").split('.')[:-1]))
    #             Seed = float(".".join(ntm[2].strip("Seed").split('.')[:-1]))

    #             if U not in list(rainflow.keys()):
    #                 rainflow[U]       = {}
    #             if Seed not in list(rainflow[U].keys()):
    #                 rainflow[U][Seed] = {}
                
    #             # Rainflow counting by var
    #             if len(var_rainflow) == 0:
    #                 var_rainflow = list(datai.keys())


    #             # index for start/end of time series
    #             idx_s = np.argmax(datai["Time"] >= self.T0)
    #             idx_e = np.argmax(datai["Time"] >= self.TMax) + 1

    #             for var in var_rainflow:
    #                 ranges, means = fatpack.find_rainflow_ranges(datai[var][idx_s:idx_e], return_means=True)

    #                 rainflow[U][Seed][var] = {}
    #                 rainflow[U][Seed][var]['rf_amp']  = ranges.tolist()
    #                 rainflow[U][Seed][var]['rf_mean'] = means.tolist()
    #                 rainflow[U][Seed][var]['mean']    = float(np.mean(datai[var]))

    #     # save_yaml(self.FAST_resultsDirectory, 'rainflow.yaml', rainflow)
    #     # rainflow = load_yaml(self.FatigueFile, package=1)

    #     # Setup fatigue calculations
    #     U       = list(rainflow.keys())
    #     Seeds   = list(rainflow[U[0]].keys())
    #     chans   = list(rainflow[U[0]][Seeds[0]].keys())
    #     r_gage  = np.r_[0., self.R_out_ED_bl]
    #     r_gage /= r_gage[-1]
    #     simtime = self.simtime
    #     n_seeds = float(len(Seeds))
    #     n_gage  = len(r_gage)

    #     r       = (inputs['r']-inputs['r'][0])/(inputs['r'][-1]-inputs['r'][0])
    #     m_default = 8. # assume default m=10  (8 or 12 also reasonable)
    #     m       = [mi if mi > 0. else m_default for mi in inputs['m']]  # Assumption: if no S-N slope is given for a material, use default value TODO: input['m'] is not connected, only using the default currently

    #     eps_uts = inputs['Xt'][:,0]/inputs['E'][:,0]
    #     eps_ucs = inputs['Xc'][:,0]/inputs['E'][:,0]
    #     gamma_m = 1.#inputs['gamma_m']
    #     gamma_f = 1.#inputs['gamma_f']
    #     yrs     = 20.  # TODO
    #     t_life  = 60.*60.*24*365.24*yrs
    #     U_bar   = inputs['V_mean_iec']

    #     # pdf of wind speeds
    #     binwidth = np.diff(U)
    #     U_bins   = np.r_[[U[0] - binwidth[0]/2.], [np.mean([U[i-1], U[i]]) for i in range(1,len(U))], [U[-1] + binwidth[-1]/2.]]
    #     pdf = np.diff(RayleighCDF(U_bins, xbar=U_bar))
    #     if sum(pdf) < 0.9:
    #         print('Warning: Cummulative probability of wind speeds in rotor_loads_defl_strains.BladeFatigue is low, sum of weights: %f' % sum(pdf))
    #         print('Mean winds speed: %f' % U_bar)
    #         print('Simulated wind speeds: ', U)
    #         sys.stdout.flush()

    #     # Materials of analysis layers
    #     te_ss_var_ok       = False
    #     te_ps_var_ok       = False
    #     spar_cap_ss_var_ok = False
    #     spar_cap_ps_var_ok = False
    #     for i_layer in range(self.n_layers):
    #         if self.te_ss_var in self.layer_name:
    #             te_ss_var_ok        = True
    #         if self.te_ps_var in self.layer_name:
    #             te_ps_var_ok        = True
    #         if self.spar_cap_ss_var in self.layer_name:
    #             spar_cap_ss_var_ok  = True
    #         if self.spar_cap_ps_var in self.layer_name:
    #             spar_cap_ps_var_ok  = True

    #     # if te_ss_var_ok == False:
    #     #     print('The layer at the trailing edge suction side is set for Fatigue Analysis, but "%s" does not exist in the input yaml. Please check.'%self.te_ss_var)
    #     # if te_ps_var_ok == False:
    #     #     print('The layer at the trailing edge pressure side is set for Fatigue Analysis, but "%s" does not exist in the input yaml. Please check.'%self.te_ps_var)
    #     if spar_cap_ss_var_ok == False:
    #         print('The layer at the spar cap suction side is set for Fatigue Analysis, but "%s" does not exist in the input yaml. Please check.'%self.spar_cap_ss_var)
    #     if spar_cap_ps_var_ok == False:
    #         print('The layer at the spar cap pressure side is set for Fatigue Analysis, but "%s" does not exist in the input yaml. Please check.'%self.spar_cap_ps_var)
    #     sys.stdout.flush()

    #     # Get blade properties at gage locations
    #     y_tc       = remap2grid(r, inputs['y_tc'], r_gage)
    #     x_tc       = remap2grid(r, inputs['x_tc'], r_gage)
    #     chord      = remap2grid(r, inputs['chord'], r_gage)
    #     rthick     = remap2grid(r, inputs['rthick'], r_gage)
    #     pitch_axis = remap2grid(r, inputs['pitch_axis'], r_gage)
    #     EIyy       = remap2grid(r, inputs['beam:EIyy'], r_gage)
    #     EIxx       = remap2grid(r, inputs['beam:EIxx'], r_gage)

    #     te_ss_mats = np.floor(remap2grid(r, inputs['te_ss_mats'], r_gage, axis=0)) # materials is section
    #     te_ps_mats = np.floor(remap2grid(r, inputs['te_ps_mats'], r_gage, axis=0))
    #     sc_ss_mats = np.floor(remap2grid(r, inputs['sc_ss_mats'], r_gage, axis=0))
    #     sc_ps_mats = np.floor(remap2grid(r, inputs['sc_ps_mats'], r_gage, axis=0))

    #     c_TE       = chord*(1.-pitch_axis) + y_tc
    #     c_SC       = chord*rthick/2. + x_tc #this is overly simplistic, using maximum thickness point, should use the actual profiles
    #     sys.stdout.flush()

    #     C_miners_SC_SS_gage = np.zeros((n_gage, self.n_mat, 2))
    #     C_miners_SC_PS_gage = np.zeros((n_gage, self.n_mat, 2))
    #     C_miners_TE_SS_gage = np.zeros((n_gage, self.n_mat, 2))
    #     C_miners_TE_PS_gage = np.zeros((n_gage, self.n_mat, 2))

    #     # Map channels to output matrix
    #     chan_map   = {}
    #     for i_var, var in enumerate(chans):
    #         # Determine spanwise position
    #         if 'Root' in var:
    #             i_span = 0
    #         elif 'Spn' in var and 'M' in var:
    #             i_span = int(var.strip('Spn').split('M')[0])
    #         else:
    #             # not a spanwise output channel, skip
    #             print('Fatigue Model: Skipping channel: %s, not a spanwise moment' % var)
    #             sys.stdout.flush()
    #             chans.remove(var)
    #             continue
    #         # Determine if edgewise of flapwise moment
    #         if 'M' in var and 'x' in var:
    #             # Flapwise
    #             axis = 1
    #         elif 'M' in var and 'y' in var:
    #             # Edgewise
    #             axis = 0
    #         else:
    #             # not an edgewise / flapwise moment, skip
    #             print('Fatigue Model: Skipping channel: "%s", not an edgewise/flapwise moment' % var)
    #             sys.stdout.flush()
    #             continue

    #         chan_map[var] = {}
    #         chan_map[var]['i_gage'] = i_span
    #         chan_map[var]['axis']   = axis

    #     # Map composite sections
    #     composite_map = [['TE', 'SS', te_ss_var_ok],
    #                      ['TE', 'PS', te_ps_var_ok],
    #                      ['SC', 'SS', spar_cap_ss_var_ok],
    #                      ['SC', 'PS', spar_cap_ps_var_ok]]

    #     if self.options['modeling_options']['General']['verbosity']:
    #         print("Running Miner's Rule calculations")
    #         sys.stdout.flush()

    #     ########
    #     # Loop through composite sections, materials, output channels, and simulations (wind speeds * seeds)
    #     for comp_i in composite_map:

    #         #skip this composite section?
    #         if not comp_i[2]:
    #             continue

    #         #
    #         C_miners = np.zeros((n_gage, self.n_mat, 2))
    #         if comp_i[0]       == 'TE':
    #             c = c_TE
    #             if comp_i[1]   == 'SS':
    #                 mats = te_ss_mats
    #             elif comp_i[1] == 'PS':
    #                 mats = te_ps_mats
    #         elif comp_i[0]     == 'SC':
    #             c = c_SC
    #             if comp_i[1]   == 'SS':
    #                 mats = sc_ss_mats
    #             elif comp_i[1] == 'PS':
    #                 mats = sc_ps_mats

    #         for i_mat in range(self.n_mat):

    #             for i_var, var in enumerate(chans):
    #                 i_gage = chan_map[var]['i_gage']
    #                 axis   = chan_map[var]['axis']

    #                 # skip if material at this spanwise location is not included in the composite section
    #                 if mats[i_gage, i_mat] == 0.:
    #                     continue

    #                 # Determine if edgewise of flapwise moment
    #                 pitch_axis_i = pitch_axis[i_gage]
    #                 chord_i      = chord[i_gage]
    #                 c_i          = c[i_gage]
    #                 if axis == 0:
    #                     EI_i     = EIxx[i_gage]
    #                 else:
    #                     EI_i     = EIyy[i_gage]

    #                 for i_u, u in enumerate(U):
    #                     for i_s, seed in enumerate(Seeds):
    #                         M_mean = np.array(rainflow[u][seed][var]['rf_mean']) * 1.e3
    #                         M_amp  = np.array(rainflow[u][seed][var]['rf_amp']) * 1.e3

    #                         for M_mean_i, M_amp_i in zip(M_mean, M_amp):
    #                             n_cycles = 1.
    #                             eps_mean = M_mean_i*c_i/EI_i 
    #                             eps_amp  = M_amp_i*c_i/EI_i

    #                             if eps_amp != 0.:
    #                                 Nf = ((eps_uts[i_mat] + np.abs(eps_ucs[i_mat]) - np.abs(2.*eps_mean*gamma_m*gamma_f - eps_uts[i_mat] + np.abs(eps_ucs[i_mat]))) / (2.*eps_amp*gamma_m*gamma_f))**m[i_mat]
    #                                 n  = n_cycles * t_life * pdf[i_u] / (simtime * n_seeds)
    #                                 C_miners[i_gage, i_mat, axis]  += n/Nf

    #         # Assign outputs
    #         if comp_i[0] == 'SC' and comp_i[1] == 'SS':
    #             outputs['C_miners_SC_SS'] = remap2grid(r_gage, C_miners, r, axis=0)
    #         elif comp_i[0] == 'SC' and comp_i[1] == 'PS':
    #             outputs['C_miners_SC_PS'] = remap2grid(r_gage, C_miners, r, axis=0)
    #         # elif comp_i[0] == 'TE' and comp_i[1] == 'SS':
    #         #     outputs['C_miners_TE_SS'] = remap2grid(r_gage, C_miners, r, axis=0)
    #         # elif comp_i[0] == 'TE' and comp_i[1] == 'PS':
    #         #     outputs['C_miners_TE_PS'] = remap2grid(r_gage, C_miners, r, axis=0)

    #     return outputs, discrete_outputs

def RayleighCDF(x, xbar=10.):
    return 1.0 - np.exp(-np.pi/4.0*(x/xbar)**2)

def OLAFParams(omega_rpm, deltaPsiDeg=6, nNWrot=2, nFWrot=10, nFWrotFree=3, nPerRot=None, totalRot=None, show=False):
    """
    Computes recommended time step and wake length based on the rotational speed in RPM
 
    INPUTS:
     - omega_rpm: rotational speed in RPM
     - deltaPsiDeg : azimuthal discretization in deg
     - nNWrot : number of near wake rotations
     - nFWrot : total number of far wake rotations
     - nFWrotFree : number of far wake rotations that are free
 
        deltaPsiDeg  -  nPerRot
             5            72   
             6            60   
             7            51.5 
             8            45   
    """
    omega_rpm = np.asarray(omega_rpm)
    omega = omega_rpm*2*np.pi/60
    T = 2*np.pi/omega
    if nPerRot is not None:
        dt_wanted    = np.around(T/nPerRot,4)
    else:
        dt_wanted    = np.around(deltaPsiDeg/(6*omega_rpm),4)
        nPerRot = int(2*np.pi /(deltaPsiDeg*np.pi/180))
 
    nNWPanel     = nNWrot*nPerRot
    nFWPanel     = nFWrot*nPerRot
    nFWPanelFree = nFWrotFree*nPerRot
 
    if totalRot is None:
        totalRot = (nNWrot + nFWrot)*3 # going three-times through the entire wake
 
    tMax = dt_wanted*nPerRot*totalRot
 
    if show:
        print(dt_wanted              , '  dt')
        print(int      (nNWPanel    ), '  nNWPanel          ({} rotations)'.format(nNWrot))
        print(int      (nFWPanel    ), '  FarWakeLength     ({} rotations)'.format(nFWrot))
        print(int      (nFWPanelFree), '  FreeFarWakeLength ({} rotations)'.format(nFWrotFree))
        print(tMax              , '  Tmax ({} rotations)'.format(totalRot))
 
    return dt_wanted, tMax, nNWPanel, nFWPanel, nFWPanelFree

class ModesElastoDyn(ExplicitComponent):
    """
    Component that adds a multiplicative factor to axial, torsional, and flap-edge coupling stiffness to mimic ElastoDyn
    
    Parameters
    ----------
    EA : numpy array[n_span], [N]
        1D array of the actual axial stiffness
    EIxy : numpy array[n_span], [Nm2]
        1D array of the actual flap-edge coupling stiffness
    GJ : numpy array[n_span], [Nm2]
        1D array of the actual torsional stiffness
    G  : numpy array[n_mat], [N/m2]
        1D array of the actual shear stiffness of the materials
    
    Returns
    -------
    EA_stiff : numpy array[n_span], [N]
        1D array of the stiff axial stiffness
    EIxy_stiff : numpy array[n_span], [Nm2]
        1D array of the stiff flap-edge coupling stiffness
    GJ_stiff : numpy array[n_span], [Nm2]
        1D array of the stiff torsional stiffness
    G_stiff  : numpy array[n_mat], [N/m2]
        1D array of the stiff shear stiffness of the materials
    
    """    
    def initialize(self):
        self.options.declare('modeling_options')

    def setup(self):
        n_span          = self.options['modeling_options']['WISDEM']['RotorSE']['n_span']
        n_mat           = self.options['modeling_options']['materials']['n_mat']

        self.add_input('EA',    val=np.zeros(n_span), units='N',        desc='axial stiffness')
        self.add_input('EIxy',  val=np.zeros(n_span), units='N*m**2',   desc='coupled flap-edge stiffness')
        self.add_input('GJ',    val=np.zeros(n_span), units='N*m**2',   desc='torsional stiffness (about axial z-direction of airfoil aligned coordinate system)')

        self.add_input('G',     val=np.zeros([n_mat, 3]), units='Pa',   desc='2D array of the shear moduli of the materials. Each row represents a material, the three columns represent G12, G13 and G23.')


        self.add_output('EA_stiff',  val=np.zeros(n_span), units='N',        desc='artifically stiff axial stiffness')
        self.add_output('EIxy_zero', val=np.zeros(n_span), units='N*m**2',   desc='artifically stiff coupled flap-edge stiffness')
        self.add_output('GJ_stiff',  val=np.zeros(n_span), units='N*m**2',   desc='artifically stiff torsional stiffness (about axial z-direction of airfoil aligned coordinate system)')
        self.add_output('G_stiff',   val=np.zeros([n_mat, 3]), units='Pa',   desc='artificially stif 2D array of the shear moduli of the materials. Each row represents a material, the three columns represent G12, G13 and G23.')

    def compute(self, inputs, outputs):

        k = 10.

        outputs['EA_stiff']   = inputs['EA']   * k
        outputs['EIxy_zero']  = inputs['EIxy'] * 0.
        outputs['GJ_stiff']   = inputs['GJ']   * k
        outputs['G_stiff']    = inputs['G']    * k<|MERGE_RESOLUTION|>--- conflicted
+++ resolved
@@ -1,29 +1,13 @@
 import numpy as np
 import os, shutil, sys, platform
 import copy
-<<<<<<< HEAD
-from scipy.interpolate                      import PchipInterpolator
-from openmdao.api                           import ExplicitComponent
-from wisdem.commonse.mpi_tools              import MPI
-from wisdem.towerse      import NFREQ, get_nfull
-import wisdem.commonse.utilities              as util
-from wisdem.rotorse.rotor_power             import eval_unsteady
-from weis.aeroelasticse.FAST_writer       import InputWriter_OpenFAST
-from weis.aeroelasticse.FAST_reader       import InputReader_OpenFAST
-from weis.aeroelasticse.runFAST_pywrapper import runFAST_pywrapper_batch
-from weis.aeroelasticse.FAST_post         import FAST_IO_timeseries
-from weis.aeroelasticse.CaseGen_IEC       import CaseGen_General, CaseGen_IEC
-from wisdem.floatingse.floating_frame import NULL, NNODES_MAX, NELEM_MAX
-from pCrunch.io                                     import OpenFASTOutput
-
-from pCrunch import PowerProduction
-=======
 from scipy.interpolate                              import PchipInterpolator
 from openmdao.api                                   import ExplicitComponent
 from wisdem.commonse.mpi_tools                      import MPI
 import wisdem.commonse.utilities                    as util
 from wisdem.rotorse.rotor_power                     import eval_unsteady
 from weis.aeroelasticse.FAST_writer                 import InputWriter_OpenFAST
+from weis.aeroelasticse.FAST_reader                 import InputReader_OpenFAST
 from wisdem.towerse                                 import NFREQ, get_nfull
 from weis.aeroelasticse.runFAST_pywrapper           import runFAST_pywrapper_batch
 from weis.aeroelasticse.FAST_post                   import FAST_IO_timeseries
@@ -71,7 +55,6 @@
 from pCrunch import LoadsAnalysis, PowerProduction
 import fatpack
 import pickle
->>>>>>> b40550fc
 
 if MPI:
     from mpi4py   import MPI
@@ -518,10 +501,6 @@
         if self.Analysis_Level == 2:
             # Run FAST with ElastoDyn
 
-<<<<<<< HEAD
-            summary_stats, extreme_table, DELs, case_list, dlc_list, chan_time  = self.run_FAST(inputs, discrete_inputs, fst_vt)
-            self.post_process(summary_stats, extreme_table, DELs, case_list, dlc_list, chan_time, inputs, discrete_inputs, outputs, discrete_outputs)
-=======
             summary_stats, extreme_table, DELs, case_list, case_name_list, dlc_list  = self.run_FAST(inputs, discrete_inputs, fst_vt)
            
             if self.options['modeling_options']['Level2']['flag']:
@@ -557,7 +536,6 @@
                 
                 with open(self.lin_pkl_file_name, 'wb') as handle:
                     pickle.dump(ABCD_list, handle)
->>>>>>> b40550fc
 
                 print('Saving Operating Points...')
                 
@@ -620,8 +598,9 @@
                         output.df.to_pickle(os.path.join(self.FAST_runDirectory,sim_name+'.p'))
 
                         summary_stats, extreme_table, DELs = la.post_process(ss, et, dl)
-                    
-            self.post_process(summary_stats, extreme_table, DELs, case_list, dlc_list, inputs, discrete_inputs, outputs, discrete_outputs)
+           
+           # Post process         
+           self.post_process(summary_stats, extreme_table, DELs, case_list, dlc_list, chan_time, inputs, discrete_inputs, outputs, discrete_outputs)
             
             # list_cases, list_casenames, required_channels, case_keys = self.DLC_creation(inputs, discrete_inputs, fst_vt)
             # FAST_Output = self.run_FAST(fst_vt, list_cases, list_casenames, required_channels)
@@ -1451,11 +1430,7 @@
         self.fst_vt = fst_vt
         self.of_inumber = self.of_inumber + 1
         sys.stdout.flush()
-<<<<<<< HEAD
-        return summary_stats, extreme_table, DELs, case_list, dlc_list, chan_time
-=======
-        return summary_stats, extreme_table, DELs, case_list, case_name_list, dlc_list
->>>>>>> b40550fc
+        return summary_stats, extreme_table, DELs, case_list, case_name_list, dlc_list, chan_time
 
     def DLC_creation_IEC(self, inputs, discrete_inputs, fst_vt, powercurve=False):
 
@@ -1622,20 +1597,12 @@
     def post_process(self, summary_stats, extreme_table, DELs, case_list, dlc_list, chan_time, inputs, discrete_inputs, outputs, discrete_outputs):
 
         # Analysis
-<<<<<<< HEAD
         if self.options['modeling_options']['flags']['blade']:
             outputs, discrete_outputs = self.get_blade_loading(summary_stats, extreme_table, inputs, discrete_inputs, outputs, discrete_outputs)
         if self.options['modeling_options']['flags']['tower']:
             outputs = self.get_tower_loading(summary_stats, extreme_table, inputs, outputs)
-        if self.options['modeling_options']['flags']['monopile']:
-=======
-        outputs, discrete_outputs = self.get_blade_loading(summary_stats, extreme_table, inputs, discrete_inputs, outputs, discrete_outputs)
-        outputs = self.get_tower_loading(summary_stats, extreme_table, inputs, outputs)
-
         # SubDyn is only supported in Level3: linearization in OpenFAST will be available in 3.0.0
         if self.options['modeling_options']['flags']['monopile'] and self.options['modeling_options']['Level3']['flag']:
->>>>>>> b40550fc
-            outputs = self.get_monopile_loading(summary_stats, extreme_table, inputs, outputs)
         outputs, discrete_outputs = self.calculate_AEP(summary_stats, case_list, dlc_list, inputs, discrete_inputs, outputs, discrete_outputs)
 
         if self.FASTpref['dlc_settings']['run_IEC']:
