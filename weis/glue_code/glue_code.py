import numpy as np
import os
import openmdao.api as om
from wisdem.glue_code.glue_code import WindPark as wisdemPark
#from wisdem.glue_code.gc_WT_DataStruc import WindTurbineOntologyOpenMDAO
#from wisdem.ccblade.ccblade_component import CCBladeTwist
#from wisdem.commonse.turbine_class import TurbineClass
from wisdem.drivetrainse.drivetrain import DrivetrainSE
from wisdem.commonse.cylinder_member import CylinderPostFrame
#from wisdem.nrelcsm.nrel_csm_cost_2015 import Turbine_CostsSE_2015
#from wisdem.orbit.api.wisdem.fixed import Orbit
#from wisdem.landbosse.landbosse_omdao.landbosse import LandBOSSE
from wisdem.plant_financese.plant_finance import PlantFinance
from wisdem.commonse.turbine_constraints  import TurbineConstraints
from weis.aeroelasticse.openmdao_openfast import FASTLoadCases
from weis.control.dac import RunXFOIL
from wisdem.rotorse.rotor_power import NoStallConstraint
from weis.control.tune_rosco import ServoSE_ROSCO, ROSCO_Turbine
#from wisdem.rotorse.rotor_elasticity import RotorElasticity
from weis.aeroelasticse.utils import RotorLoadsDeflStrainsWEIS
from wisdem.glue_code.gc_RunTools import Convergence_Trends_Opt
from weis.glue_code.gc_RunTools import Outputs_2_Screen
from weis.frequency.raft_wrapper import RAFT_WEIS
from weis.control.tmd import TMD_group
from rosco.toolbox.inputs.validation import load_rosco_yaml
from wisdem.inputs import load_yaml
from wisdem.commonse.cylinder_member import get_nfull

from weis.aeroelasticse.openmdao_qblade import QBLADELoadCases
# from weis.gebt.sonata_wrapper import SONATA_WEIS

weis_dir = os.path.realpath(os.path.join(os.path.dirname(__file__),'../../'))

class WindPark(om.Group):
    # Openmdao group to run the analysis of the wind turbine

    def initialize(self):
        self.options.declare('modeling_options')
        self.options.declare('opt_options')
        self.options.declare('wt_init')

    def setup(self):
        modeling_options = self.options['modeling_options']
        opt_options      = self.options['opt_options']
        wt_init          = self.options['wt_init']

        #self.linear_solver = lbgs = om.LinearBlockGS()
        #self.nonlinear_solver = nlbgs = om.NonlinearBlockGS()
        #nlbgs.options['maxiter'] = 2
        #nlbgs.options['atol'] = nlbgs.options['atol'] = 1e-2

        dac_ivc = om.IndepVarComp()
        n_te_flaps = modeling_options['WISDEM']['RotorSE']['n_te_flaps']
        dac_ivc.add_output('te_flap_ext',   val = np.ones(n_te_flaps))
        dac_ivc.add_output('te_flap_start', val=np.zeros(n_te_flaps),               desc='1D array of the start positions along blade span of the trailing edge flap(s). Only values between 0 and 1 are meaningful.')
        dac_ivc.add_output('te_flap_end',   val=np.zeros(n_te_flaps),               desc='1D array of the end positions along blade span of the trailing edge flap(s). Only values between 0 and 1 are meaningful.')
        dac_ivc.add_output('chord_start',   val=np.zeros(n_te_flaps),               desc='1D array of the positions along chord where the trailing edge flap(s) start. Only values between 0 and 1 are meaningful.')
        dac_ivc.add_output('delta_max_pos', val=np.zeros(n_te_flaps), units='rad',  desc='1D array of the max angle of the trailing edge flaps.')
        dac_ivc.add_output('delta_max_neg', val=np.zeros(n_te_flaps), units='rad',  desc='1D array of the min angle of the trailing edge flaps.')
        self.add_subsystem('dac_ivc',dac_ivc)

        tune_rosco_ivc = om.IndepVarComp()
        if modeling_options['ROSCO']['linmodel_tuning']['type'] == 'robust':
            n_PC = 1
        else:
            n_PC = len(modeling_options['ROSCO']['U_pc'])
        tune_rosco_ivc.add_output('omega_pc',         val=np.zeros(n_PC), units='rad/s',     desc='Pitch controller natural frequency')
        tune_rosco_ivc.add_output('zeta_pc',          val=np.zeros(n_PC),                    desc='Pitch controller damping ratio')
        tune_rosco_ivc.add_output('omega_vs',         val=0.0, units='rad/s',     desc='Generator torque controller natural frequency')
        tune_rosco_ivc.add_output('zeta_vs',          val=0.0,                    desc='Generator torque controller damping ratio')
        tune_rosco_ivc.add_output('flp_kp_norm',      val=0.0,                    desc='Flap controller normalized gain')
        tune_rosco_ivc.add_output('flp_tau',          val=0.0, units='s',         desc='Flap controller integral gain time constant')
        tune_rosco_ivc.add_output('IPC_Kp1p',         val=0.0, units='s',         desc='Individual pitch controller 1p proportional gain')
        tune_rosco_ivc.add_output('IPC_Ki1p',         val=0.0,                    desc='Individual pitch controller 1p integral gain')
        tune_rosco_ivc.add_output('stability_margin', val=0.0,                    desc='Stability margin for robust tuning')
        tune_rosco_ivc.add_output('omega_pc_max',     val=0.0,                    desc='Maximum allowable omega for robust tuning')
        # optional inputs - not connected right now!!
        tune_rosco_ivc.add_output('max_pitch',        val=0.0, units='rad',       desc='Maximum pitch angle , {default = 90 degrees}')
        tune_rosco_ivc.add_output('min_pitch',        val=0.0, units='rad',       desc='Minimum pitch angle [rad], {default = 0 degrees}')
        tune_rosco_ivc.add_output('vs_minspd',        val=0.0, units='rad/s',     desc='Minimum rotor speed [rad/s], {default = 0 rad/s}')
        tune_rosco_ivc.add_output('ss_cornerfreq',    val=0.0, units='rad/s',     desc='First order low-pass filter cornering frequency for setpoint smoother [rad/s]')
        tune_rosco_ivc.add_output('ss_vsgain',        val=0.0,                    desc='Torque controller setpoint smoother gain bias percentage [%, <= 1 ], {default = 100%}')
        tune_rosco_ivc.add_output('ss_pcgain',        val=0.0,                    desc='Pitch controller setpoint smoother gain bias percentage  [%, <= 1 ], {default = 0.1%}')
        tune_rosco_ivc.add_output('ps_percent',       val=0.0,                    desc='Percent peak shaving  [%, <= 1 ], {default = 80%}')
        tune_rosco_ivc.add_output('sd_maxpit',        val=0.0, units='rad',       desc='Maximum blade pitch angle to initiate shutdown [rad], {default = bld pitch at v_max}')
        tune_rosco_ivc.add_output('sd_cornerfreq',    val=0.0, units='rad/s',     desc='Cutoff Frequency for first order low-pass filter for blade pitch angle [rad/s], {default = 0.41888 ~ time constant of 15s}')
        tune_rosco_ivc.add_output('Kp_flap',          val=0.0, units='s',         desc='Proportional term of the PI controller for the trailing-edge flaps')
        tune_rosco_ivc.add_output('Ki_flap',          val=0.0,                    desc='Integral term of the PI controller for the trailing-edge flaps')
        tune_rosco_ivc.add_output('twr_freq',         val=3.2, units='rps',     desc='Tower natural frequency')
        tune_rosco_ivc.add_output('ptfm_freq',        val=0.2, units='rad/s',     desc='Platform natural frequency')
        tune_rosco_ivc.add_output('Kp_float',         val=0.0, units='s',         desc='Floating feedback gain')

        self.add_subsystem('tune_rosco_ivc',tune_rosco_ivc)

        # Analysis components
        self.add_subsystem('wisdem',   wisdemPark(modeling_options = modeling_options, opt_options = opt_options), promotes=['*'])

        # XFOIL
        self.add_subsystem('xf',        RunXFOIL(modeling_options = modeling_options, opt_options = opt_options)) # Recompute polars with xfoil (for flaps)
        # Connections to run xfoil for te flaps
        if not modeling_options['OpenFAST']['from_openfast']:
            self.connect('blade.pa.chord_param',                  'xf.chord')
            self.connect('blade.outer_shape_bem.s',               'xf.s')
            self.connect('blade.interp_airfoils.coord_xy_interp', 'xf.coord_xy_interp')
            self.connect('airfoils.aoa',                          'xf.aoa')
            self.connect("blade.high_level_blade_props.r_blade",  "xf.r")
            self.connect('dac_ivc.te_flap_end',                   'xf.span_end')
            self.connect('dac_ivc.te_flap_ext',                   'xf.span_ext')
            self.connect('dac_ivc.chord_start',                   'xf.chord_start')
            self.connect('dac_ivc.delta_max_pos',                 'xf.delta_max_pos')
            self.connect('dac_ivc.delta_max_neg',                 'xf.delta_max_neg')
            self.connect('env.speed_sound_air',                   'xf.speed_sound_air')
            self.connect('env.rho_air',                           'xf.rho_air')
            self.connect('env.mu_air',                            'xf.mu_air')
            self.connect('control.rated_TSR',                     'xf.rated_TSR')
            if modeling_options['flags']['control']:
                self.connect('control.max_TS',                        'xf.max_TS')
            self.connect("af_3d.cl_corrected", "xf.cl_interp")
            self.connect("af_3d.cd_corrected", "xf.cd_interp")
            self.connect("af_3d.cm_corrected", "xf.cm_interp")

        # ROSCO can be used at all levels
        if modeling_options['ROSCO']['flag']:
            if modeling_options['OpenFAST']['from_openfast']:  # not using WISDEM turbine info
                self.add_subsystem('rosco_turbine',          ROSCO_Turbine(modeling_options = modeling_options)) # ROSCO tuning

            self.add_subsystem('sse_tune',          ServoSE_ROSCO(modeling_options = modeling_options, opt_options = opt_options)) # ROSCO tuning

            if not modeling_options['OpenFAST']['from_openfast']:     #from WISDEM models
                self.connect('rotorse.rp.powercurve.rated_V',         ['sse_tune.tune_rosco.v_rated'])
                #self.connect('rotorse.rp.gust.V_gust',                ['freq_rotor.aero_gust.V_load', 'freq_rotor.aero_hub_loads.V_load'])
                self.connect('rotorse.rp.powercurve.rated_Omega',     'sse_tune.tune_rosco.rated_rotor_speed')
                #self.connect('rotorse.rp.powercurve.rated_pitch',     ['freq_rotor.pitch_load', 'freq_rotor.tot_loads_gust.aeroloads_pitch'])
                self.connect('rotorse.rp.powercurve.rated_Q',          'sse_tune.tune_rosco.rated_torque')
                
                self.connect("blade.high_level_blade_props.r_blade",  "sse_tune.r")
                self.connect("blade.high_level_blade_props.rotor_radius", "sse_tune.Rtip")
                self.connect('hub.radius',                     'sse_tune.Rhub')
                self.connect("high_level_tower_props.hub_height", "sse_tune.hub_height")
                self.connect('hub.cone',                       'sse_tune.precone')
                self.connect('nacelle.uptilt',                 'sse_tune.tilt')
                self.connect('airfoils.aoa',                   'sse_tune.airfoils_aoa')
                self.connect('airfoils.Re',                    'sse_tune.airfoils_Re')
                self.connect('xf.cl_interp_flaps',             'sse_tune.airfoils_cl')
                self.connect('xf.cd_interp_flaps',             'sse_tune.airfoils_cd')
                self.connect('xf.cm_interp_flaps',             'sse_tune.airfoils_cm')
                self.connect('configuration.n_blades',         'sse_tune.nBlades')
                self.connect('env.rho_air',                    'sse_tune.rho')
                self.connect('env.mu_air',                     'sse_tune.mu')
                self.connect('blade.pa.chord_param',           'sse_tune.chord')
                self.connect('blade.pa.twist_param',           'sse_tune.theta')

                self.connect('control.V_in' ,                   'sse_tune.v_min')
                self.connect('control.V_out' ,                  'sse_tune.v_max')
                self.connect("blade.high_level_blade_props.prebend", 'sse_tune.precurve')
                self.connect("blade.high_level_blade_props.prebendTip", 'sse_tune.precurveTip')
                self.connect("blade.high_level_blade_props.presweep", 'sse_tune.presweep')
                self.connect("blade.high_level_blade_props.presweepTip", 'sse_tune.presweepTip')
                self.connect('xf.flap_angles',                  'sse_tune.airfoils_UserProp')
                self.connect('control.minOmega',                'sse_tune.omega_min')
                self.connect('control.rated_TSR',               'sse_tune.tsr_operational')
                self.connect('configuration.rated_power',       'sse_tune.rated_power')

                self.connect('nacelle.gear_ratio',              'sse_tune.tune_rosco.gear_ratio')
                self.connect("blade.high_level_blade_props.rotor_radius", "sse_tune.tune_rosco.R")
                self.connect('rotorse.I_all_blades',            'sse_tune.tune_rosco.rotor_inertia', src_indices=[0])
                self.connect('rotorse.rs.frame.flap_mode_freqs','sse_tune.tune_rosco.flap_freq', src_indices=[0])
                self.connect('rotorse.rs.frame.edge_mode_freqs','sse_tune.tune_rosco.edge_freq', src_indices=[0])
                self.connect('rotorse.rp.powercurve.rated_efficiency', 'sse_tune.tune_rosco.generator_efficiency')
                self.connect('tower_grid.height',               'sse_tune.tune_rosco.TowerHt')
                self.connect('nacelle.gearbox_efficiency',      'sse_tune.tune_rosco.gearbox_efficiency')
                self.connect('control.max_pitch_rate' ,         'sse_tune.tune_rosco.max_pitch_rate')
                self.connect('control.max_torque_rate' ,        'sse_tune.tune_rosco.max_torque_rate')

            else:       # reading openfast model using ROSCO toolbox via rosco_turbine
                self.connect('rosco_turbine.v_rated'            ,   ['sse_tune.tune_rosco.v_rated'])
                self.connect('rosco_turbine.rated_rotor_speed'  ,   'sse_tune.tune_rosco.rated_rotor_speed')
                self.connect('rosco_turbine.rated_torque'       ,   'sse_tune.tune_rosco.rated_torque')
                self.connect('rosco_turbine.rotor_inertia',         'sse_tune.tune_rosco.rotor_inertia', src_indices=[0])
                self.connect('rosco_turbine.flap_freq',             'sse_tune.tune_rosco.flap_freq', src_indices=[0])
                self.connect('rosco_turbine.edge_freq',             'sse_tune.tune_rosco.edge_freq', src_indices=[0])
                self.connect('rosco_turbine.generator_efficiency',  'sse_tune.tune_rosco.generator_efficiency')                
                self.connect('rosco_turbine.rho',                   'sse_tune.rho')
                self.connect('rosco_turbine.R',                     'sse_tune.tune_rosco.R')
                self.connect('rosco_turbine.rated_power',           'sse_tune.rated_power')
                self.connect('rosco_turbine.v_min' ,                'sse_tune.v_min')
                self.connect('rosco_turbine.v_max' ,                'sse_tune.v_max')
                self.connect('rosco_turbine.max_pitch_rate' ,       'sse_tune.tune_rosco.max_pitch_rate')
                self.connect('rosco_turbine.max_torque_rate' ,      'sse_tune.tune_rosco.max_torque_rate')
                self.connect('rosco_turbine.omega_min',             'sse_tune.omega_min')
                self.connect('rosco_turbine.tsr_operational',       'sse_tune.tsr_operational')
            
                # Performance tables
                self.connect('rosco_turbine.Cp_table',        'sse_tune.tune_rosco.Cp_table')
                self.connect('rosco_turbine.Ct_table',        'sse_tune.tune_rosco.Ct_table')
                self.connect('rosco_turbine.Cq_table',        'sse_tune.tune_rosco.Cq_table')
                self.connect('rosco_turbine.pitch_vector',    'sse_tune.tune_rosco.pitch_vector')
                self.connect('rosco_turbine.tsr_vector',      'sse_tune.tune_rosco.tsr_vector')
                self.connect('rosco_turbine.U_vector',        'sse_tune.tune_rosco.U_vector')

                self.connect('rosco_turbine.gear_ratio',              'sse_tune.tune_rosco.gear_ratio')
                self.connect('rosco_turbine.gearbox_efficiency',      'sse_tune.tune_rosco.gearbox_efficiency')

                self.connect('rosco_turbine.TowerHt',               'sse_tune.tune_rosco.TowerHt')


            # ROSCO Independent Vars
            self.connect('tune_rosco_ivc.max_pitch',        'sse_tune.tune_rosco.max_pitch') 
            self.connect('tune_rosco_ivc.min_pitch',        'sse_tune.tune_rosco.min_pitch')
            self.connect('tune_rosco_ivc.vs_minspd',        'sse_tune.tune_rosco.vs_minspd') 
            self.connect('tune_rosco_ivc.ss_vsgain',        'sse_tune.tune_rosco.ss_vsgain') 
            self.connect('tune_rosco_ivc.ss_pcgain',        'sse_tune.tune_rosco.ss_pcgain') 
            self.connect('tune_rosco_ivc.ps_percent',       'sse_tune.tune_rosco.ps_percent') 
            self.connect('tune_rosco_ivc.omega_pc',         'sse_tune.tune_rosco.omega_pc')
            self.connect('tune_rosco_ivc.zeta_pc',          'sse_tune.tune_rosco.zeta_pc')
            self.connect('tune_rosco_ivc.omega_vs',         'sse_tune.tune_rosco.omega_vs')
            self.connect('tune_rosco_ivc.zeta_vs',          'sse_tune.tune_rosco.zeta_vs')
            self.connect('tune_rosco_ivc.IPC_Kp1p',         'sse_tune.tune_rosco.IPC_Kp1p')
            self.connect('tune_rosco_ivc.IPC_Ki1p',         'sse_tune.tune_rosco.IPC_Ki1p')
            self.connect('tune_rosco_ivc.stability_margin', 'sse_tune.tune_rosco.stability_margin')
            self.connect('tune_rosco_ivc.omega_pc_max', 'sse_tune.tune_rosco.omega_pc_max')

            # Someday, if we want to get ptfm_freq from Level 1, we'd switch that here
            self.connect('tune_rosco_ivc.ptfm_freq',        'sse_tune.tune_rosco.ptfm_freq')

            self.connect('tune_rosco_ivc.Kp_float',         'sse_tune.tune_rosco.Kp_float')
            self.connect('dac_ivc.delta_max_pos',           'sse_tune.tune_rosco.delta_max_pos')
            if modeling_options['ROSCO']['Flp_Mode'] > 0:
                self.connect('tune_rosco_ivc.flp_kp_norm',    'sse_tune.tune_rosco.flp_kp_norm')
                self.connect('tune_rosco_ivc.flp_tau',     'sse_tune.tune_rosco.flp_tau')

<<<<<<< HEAD
        if modeling_options['RAFT']['flag']:
=======
        # if modeling_options['SONATA']['flag']:
            # self.add_subsystem('sonata',          SONATA_WEIS(modeling_options = modeling_options, analysis_options = opt_options, wt_init = wt_init))

        if modeling_options['Level1']['flag']:
>>>>>>> 4df3c7b6
            self.add_subsystem('raft', RAFT_WEIS(modeling_options = modeling_options, analysis_options=opt_options))

            n_span = modeling_options["WISDEM"]["RotorSE"]["n_span"]
            self.connect('configuration.turb_class',        'raft.turbulence_class')
            self.connect('configuration.ws_class' ,         'raft.turbine_class')
            self.connect('drivese.rna_mass', 'raft.turbine_mRNA')
            self.connect('drivese.rna_I_TT', 'raft.rna_I_TT')
            self.connect('drivese.rna_cm', 'raft.rna_cm')
            self.connect("nacelle.overhang", "raft.turbine_overhang")
            self.connect("nacelle.distance_tt_hub", "raft.drive_height")
            self.connect('drivese.base_F', 'raft.turbine_Fthrust', src_indices=[0], flat_src_indices=True) # TODO: Multiple DLCs
            self.connect("high_level_tower_props.hub_height", "raft.turbine_hHub")
            self.connect("tower.layer_thickness", "raft.tower_layer_thickness")
            self.connect("tower_grid.s", "raft.turbine_tower_stations")
            self.connect('tower.diameter', 'raft.turbine_tower_d')
            self.connect('env.water_depth', 'raft.mooring_water_depth')
            self.connect('env.rho_water', 'raft.rho_water')
            self.connect('env.rho_air', 'raft.rho_air')
            self.connect('env.mu_air', 'raft.mu_air')
            self.connect('env.shear_exp', 'raft.shear_exp')
            self.connect('sse_tune.tune_rosco.PC_GS_angles',    'raft.rotor_PC_GS_angles')
            self.connect('sse_tune.tune_rosco.PC_GS_Kp',        'raft.rotor_PC_GS_Kp')
            self.connect('sse_tune.tune_rosco.PC_GS_Ki',        'raft.rotor_PC_GS_Ki')
            self.connect('sse_tune.tune_rosco.Fl_Kp',           'raft.Fl_Kp')
            self.connect('sse_tune.tune_rosco.VS_Kp',           'raft.rotor_TC_VS_Kp')
            self.connect('sse_tune.tune_rosco.VS_Ki',           'raft.rotor_TC_VS_Ki')
            self.connect('rotorse.I_all_blades',     'raft.rotor_inertia', src_indices=[0])
            self.connect('rotorse.rp.powercurve.rated_V',       'raft.Vrated')
            self.connect('control.V_in',                    'raft.V_cutin')
            self.connect('control.V_out',                   'raft.V_cutout')
            self.connect('rotorse.rp.powercurve.rated_Omega',     'raft.rated_rotor_speed')

            if modeling_options["flags"]["blade"]:
                self.connect("configuration.n_blades", "raft.nBlades")
                self.connect("hub.cone", "raft.precone")
                self.connect("nacelle.uptilt", "raft.tilt")
                self.connect("nacelle.gear_ratio", "raft.gear_ratio")
                self.connect("blade.high_level_blade_props.r_blade",  "raft.blade_r")
                self.connect("blade.high_level_blade_props.rotor_radius", "raft.blade_Rtip")
                self.connect("hub.radius", "raft.hub_radius")
                self.connect("blade.pa.chord_param", "raft.blade_chord")
                self.connect("blade.pa.twist_param", "raft.blade_theta")
                self.connect("blade.high_level_blade_props.prebend", "raft.blade_precurve")
                self.connect("blade.high_level_blade_props.prebendTip", "raft.blade_precurveTip")
                self.connect("blade.high_level_blade_props.presweep", "raft.blade_presweep")
                self.connect("blade.high_level_blade_props.presweepTip", "raft.blade_presweepTip")
                self.connect("airfoils.name", "raft.airfoils_name")
                self.connect("airfoils.r_thick", "raft.airfoils_r_thick")
                self.connect("blade.opt_var.af_position", "raft.airfoils_position")
                self.connect("airfoils.aoa", "raft.airfoils_aoa")
                self.connect("airfoils.cl", "raft.airfoils_cl")
                self.connect("airfoils.cd", "raft.airfoils_cd")
                self.connect("airfoils.cm", "raft.airfoils_cm")
                self.connect("high_level_tower_props.hub_height", "raft.wind_reference_height")
                self.connect("rotorse.rp.powercurve.V", "raft.rotor_powercurve_v")
                self.connect("rotorse.rp.powercurve.Omega", "raft.rotor_powercurve_omega_rpm")
                self.connect("rotorse.rp.powercurve.pitch", "raft.rotor_powercurve_pitch")

            if modeling_options["flags"]["tower"]:
                self.connect('towerse.member.rho', 'raft.tower_rho')
                self.connect('towerse.tower_section_height', 'raft.tower_section_height')
                self.connect('towerse.member.tor_stff', 'raft.tower_torsional_stiffness')
                self.connect('towerse.z_param',        'raft.wind.z')
                self.connect("rotorse.rp.gust.V_gust", "raft.Uref")
                self.connect("high_level_tower_props.hub_height", "raft.zref")
                self.connect("high_level_tower_props.tower_ref_axis", "raft.turbine_tower_rA", src_indices=om.slicer[0,:])
                self.connect("high_level_tower_props.tower_ref_axis", "raft.turbine_tower_rB", src_indices=om.slicer[-1,:])
                
            if modeling_options["flags"]["floating"]:
                self.connect("floatingse.member_variable_height", "raft.member_variable_height")

                for k, kname in enumerate(modeling_options["floating"]["members"]["name"]):
                    idx = modeling_options["floating"]["members"]["name2idx"][kname]
                    self.connect(f"floating.memgrid{idx}.layer_thickness", f"raft.member{k}:layer_thickness")
                    self.connect(f"floatingse.member{k}.height", f"raft.member{k}:height")
                    self.connect(f"floatingse.member{k}.rho", f"raft.member{k}:rho")
                    self.connect(f"floating.memgrp{idx}.s", f"raft.platform_member{k+1}_stations")
                    self.connect(f"floating.memgrp{idx}.ring_stiffener_web_height", f"raft.member{k}:ring_stiffener_web_height")
                    self.connect(f"floating.memgrp{idx}.ring_stiffener_web_thickness", f"raft.member{k}:ring_stiffener_web_thickness")
                    self.connect(f"floating.memgrp{idx}.ring_stiffener_flange_width", f"raft.member{k}:ring_stiffener_flange_width")
                    self.connect(f"floating.memgrp{idx}.ring_stiffener_flange_thickness", f"raft.member{k}:ring_stiffener_flange_thickness")
                    self.connect(f"floating.memgrp{idx}.ring_stiffener_spacing", f"raft.member{k}:ring_stiffener_spacing")
                    self.connect(f"floating.memgrp{idx}.bulkhead_grid", f"raft.platform_member{k+1}_cap_stations")
                    self.connect(f"floating.memgrp{idx}.bulkhead_thickness", f"raft.platform_member{k+1}_cap_t")
                    self.connect(f"floating.member_{kname}:joint1", f"raft.platform_member{k+1}_rA")
                    self.connect(f"floating.member_{kname}:joint2", f"raft.platform_member{k+1}_rB")
                    self.connect(f"floating.member_{kname}:s_ghost1", f"raft.platform_member{k+1}_s_ghostA")
                    self.connect(f"floating.member_{kname}:s_ghost2", f"raft.platform_member{k+1}_s_ghostB")
                    self.connect(f"floating.memgrp{idx}.ballast_grid", f"raft.member{k}:ballast_grid")
                    self.connect(f"floatingse.member{k}.ballast_height", f"raft.member{k}:ballast_height")
                    self.connect(f"floatingse.member{k}.ballast_density", f"raft.member{k}:ballast_density")

                    if modeling_options['floating']['members']['outer_shape'][k] == "circular":
                        self.connect(f"floatingse.member{k}.outer_diameter", f"raft.member{k}:outer_diameter")
                        self.connect(f"floating.memgrid{idx}.ca_usr_grid", f"raft.member{k}:Ca")
                        self.connect(f"floating.memgrid{idx}.cd_usr_grid", f"raft.member{k}:Cd")
                    elif modeling_options['floating']['members']['outer_shape'][k] == "rectangular":
                        self.connect(f"floatingse.member{k}.side_length_a", f"raft.member{k}:side_length_a")
                        self.connect(f"floatingse.member{k}.side_length_b", f"raft.member{k}:side_length_b")
                        self.connect(f"floating.memgrid{idx}.ca_usr_grid", f"raft.member{k}:Ca")
                        self.connect(f"floating.memgrid{idx}.cd_usr_grid", f"raft.member{k}:Cd")
                        self.connect(f"floating.memgrid{idx}.cay_usr_grid", f"raft.member{k}:Cay")
                        self.connect(f"floating.memgrid{idx}.cdy_usr_grid", f"raft.member{k}:Cdy")

                self.connect("mooring.mooring_nodes", 'raft.mooring_nodes')
                self.connect("mooring.unstretched_length", 'raft.unstretched_length')
                for var in ['diameter','mass_density','stiffness','breaking_load','cost_rate',
                            'transverse_added_mass','tangential_added_mass','transverse_drag','tangential_drag']:
                    self.connect(f'mooring.line_{var}', f'raft.line_{var}')

        # TMD connections to openmdao_openfast
        if modeling_options['flags']['TMDs']:
            self.add_subsystem('TMDs',  TMD_group(modeling_options = modeling_options, opt_options = opt_options))

            self.connect('TMDs.mass',               'aeroelastic.TMD_mass')
            self.connect('TMDs.stiffness',          'aeroelastic.TMD_stiffness')
            self.connect('TMDs.damping',            'aeroelastic.TMD_damping')

        if modeling_options['OpenFAST']['flag'] or modeling_options['OpenFAST_Linear']['flag']:
            self.add_subsystem('aeroelastic',       FASTLoadCases(modeling_options = modeling_options, opt_options = opt_options))
            self.add_subsystem('stall_check_of',    NoStallConstraint(modeling_options = modeling_options))
            
            if modeling_options['WISDEM']['RotorSE']['flag']: 
                self.add_subsystem('rlds_post',      RotorLoadsDeflStrainsWEIS(modeling_options = modeling_options, opt_options = opt_options))

                # Connections from blade struct parametrization to rotor load anlysis
                spars_tereinf = modeling_options["WISDEM"]["RotorSE"]["spars_tereinf"]
                self.connect("blade.opt_var.s_opt_layer_%d"%spars_tereinf[0], "rotorse.rs.constr.s_opt_spar_cap_ss")
                self.connect("blade.opt_var.s_opt_layer_%d"%spars_tereinf[1], "rotorse.rs.constr.s_opt_spar_cap_ps")


                # Connections to the stall check 
                self.connect('blade.outer_shape_bem.s',        'stall_check_of.s')
                self.connect('airfoils.aoa',                   'stall_check_of.airfoils_aoa')
                self.connect('xf.cl_interp_flaps',             'stall_check_of.airfoils_cl')
                self.connect('xf.cd_interp_flaps',             'stall_check_of.airfoils_cd')
                self.connect('xf.cm_interp_flaps',             'stall_check_of.airfoils_cm')
                self.connect('aeroelastic.max_aoa',            'stall_check_of.aoa_along_span')
        
            if  modeling_options["flags"]["nacelle"]:
                self.add_subsystem('drivese_post',   DrivetrainSE(modeling_options=modeling_options))

            # TODO: FIX NDLC HERE
            if modeling_options["flags"]["tower"]:
                # This is needed for some reason because TowerSE isn't already called?  Should probably re-use that
                n_height = modeling_options['WISDEM']['TowerSE']["n_height"]
                n_refine = modeling_options['WISDEM']['TowerSE']["n_refine"]
                n_full = get_nfull(n_height, nref=n_refine)
                self.add_subsystem('towerse_post',   CylinderPostFrame(modeling_options=modeling_options["WISDEM"]["TowerSE"], n_dlc=1, n_full = n_full))
                
            if modeling_options["flags"]["monopile"]:
                n_height = modeling_options['WISDEM']['FixedBottomSE']["n_height"]
                n_refine = modeling_options['WISDEM']['FixedBottomSE']["n_refine"]
                n_full = get_nfull(n_height, nref=n_refine)
                
                self.add_subsystem('fixedse_post',   CylinderPostFrame(modeling_options=modeling_options["WISDEM"]["FixedBottomSE"], n_dlc=1, n_full = n_full))
                
            if not modeling_options['OpenFAST']['from_openfast']:
                self.add_subsystem('tcons_post',     TurbineConstraints(modeling_options = modeling_options))
                self.add_subsystem('financese_post', PlantFinance(verbosity=modeling_options['General']['verbosity']))
            
            # Post-processing
            self.add_subsystem('outputs_2_screen_weis',  Outputs_2_Screen(modeling_options = modeling_options, opt_options = opt_options))
            if opt_options['opt_flag']:
                self.add_subsystem('conv_plots_weis',    Convergence_Trends_Opt(opt_options = opt_options))

            if modeling_options['ROSCO']['Flp_Mode']:
                # Connections to blade 
                self.connect('dac_ivc.te_flap_end',             'blade.outer_shape_bem.span_end')
                self.connect('dac_ivc.te_flap_ext',             'blade.outer_shape_bem.span_ext')



            if modeling_options['ROSCO']['flag']==False:
                raise Exception("ERROR: WISDEM does not support openfast without the tuning of ROSCO")

            # Configuration parameters needed if model comes from openfast
            self.connect('control.V_in',                    'aeroelastic.V_cutin')
            self.connect('control.V_out',                   'aeroelastic.V_cutout')
            self.connect('env.shear_exp',                   'aeroelastic.shearExp')
            
            # Connections to aeroelasticse
            self.connect('configuration.turb_class',        'aeroelastic.turbulence_class')
            self.connect('configuration.ws_class' ,         'aeroelastic.turbine_class')

            if not modeling_options['OpenFAST']['from_openfast']:
                self.connect('blade.outer_shape_bem.ref_axis',  'aeroelastic.ref_axis_blade')
                self.connect('configuration.rotor_orientation', 'aeroelastic.rotor_orientation')
                self.connect("blade.high_level_blade_props.r_blade",  "aeroelastic.r")
                self.connect('blade.outer_shape_bem.pitch_axis','aeroelastic.le_location')
                self.connect('blade.pa.chord_param',            'aeroelastic.chord')
                self.connect('blade.pa.twist_param',            'aeroelastic.theta')
                self.connect('blade.interp_airfoils.coord_xy_interp', 'aeroelastic.coord_xy_interp')
                self.connect('env.rho_air',                     'aeroelastic.rho')
                self.connect('env.speed_sound_air',             'aeroelastic.speed_sound_air')
                self.connect('env.mu_air',                      'aeroelastic.mu')
                self.connect('env.water_depth',                 'aeroelastic.water_depth')
                self.connect('env.rho_water',                   'aeroelastic.rho_water')
                self.connect('env.mu_water',                    'aeroelastic.mu_water')
                self.connect('env.Hsig_wave',                    'aeroelastic.Hsig_wave')     # TODO: these depend on wind speed
                self.connect('env.Tsig_wave',                    'aeroelastic.Tsig_wave')
                #self.connect('env.beta_wave',                    'aeroelastic.beta_wave') # TODO: NEED ONTOLOGY INPUT HERE
                self.connect("blade.high_level_blade_props.rotor_radius", "aeroelastic.Rtip")
                self.connect('hub.radius',                      'aeroelastic.Rhub')
                self.connect('hub.cone',                        'aeroelastic.cone')
                self.connect('drivese.hub_system_mass',         'aeroelastic.hub_system_mass')
                self.connect('drivese.hub_system_I',            'aeroelastic.hub_system_I')
                # TODO: Create these outputs in DriveSE: hub_system_cm needs 3-dim, not s-coord.  Need adder for rna-yaw_mass?
                #self.connect('drivese_post.hub_system_cm',                    'aeroelastic.hub_system_cm')
                self.connect('drivese.above_yaw_mass',          'aeroelastic.above_yaw_mass')
                self.connect('drivese.yaw_mass',                'aeroelastic.yaw_mass')
                self.connect('drivese.rna_I_TT',                'aeroelastic.rna_I_TT')
                self.connect('drivese.above_yaw_I_TT',          'aeroelastic.nacelle_I_TT')
                self.connect('drivese.above_yaw_cm',            'aeroelastic.nacelle_cm')
                self.connect('drivese.generator_rotor_I',       'aeroelastic.GenIner', src_indices=[0])
                self.connect('nacelle.gear_ratio',              'aeroelastic.gearbox_ratio')
                self.connect('rotorse.rp.powercurve.rated_efficiency',  'aeroelastic.generator_efficiency')
                self.connect('control.max_pitch_rate' ,         'aeroelastic.max_pitch_rate')
                self.connect('nacelle.gearbox_efficiency',      'aeroelastic.gearbox_efficiency')
                self.connect('nacelle.uptilt',                  'aeroelastic.tilt')
                self.connect('nacelle.overhang',                'aeroelastic.overhang')
                self.connect('nacelle.distance_tt_hub',         'aeroelastic.distance_tt_hub')
                self.connect('drivese.drivetrain_spring_constant', 'aeroelastic.drivetrain_spring_constant')
                self.connect('drivese.drivetrain_damping_coefficient', 'aeroelastic.drivetrain_damping_coefficient')

                self.connect("high_level_tower_props.hub_height", "aeroelastic.hub_height")
                if modeling_options["flags"]["tower"]:
                    self.connect('towerse.member.mass_den',                'aeroelastic.mass_den')
                    self.connect('towerse.member.foreaft_stff',            'aeroelastic.foreaft_stff')
                    self.connect('towerse.member.sideside_stff',           'aeroelastic.sideside_stff')
                    self.connect('towerse.member.tor_stff',                'aeroelastic.tor_stff')
                    self.connect('towerse.tower_outer_diameter',    'aeroelastic.tower_outer_diameter')
                    self.connect('towerse.z_param',                 'aeroelastic.tower_z')
                    self.connect('towerse.z_full',                  'aeroelastic.tower_z_full')
                    self.connect('tower.cd',                        'aeroelastic.tower_cd')
                    self.connect('tower_grid.height',               'aeroelastic.tower_height')
                    self.connect('tower_grid.foundation_height',    'aeroelastic.tower_base_height')
                    self.connect('towerse.tower_I_base',            'aeroelastic.tower_I_base')
                    if modeling_options["flags"]["monopile"] or modeling_options["flags"]["jacket"]:
                        self.connect('fixedse.torsion_freqs',      'aeroelastic.tor_freq', src_indices=[0])
                        self.connect('fixedse.tower_fore_aft_modes',     'aeroelastic.fore_aft_modes')
                        self.connect('fixedse.tower_side_side_modes',    'aeroelastic.side_side_modes')
                        self.connect('fixedse.f1',         'sse_tune.tune_rosco.twr_freq')

                    elif modeling_options["flags"]["floating"]:
                        self.connect('floatingse.torsion_freqs',      'aeroelastic.tor_freq', src_indices=[0])
                        self.connect('floatingse.fore_aft_modes',     'aeroelastic.fore_aft_modes')
                        self.connect('floatingse.side_side_modes',    'aeroelastic.side_side_modes')
                        self.connect('floatingse.f1',         'sse_tune.tune_rosco.twr_freq')
                    else:
                        self.connect('towerse.tower.torsion_freqs',      'aeroelastic.tor_freq', src_indices=[0])
                        self.connect('towerse.tower.fore_aft_modes',     'aeroelastic.fore_aft_modes')
                        self.connect('towerse.tower.side_side_modes',    'aeroelastic.side_side_modes')
                        self.connect('towerse.tower.f1',         'sse_tune.tune_rosco.twr_freq')
                        
                if modeling_options['flags']['monopile']:
                    self.connect('monopile.transition_piece_mass',  'aeroelastic.transition_piece_mass')
                    self.connect('fixedse.transition_piece_I',      'aeroelastic.transition_piece_I', src_indices=[0,1,2])
                    self.connect('monopile.gravity_foundation_mass', 'aeroelastic.gravity_foundation_mass')
                    self.connect('fixedse.gravity_foundation_I',    'aeroelastic.gravity_foundation_I', src_indices=[0,1,2])
                    self.connect('fixedse.z_param',                 'aeroelastic.monopile_z')
                    self.connect('fixedse.z_full',                  'aeroelastic.monopile_z_full')
                    self.connect('fixedse.monopile_outer_diameter',    'aeroelastic.monopile_outer_diameter')
                    self.connect('fixedse.monopile_wall_thickness',    'aeroelastic.monopile_wall_thickness')
                    self.connect('fixedse.member.E',                       'aeroelastic.monopile_E')
                    self.connect('fixedse.member.G',                       'aeroelastic.monopile_G')
                    self.connect('fixedse.member.rho',                     'aeroelastic.monopile_rho')
                        
                elif modeling_options['flags']['floating']:
                    self.connect("floatingse.platform_nodes", "aeroelastic.platform_nodes")
                    self.connect("floatingse.platform_elem_n1", "aeroelastic.platform_elem_n1")
                    self.connect("floatingse.platform_elem_n2", "aeroelastic.platform_elem_n2")
                    self.connect("floatingse.platform_elem_D", "aeroelastic.platform_elem_D")
                    self.connect("floatingse.platform_elem_t", "aeroelastic.platform_elem_t")
                    self.connect("floatingse.platform_elem_rho", "aeroelastic.platform_elem_rho")
                    self.connect("floatingse.platform_elem_E", "aeroelastic.platform_elem_E")
                    self.connect("floatingse.platform_elem_G", "aeroelastic.platform_elem_G")
<<<<<<< HEAD
                    if modeling_options['RAFT']['flag']:
=======
                    if modeling_options['Level1']['flag']:
>>>>>>> 4df3c7b6
                        ptfm_data_source = 'raft'
                    else:
                        ptfm_data_source = 'floatingse'
                    self.connect(f"{ptfm_data_source}.platform_mass", "aeroelastic.platform_mass")
                    self.connect(f"{ptfm_data_source}.platform_total_center_of_mass", "aeroelastic.platform_total_center_of_mass")
                    self.connect(f"{ptfm_data_source}.platform_I_total", "aeroelastic.platform_I_total")
                    self.connect(f"{ptfm_data_source}.platform_displacement", "aeroelastic.platform_displacement")
                    self.connect("floating.transition_node", "aeroelastic.transition_node")

                    for k, kname in enumerate(modeling_options["floating"]["members"]["name"]):
                        idx = modeling_options["floating"]["members"]["name2idx"][kname]
                        #self.connect(f"floating.memgrp{idx}.outer_diameter", f"floatingse.member{k}.outer_diameter_in")
                        self.connect(f"floating.memgrp{idx}.s", f"aeroelastic.member{k}:s")
                        self.connect(f"floatingse.member{k}.outer_diameter", f"aeroelastic.member{k}:outer_diameter")
                        self.connect(f"floatingse.member{k}.wall_thickness", f"aeroelastic.member{k}:wall_thickness")

                        for var in ["joint1", "joint2", "s_ghost1", "s_ghost2"]:
                            self.connect(f"floating.member_{kname}:{var}", f"aeroelastic.member{k}:{var}")
                    
                    if modeling_options["flags"]["tower"]:
                        self.connect('floating.transition_piece_mass',  'aeroelastic.transition_piece_mass')
                        self.connect('floatingse.transition_piece_I',      'aeroelastic.transition_piece_I', src_indices=[0,1,2])
                        
                self.connect('airfoils.aoa',                    'aeroelastic.airfoils_aoa')
                self.connect('airfoils.Re',                     'aeroelastic.airfoils_Re')
                self.connect('xf.cl_interp_flaps',              'aeroelastic.airfoils_cl')
                self.connect('xf.cd_interp_flaps',              'aeroelastic.airfoils_cd')
                self.connect('xf.cm_interp_flaps',              'aeroelastic.airfoils_cm')
                self.connect('blade.interp_airfoils.r_thick_interp', 'aeroelastic.rthick')
                self.connect('blade.interp_airfoils.ac_interp', 'aeroelastic.ac')
                self.connect('rotorse.rhoA',                    'aeroelastic.beam:rhoA')
                self.connect('rotorse.EIxx',                    'aeroelastic.beam:EIxx')
                self.connect('rotorse.EIyy',                    'aeroelastic.beam:EIyy')
                self.connect('rotorse.rs.frame.flap_mode_shapes',       'aeroelastic.flap_mode_shapes')
                self.connect('rotorse.rs.frame.edge_mode_shapes',       'aeroelastic.edge_mode_shapes')
                self.connect('rotorse.rp.powercurve.V',                'aeroelastic.U')
                self.connect('rotorse.rp.powercurve.Omega',            'aeroelastic.Omega')
                self.connect('rotorse.rp.powercurve.pitch',            'aeroelastic.pitch')
                self.connect('rotorse.rp.powercurve.V_R25',            'aeroelastic.V_R25')
                self.connect('rotorse.rp.powercurve.rated_V',          'aeroelastic.Vrated')
                self.connect('rotorse.rp.powercurve.Ct_aero', 'aeroelastic.Ct_aero')
                self.connect('rotorse.rp.gust.V_gust',                 'aeroelastic.Vgust')
                self.connect('rotorse.wt_class.V_extreme1',             'aeroelastic.V_extreme1')
                self.connect('rotorse.wt_class.V_extreme50',            'aeroelastic.V_extreme50')
                self.connect('rotorse.wt_class.V_mean',                 'aeroelastic.V_mean_iec')
                self.connect('configuration.rated_power',       'aeroelastic.control_ratedPower')
                self.connect('control.max_TS',                  'aeroelastic.control_maxTS')
                self.connect('control.maxOmega',                'aeroelastic.control_maxOmega')
                self.connect('sse_tune.aeroperf_tables.pitch_vector','aeroelastic.pitch_vector')
                self.connect('sse_tune.aeroperf_tables.tsr_vector', 'aeroelastic.tsr_vector')
                self.connect('sse_tune.aeroperf_tables.U_vector', 'aeroelastic.U_vector')
                self.connect('sse_tune.aeroperf_tables.Cp',     'aeroelastic.Cp_aero_table')
                self.connect('sse_tune.aeroperf_tables.Ct',     'aeroelastic.Ct_aero_table')
                self.connect('sse_tune.aeroperf_tables.Cq',     'aeroelastic.Cq_aero_table')
                self.connect('xf.flap_angles',                  'aeroelastic.airfoils_UserProp')

                if modeling_options['flags']['mooring']:
                    self.connect("mooring.line_diameter", "aeroelastic.line_diameter")
                    self.connect("mooring.line_mass_density", "aeroelastic.line_mass_density")
                    self.connect("mooring.line_stiffness", "aeroelastic.line_stiffness")
                    self.connect("mooring.line_transverse_added_mass", "aeroelastic.line_transverse_added_mass")
                    self.connect("mooring.line_tangential_added_mass", "aeroelastic.line_tangential_added_mass")
                    self.connect("mooring.line_transverse_drag", "aeroelastic.line_transverse_drag")
                    self.connect("mooring.line_tangential_drag", "aeroelastic.line_tangential_drag")
                    self.connect("mooring.mooring_nodes", "aeroelastic.nodes_location_full")
                    self.connect("mooring.nodes_mass", "aeroelastic.nodes_mass")
                    self.connect("mooring.nodes_volume", "aeroelastic.nodes_volume")
                    self.connect("mooring.nodes_added_mass", "aeroelastic.nodes_added_mass")
                    self.connect("mooring.nodes_drag_area", "aeroelastic.nodes_drag_area")
                    self.connect("mooring.unstretched_length", "aeroelastic.unstretched_length")
                    self.connect("mooring.node_names", "aeroelastic.node_names")
            
                # For fatigue
                self.connect('configuration.lifetime', 'aeroelastic.lifetime')
                self.connect('blade.fatigue.sparU_sigma_ult', 'aeroelastic.blade_sparU_ultstress')
                self.connect('blade.fatigue.sparU_wohlerexp', 'aeroelastic.blade_sparU_wohlerexp')
                self.connect('blade.fatigue.sparU_wohlerA', 'aeroelastic.blade_sparU_wohlerA')
                self.connect('blade.fatigue.sparL_sigma_ult', 'aeroelastic.blade_sparL_ultstress')
                self.connect('blade.fatigue.sparL_wohlerexp', 'aeroelastic.blade_sparL_wohlerexp')
                self.connect('blade.fatigue.sparL_wohlerA', 'aeroelastic.blade_sparL_wohlerA')
                self.connect('blade.fatigue.teU_sigma_ult', 'aeroelastic.blade_teU_ultstress')
                self.connect('blade.fatigue.teU_wohlerexp', 'aeroelastic.blade_teU_wohlerexp')
                self.connect('blade.fatigue.teU_wohlerA', 'aeroelastic.blade_teU_wohlerA')
                self.connect('blade.fatigue.teL_sigma_ult', 'aeroelastic.blade_teL_ultstress')
                self.connect('blade.fatigue.teL_wohlerexp', 'aeroelastic.blade_teL_wohlerexp')
                self.connect('blade.fatigue.teL_wohlerA', 'aeroelastic.blade_teL_wohlerA')
                self.connect('rotorse.rs.strains.axial_root_sparU_load2stress', 'aeroelastic.blade_root_sparU_load2stress')
                self.connect('rotorse.rs.strains.axial_root_sparL_load2stress', 'aeroelastic.blade_root_sparL_load2stress')
                self.connect('rotorse.rs.strains.axial_maxc_teU_load2stress', 'aeroelastic.blade_maxc_teU_load2stress')
                self.connect('rotorse.rs.strains.axial_maxc_teL_load2stress', 'aeroelastic.blade_maxc_teL_load2stress')
                self.connect('drivese.lss_wohler_exp', 'aeroelastic.lss_wohlerexp')
                self.connect('drivese.lss_wohler_A', 'aeroelastic.lss_wohlerA')
                self.connect('drivese.lss_Xt', 'aeroelastic.lss_ultstress')
                self.connect('drivese.lss_axial_load2stress', 'aeroelastic.lss_axial_load2stress')
                self.connect('drivese.lss_shear_load2stress', 'aeroelastic.lss_shear_load2stress')
                if modeling_options["flags"]["tower"]:
                    self.connect('towerse.member.wohler_exp', 'aeroelastic.tower_wohlerexp')
                    self.connect('towerse.member.wohler_A', 'aeroelastic.tower_wohlerA')
                    self.connect('towerse.member.sigma_ult', 'aeroelastic.tower_ultstress')
                    self.connect('towerse.member.axial_load2stress', 'aeroelastic.tower_axial_load2stress')
                    self.connect('towerse.member.shear_load2stress', 'aeroelastic.tower_shear_load2stress')
                if modeling_options["flags"]["monopile"]:
                    self.connect('fixedse.member.wohler_exp', 'aeroelastic.monopile_wohlerexp')
                    self.connect('fixedse.member.wohler_A', 'aeroelastic.monopile_wohlerA')
                    self.connect('fixedse.member.sigma_ult', 'aeroelastic.monopile_ultstress')
                    self.connect('fixedse.member.axial_load2stress', 'aeroelastic.monopile_axial_load2stress')
                    self.connect('fixedse.member.shear_load2stress', 'aeroelastic.monopile_shear_load2stress')

                # Connections to rotor load analysis
                self.connect('aeroelastic.blade_maxTD_Mx', 'rlds_post.m2pa.Mx')
                self.connect('aeroelastic.blade_maxTD_My', 'rlds_post.m2pa.My')
                self.connect('aeroelastic.blade_maxTD_Fz', 'rlds_post.strains.F3')

                self.connect("rotorse.rs.frame.alpha", "rlds_post.alpha")
                self.connect('rotorse.EA', 'rlds_post.strains.EA')
                self.connect('rotorse.A', 'rlds_post.strains.A')
                self.connect('blade.pa.chord_param',  'rlds_post.strains.chord')
                self.connect('rotorse.rs.frame.EI11', 'rlds_post.strains.EI11')
                self.connect('rotorse.rs.frame.EI22', 'rlds_post.strains.EI22')
                self.connect('rotorse.xu_spar', 'rlds_post.strains.xu_spar')
                self.connect('rotorse.xl_spar', 'rlds_post.strains.xl_spar')
                self.connect('rotorse.yu_spar', 'rlds_post.strains.yu_spar')
                self.connect('rotorse.yl_spar', 'rlds_post.strains.yl_spar')
                self.connect('rotorse.xu_te', 'rlds_post.strains.xu_te')
                self.connect('rotorse.xl_te', 'rlds_post.strains.xl_te')
                self.connect('rotorse.yu_te', 'rlds_post.strains.yu_te')
                self.connect('rotorse.yl_te', 'rlds_post.strains.yl_te')
                self.connect('blade.outer_shape_bem.s','rlds_post.constr.s')
                self.connect("blade.internal_structure_2d_fem.d_f", "rlds_post.brs.d_f")
                self.connect("blade.internal_structure_2d_fem.sigma_max", "rlds_post.brs.sigma_max")
                self.connect("blade.pa.chord_param", "rlds_post.brs.rootD", src_indices=[0])
                self.connect("blade.ps.layer_thickness_param", "rlds_post.brs.layer_thickness")
                self.connect("blade.internal_structure_2d_fem.layer_start_nd", "rlds_post.brs.layer_start_nd")
                self.connect("blade.internal_structure_2d_fem.layer_end_nd", "rlds_post.brs.layer_end_nd")

                # Connections to DriveSE
                if modeling_options['WISDEM']['DriveSE']['flag']:
                    self.connect('hub.diameter'                    , 'drivese_post.hub_diameter')
                    self.connect('hub.hub_in2out_circ'             , 'drivese_post.hub_in2out_circ')
                    self.connect('hub.flange_t2shell_t'            , 'drivese_post.flange_t2shell_t')
                    self.connect('hub.flange_OD2hub_D'             , 'drivese_post.flange_OD2hub_D')
                    self.connect('hub.flange_ID2flange_OD'         , 'drivese_post.flange_ID2flange_OD')
                    self.connect('hub.hub_stress_concentration'    , 'drivese_post.hub_stress_concentration')
                    self.connect('hub.n_front_brackets'            , 'drivese_post.n_front_brackets')
                    self.connect('hub.n_rear_brackets'             , 'drivese_post.n_rear_brackets')
                    self.connect('hub.clearance_hub_spinner'       , 'drivese_post.clearance_hub_spinner')
                    self.connect('hub.spin_hole_incr'              , 'drivese_post.spin_hole_incr')
                    self.connect('hub.pitch_system_scaling_factor' , 'drivese_post.pitch_system_scaling_factor')
                    self.connect("rotorse.wt_class.V_extreme50", "drivese.spinner_gust_ws")
                    self.connect('configuration.n_blades',          'drivese_post.n_blades')
                    self.connect("blade.high_level_blade_props.rotor_diameter", "drivese_post.rotor_diameter")
                    self.connect('configuration.upwind',       'drivese_post.upwind')
                    self.connect('control.minOmega' ,          'drivese_post.minimum_rpm')
                    self.connect('rotorse.rp.powercurve.rated_Omega',  'drivese_post.rated_rpm')
                    self.connect('rotorse.rp.powercurve.rated_Q',      'drivese_post.rated_torque')
                    self.connect('configuration.rated_power',  'drivese_post.machine_rating')    
                    self.connect('tower.diameter',             'drivese_post.D_top', src_indices=[-1])
                    self.connect('aeroelastic.hub_Fxyz_aero',       'drivese_post.F_aero_hub')
                    self.connect('aeroelastic.hub_Mxyz_aero',       'drivese_post.M_aero_hub')
<<<<<<< HEAD
=======
                    # self.connect('aeroelastic.hub_Fxyz',       'drivese_post.F_hub')
                    # self.connect('aeroelastic.hub_Mxyz',       'drivese_post.M_hub')
>>>>>>> 4df3c7b6
                    self.connect('aeroelastic.max_RootMyb',     'drivese_post.pitch_system.BRFM')
                    self.connect('blade.pa.chord_param',        'drivese_post.blade_root_diameter', src_indices=[0])
                    self.connect('rotorse.blade_mass',          'drivese_post.blade_mass')
                    self.connect('rotorse.mass_all_blades',     'drivese_post.blades_mass')
                    self.connect('rotorse.I_all_blades',        'drivese_post.blades_I')

                    self.connect('nacelle.distance_hub_mb',           'drivese_post.L_h1')
                    self.connect('nacelle.distance_mb_mb',            'drivese_post.L_12')
                    self.connect('nacelle.L_generator',               'drivese_post.L_generator')
                    self.connect('nacelle.overhang',                  'drivese_post.overhang')
                    self.connect('nacelle.distance_tt_hub',           'drivese_post.drive_height')
                    self.connect('nacelle.uptilt',                    'drivese_post.tilt')
                    self.connect('nacelle.gear_ratio',                'drivese_post.gear_ratio')
                    self.connect('nacelle.mb1Type',                   'drivese_post.bear1.bearing_type')
                    self.connect('nacelle.mb2Type',                   'drivese_post.bear2.bearing_type')
                    self.connect('nacelle.lss_diameter',              'drivese_post.lss_diameter')
                    self.connect('nacelle.lss_wall_thickness',        'drivese_post.lss_wall_thickness')
                    if modeling_options['WISDEM']['DriveSE']['direct']:
                        self.connect('nacelle.nose_diameter',              'drivese_post.bear1.D_shaft', src_indices=[0])
                        self.connect('nacelle.nose_diameter',              'drivese_post.bear2.D_shaft', src_indices=[-1])
                    else:
                        self.connect('nacelle.lss_diameter',              'drivese_post.bear1.D_shaft', src_indices=[0])
                        self.connect('nacelle.lss_diameter',              'drivese_post.bear2.D_shaft', src_indices=[-1])
                    self.connect('nacelle.uptower',                   'drivese_post.uptower')
                    self.connect('nacelle.brake_mass_user',           'drivese_post.brake_mass_user')
                    self.connect('nacelle.hvac_mass_coeff',           'drivese_post.hvac_mass_coeff')
                    self.connect('nacelle.converter_mass_user',       'drivese_post.converter_mass_user')
                    self.connect('nacelle.transformer_mass_user',     'drivese_post.transformer_mass_user')

                    if modeling_options['WISDEM']['DriveSE']['direct']:
                        self.connect('nacelle.nose_diameter',             'drivese_post.nose_diameter') # only used in direct
                        self.connect('nacelle.nose_wall_thickness',       'drivese_post.nose_wall_thickness') # only used in direct
                        self.connect('nacelle.bedplate_wall_thickness',   'drivese_post.bedplate_wall_thickness') # only used in direct
                    else:
                        self.connect('nacelle.hss_length', 'drivese_post.L_hss') # only used in geared
                        self.connect('nacelle.hss_diameter', 'drivese_post.hss_diameter') # only used in geared
                        self.connect('nacelle.hss_wall_thickness', 'drivese_post.hss_wall_thickness') # only used in geared
                        self.connect('nacelle.hss_material', 'drivese_post.hss_material')
                        self.connect('nacelle.planet_numbers', 'drivese_post.planet_numbers') # only used in geared
                        self.connect('nacelle.gear_configuration', 'drivese_post.gear_configuration') # only used in geared
                        self.connect('nacelle.bedplate_flange_width', 'drivese_post.bedplate_flange_width') # only used in geared
                        self.connect('nacelle.bedplate_flange_thickness', 'drivese_post.bedplate_flange_thickness') # only used in geared
                        self.connect('nacelle.bedplate_web_thickness', 'drivese_post.bedplate_web_thickness') # only used in geared
                        self.connect("nacelle.gearbox_mass_user", "drivese_post.gearbox_mass_user")
                        self.connect("nacelle.gearbox_torque_density", "drivese_post.gearbox_torque_density")
                        self.connect("nacelle.gearbox_radius_user", "drivese_post.gearbox_radius_user")
                        self.connect("nacelle.gearbox_length_user", "drivese_post.gearbox_length_user")
                            
                    self.connect('hub.hub_material',                  'drivese_post.hub_material')
                    self.connect('hub.spinner_material',              'drivese_post.spinner_material')
                    self.connect('nacelle.lss_material',              'drivese_post.lss_material')
                    self.connect('nacelle.bedplate_material',         'drivese_post.bedplate_material')
                    self.connect('materials.name',                    'drivese_post.material_names')
                    self.connect('materials.E',                       'drivese_post.E_mat')
                    self.connect('materials.G',                       'drivese_post.G_mat')
                    self.connect('materials.rho',                     'drivese_post.rho_mat')
                    self.connect('materials.sigma_y',                 'drivese_post.Xy_mat')
                    self.connect("materials.Xt",                      "drivese_post.Xt_mat")
                    self.connect("materials.wohler_exp",              "drivese_post.wohler_exp_mat")
                    self.connect("materials.wohler_intercept",        "drivese_post.wohler_A_mat")
                    self.connect('materials.unit_cost',               'drivese_post.unit_cost_mat')

                    if modeling_options['flags']['generator']:

                        self.connect('generator.B_r'          , 'drivese_post.generator.B_r')
                        self.connect('generator.P_Fe0e'       , 'drivese_post.generator.P_Fe0e')
                        self.connect('generator.P_Fe0h'       , 'drivese_post.generator.P_Fe0h')
                        self.connect('generator.S_N'          , 'drivese_post.generator.S_N')
                        self.connect('generator.alpha_p'      , 'drivese_post.generator.alpha_p')
                        self.connect('generator.b_r_tau_r'    , 'drivese_post.generator.b_r_tau_r')
                        self.connect('generator.b_ro'         , 'drivese_post.generator.b_ro')
                        self.connect('generator.b_s_tau_s'    , 'drivese_post.generator.b_s_tau_s')
                        self.connect('generator.b_so'         , 'drivese_post.generator.b_so')
                        self.connect('generator.cofi'         , 'drivese_post.generator.cofi')
                        self.connect('generator.freq'         , 'drivese_post.generator.freq')
                        self.connect('generator.h_i'          , 'drivese_post.generator.h_i')
                        self.connect('generator.h_sy0'        , 'drivese_post.generator.h_sy0')
                        self.connect('generator.h_w'          , 'drivese_post.generator.h_w')
                        self.connect('generator.k_fes'        , 'drivese_post.generator.k_fes')
                        self.connect('generator.k_fillr'      , 'drivese_post.generator.k_fillr')
                        self.connect('generator.k_fills'      , 'drivese_post.generator.k_fills')
                        self.connect('generator.k_s'          , 'drivese_post.generator.k_s')
                        self.connect('generator.m'            , 'drivese_post.generator.m')
                        self.connect('generator.mu_0'         , 'drivese_post.generator.mu_0')
                        self.connect('generator.mu_r'         , 'drivese_post.generator.mu_r')
                        self.connect('generator.p'            , 'drivese_post.generator.p')
                        self.connect('generator.phi'          , 'drivese_post.generator.phi')
                        self.connect('generator.q1'           , 'drivese_post.generator.q1')
                        self.connect('generator.q2'           , 'drivese_post.generator.q2')
                        self.connect('generator.ratio_mw2pp'  , 'drivese_post.generator.ratio_mw2pp')
                        self.connect('generator.resist_Cu'    , 'drivese_post.generator.resist_Cu')
                        self.connect('generator.sigma'        , 'drivese_post.generator.sigma')
                        self.connect('generator.y_tau_p'      , 'drivese_post.generator.y_tau_p')
                        self.connect('generator.y_tau_pr'     , 'drivese_post.generator.y_tau_pr')

                        self.connect('generator.I_0'          , 'drivese_post.generator.I_0')
                        self.connect('generator.d_r'          , 'drivese_post.generator.d_r')
                        self.connect('generator.h_m'          , 'drivese_post.generator.h_m')
                        self.connect('generator.h_0'          , 'drivese_post.generator.h_0')
                        self.connect('generator.h_s'          , 'drivese_post.generator.h_s')
                        self.connect('generator.len_s'        , 'drivese_post.generator.len_s')
                        self.connect('generator.n_r'          , 'drivese_post.generator.n_r')
                        self.connect('generator.rad_ag'       , 'drivese_post.generator.rad_ag')
                        self.connect('generator.t_wr'         , 'drivese_post.generator.t_wr')

                        self.connect('generator.n_s'          , 'drivese_post.generator.n_s')
                        self.connect('generator.b_st'         , 'drivese_post.generator.b_st')
                        self.connect('generator.d_s'          , 'drivese_post.generator.d_s')
                        self.connect('generator.t_ws'         , 'drivese_post.generator.t_ws')

                        self.connect('generator.rho_Copper'   , 'drivese_post.generator.rho_Copper')
                        self.connect('generator.rho_Fe'       , 'drivese_post.generator.rho_Fe')
                        self.connect('generator.rho_Fes'      , 'drivese_post.generator.rho_Fes')
                        self.connect('generator.rho_PM'       , 'drivese_post.generator.rho_PM')

                        self.connect('generator.C_Cu'         , 'drivese_post.generator.C_Cu')
                        self.connect('generator.C_Fe'         , 'drivese_post.generator.C_Fe')
                        self.connect('generator.C_Fes'        , 'drivese_post.generator.C_Fes')
                        self.connect('generator.C_PM'         , 'drivese_post.generator.C_PM')

                        if modeling_options['WISDEM']['GeneratorSE']['type'] in ['pmsg_outer']:
                            self.connect('generator.N_c'          , 'drivese_post.generator.N_c')
                            self.connect('generator.b'            , 'drivese_post.generator.b')
                            self.connect('generator.c'            , 'drivese_post.generator.c')
                            self.connect('generator.E_p'          , 'drivese_post.generator.E_p')
                            self.connect('generator.h_yr'         , 'drivese_post.generator.h_yr')
                            self.connect('generator.h_ys'         , 'drivese_post.generator.h_ys')
                            self.connect('generator.h_sr'         , 'drivese_post.generator.h_sr')
                            self.connect('generator.h_ss'         , 'drivese_post.generator.h_ss')
                            self.connect('generator.t_r'          , 'drivese_post.generator.t_r')
                            self.connect('generator.t_s'          , 'drivese_post.generator.t_s')

                            self.connect('generator.u_allow_pcent', 'drivese_post.generator.u_allow_pcent')
                            self.connect('generator.y_allow_pcent', 'drivese_post.generator.y_allow_pcent')
                            self.connect('generator.z_allow_deg'  , 'drivese_post.generator.z_allow_deg')
                            self.connect('generator.B_tmax'       , 'drivese_post.generator.B_tmax')
                            self.connect('rotorse.rp.powercurve.rated_mech', 'drivese_post.generator.P_mech')

                        if modeling_options['WISDEM']['GeneratorSE']['type'] in ['eesg','pmsg_arms','pmsg_disc']:
                            self.connect('generator.tau_p'        , 'drivese_post.generator.tau_p')
                            self.connect('generator.h_ys'         , 'drivese_post.generator.h_ys')
                            self.connect('generator.h_yr'         , 'drivese_post.generator.h_yr')
                            self.connect('generator.b_arm'        , 'drivese_post.generator.b_arm')

                        elif modeling_options['WISDEM']['GeneratorSE']['type'] in ['scig','dfig']:
                            self.connect('generator.B_symax'      , 'drivese_post.generator.B_symax')
                            self.connect('generator.S_Nmax'      , 'drivese_post.generator.S_Nmax')

                        if modeling_options['WISDEM']['DriveSE']['direct']:
                            self.connect('nacelle.nose_diameter',             'drivese_post.generator.D_nose', src_indices=[-1])
                            self.connect('nacelle.lss_diameter',              'drivese_post.generator.D_shaft', src_indices=[0])
                        else:
                            self.connect('nacelle.hss_diameter',              'drivese_post.generator.D_shaft', src_indices=[-1])

                    else:
                        self.connect('generator.generator_mass_user', 'drivese_post.generator_mass_user')
                        self.connect('generator.generator_efficiency_user', 'drivese_post.generator_efficiency_user')

                # Connections to TowerSE
                if modeling_options["flags"]["tower"]:
                    tow_params = ["z_full","outer_diameter_full","t_full",
                                  "E_full","G_full","rho_full","sigma_y_full",
                                  "section_A", "section_Asx","section_Asy",
                                  "section_Ixx", "section_Iyy", "section_J0",
                                  "section_rho", "section_E", "section_G", "section_L",
                                  ]
                    for k in tow_params:
                        self.connect(f'towerse.{k}', f'towerse_post.{k}')
                    self.connect("towerse.env.qdyn", "towerse_post.qdyn")
                    self.connect("tower_grid.height", "towerse_post.bending_height")
                    
                    self.connect("aeroelastic.tower_maxMy_Fz", "towerse_post.cylinder_Fz")
                    self.connect("aeroelastic.tower_maxMy_Fx", "towerse_post.cylinder_Vx")
                    self.connect("aeroelastic.tower_maxMy_Fy", "towerse_post.cylinder_Vy")
                    self.connect("aeroelastic.tower_maxMy_Mx", "towerse_post.cylinder_Mxx")
                    self.connect("aeroelastic.tower_maxMy_My", "towerse_post.cylinder_Myy")
                    self.connect("aeroelastic.tower_maxMy_Mz", "towerse_post.cylinder_Mzz")

                if modeling_options["flags"]["monopile"]:
                    mono_params = ["z_full","outer_diameter_full","t_full",
                                  "E_full","G_full","rho_full","sigma_y_full"]
                    for k in mono_params:
                        self.connect(f'fixedse.{k}', f'fixedse_post.{k}')
                    self.connect("fixedse.env.qdyn", "fixedse_post.qdyn")
                    self.connect("monopile.height", "fixedse_post.bending_height")

                    self.connect("aeroelastic.monopile_maxMy_Fz", "fixedse_post.cylinder_Fz")
                    self.connect("aeroelastic.monopile_maxMy_Fx", "fixedse_post.cylinder_Vx")
                    self.connect("aeroelastic.monopile_maxMy_Fy", "fixedse_post.cylinder_Vy")
                    self.connect("aeroelastic.monopile_maxMy_Mx", "fixedse_post.cylinder_Mxx")
                    self.connect("aeroelastic.monopile_maxMy_My", "fixedse_post.cylinder_Myy")
                    self.connect("aeroelastic.monopile_maxMy_Mz", "fixedse_post.cylinder_Mzz")

                #self.connect('yield_stress',            'tow.sigma_y') # TODO- materials
                #self.connect('max_taper_ratio',         'max_taper') # TODO- 
                #self.connect('min_diameter_thickness_ratio', 'min_d_to_t')
					
                # Connections to turbine constraints
                self.connect('configuration.rotor_orientation', 'tcons_post.rotor_orientation')
                self.connect('aeroelastic.max_TipDxc',          'tcons_post.tip_deflection')
                self.connect("blade.high_level_blade_props.rotor_radius", "tcons_post.Rtip")
                self.connect('blade.outer_shape_bem.ref_axis',  'tcons_post.ref_axis_blade')
                self.connect('hub.cone',                        'tcons_post.precone')
                self.connect('nacelle.uptilt',                  'tcons_post.tilt')
                self.connect('nacelle.overhang',                'tcons_post.overhang')
                self.connect('tower.ref_axis',                  'tcons_post.ref_axis_tower')
                self.connect('tower.diameter',                  'tcons_post.outer_diameter_full')
                
            else:  # connections from outside WISDEM
                self.connect('rosco_turbine.v_rated',               'aeroelastic.Vrated')
                self.connect('rosco_turbine.R',                     'aeroelastic.Rtip')
                self.connect('rosco_turbine.hub_height',            'aeroelastic.hub_height')
                self.connect('rosco_turbine.twr_freq',              'sse_tune.tune_rosco.twr_freq')
            
            # Inputs to plantfinancese from wt group
            if not modeling_options['OpenFAST']['from_openfast']:

                # Connect computed AEP only if DLC 1.1 or AEP is used, otherwise use rotorse
                if modeling_options['DLC_driver']['n_ws_aep'] > 0:
                    self.connect('aeroelastic.AEP', 'financese_post.turbine_aep')
                else:
                    self.connect('rotorse.rp.AEP', 'financese_post.turbine_aep')

                self.connect('tcc.turbine_cost_kW',     'financese_post.tcc_per_kW')
                if modeling_options["flags"]["bos"]:
                    if modeling_options['flags']['offshore']:
                        self.connect('orbit.total_capex_kW',    'financese_post.bos_per_kW')
                    else:
                        self.connect('landbosse.bos_capex_kW',  'financese_post.bos_per_kW')
                else:
                    self.connect("costs.bos_per_kW", "financese_post.bos_per_kW")

            # Inputs to plantfinancese from input yaml
            if modeling_options['flags']['control'] and not modeling_options['OpenFAST']['from_openfast']:
                self.connect('configuration.rated_power',     'financese_post.machine_rating')

            if not modeling_options['OpenFAST']['from_openfast']:    
                self.connect('costs.turbine_number',    'financese_post.turbine_number')
                self.connect('costs.opex_per_kW',       'financese_post.opex_per_kW')
                self.connect('costs.offset_tcc_per_kW', 'financese_post.offset_tcc_per_kW')
                self.connect('costs.wake_loss_factor',  'financese_post.wake_loss_factor')
                self.connect('costs.fixed_charge_rate', 'financese_post.fixed_charge_rate')

            if modeling_options['DLC_driver']['n_ws_aep'] > 0:
                self.connect('aeroelastic.AEP',     'outputs_2_screen_weis.aep')

            # Connections to outputs to screen
            if not modeling_options['OpenFAST']['from_openfast']:
                self.connect('financese_post.lcoe',          'outputs_2_screen_weis.lcoe')

                self.connect('rotorse.blade_mass',  'outputs_2_screen_weis.blade_mass')
                self.connect('aeroelastic.max_TipDxc', 'outputs_2_screen_weis.tip_deflection')

            if modeling_options['General']['openfast_configuration']['model_only'] == False:
                self.connect('aeroelastic.DEL_RootMyb',        'outputs_2_screen_weis.DEL_RootMyb')
                self.connect('aeroelastic.DEL_TwrBsMyt',       'outputs_2_screen_weis.DEL_TwrBsMyt')
                self.connect('aeroelastic.rotor_overspeed',    'outputs_2_screen_weis.rotor_overspeed')
                self.connect('aeroelastic.Std_PtfmPitch',      'outputs_2_screen_weis.Std_PtfmPitch')
                self.connect('aeroelastic.Max_PtfmPitch',      'outputs_2_screen_weis.Max_PtfmPitch')
                self.connect('tune_rosco_ivc.omega_pc',        'outputs_2_screen_weis.omega_pc')
                self.connect('tune_rosco_ivc.zeta_pc',         'outputs_2_screen_weis.zeta_pc')
                self.connect('tune_rosco_ivc.omega_vs',        'outputs_2_screen_weis.omega_vs')
                self.connect('tune_rosco_ivc.zeta_vs',         'outputs_2_screen_weis.zeta_vs')
                self.connect('tune_rosco_ivc.Kp_float',        'outputs_2_screen_weis.Kp_float')
                self.connect('tune_rosco_ivc.ptfm_freq',       'outputs_2_screen_weis.ptfm_freq')
                self.connect('tune_rosco_ivc.flp_kp_norm',       'outputs_2_screen_weis.flp_kp_norm')
                self.connect('tune_rosco_ivc.flp_tau',        'outputs_2_screen_weis.flp_tau')
                self.connect('tune_rosco_ivc.IPC_Kp1p',        'outputs_2_screen_weis.IPC_Kp1p')
                self.connect('tune_rosco_ivc.IPC_Ki1p',        'outputs_2_screen_weis.IPC_Ki1p')
                self.connect('dac_ivc.te_flap_end',            'outputs_2_screen_weis.te_flap_end')
                if modeling_options['OL2CL']['flag']:
                    self.connect('aeroelastic.OL2CL_pitch',      'outputs_2_screen_weis.OL2CL_pitch')
        
        # Make relevant connections between WISDEM/WEIS and QBlade relevant components (mainly aeroelastic_qblade)
        if modeling_options['QBlade']['flag']:
            
            self.add_subsystem('aeroelastic_qblade',       QBLADELoadCases(modeling_options = modeling_options, opt_options = opt_options))
            self.add_subsystem('stall_check_of',           NoStallConstraint(modeling_options = modeling_options))

            if modeling_options['WISDEM']['RotorSE']['flag']: 
                self.add_subsystem('rlds_post',      RotorLoadsDeflStrainsWEIS(modeling_options = modeling_options, opt_options = opt_options))

                # self.connect('blade.opt_var.s_opt_spar_cap_ss',   'rlds_post.constr.s_opt_spar_cap_ss')
                # self.connect('blade.opt_var.s_opt_spar_cap_ps',   'rlds_post.constr.s_opt_spar_cap_ps')
                # Connections from blade struct parametrization to rotor load anlysis
                spars_tereinf = modeling_options["WISDEM"]["RotorSE"]["spars_tereinf"]
                self.connect("blade.opt_var.s_opt_layer_%d"%spars_tereinf[0], "rotorse.rs.constr.s_opt_spar_cap_ss")
                self.connect("blade.opt_var.s_opt_layer_%d"%spars_tereinf[1], "rotorse.rs.constr.s_opt_spar_cap_ps")

                # Connections to the stall check 
                self.connect('blade.outer_shape_bem.s',        'stall_check_of.s')
                self.connect('airfoils.aoa',                   'stall_check_of.airfoils_aoa')
                self.connect('xf.cl_interp_flaps',             'stall_check_of.airfoils_cl')
                self.connect('xf.cd_interp_flaps',             'stall_check_of.airfoils_cd')
                self.connect('xf.cm_interp_flaps',             'stall_check_of.airfoils_cm')
                self.connect('aeroelastic_qblade.max_aoa',     'stall_check_of.aoa_along_span')
            
            if modeling_options["flags"]["monopile"]:
                n_height = modeling_options['WISDEM']['FixedBottomSE']["n_height"]
                n_refine = modeling_options['WISDEM']['FixedBottomSE']["n_refine"]
                n_full = get_nfull(n_height, nref=n_refine)
                
                self.add_subsystem('fixedse_post',   CylinderPostFrame(modeling_options=modeling_options["WISDEM"]["FixedBottomSE"], n_dlc=1, n_full = n_full))
                

            if not modeling_options['QBlade']['from_qblade']:
                self.add_subsystem('tcons_post',     TurbineConstraints(modeling_options = modeling_options))
                self.add_subsystem('financese_post', PlantFinance(verbosity=modeling_options['General']['verbosity']))

            # Post-processing
            self.add_subsystem('outputs_2_screen_weis',  Outputs_2_Screen(modeling_options = modeling_options, opt_options = opt_options))
            if opt_options['opt_flag']:
                self.add_subsystem('conv_plots_weis',    Convergence_Trends_Opt(opt_options = opt_options))

            self.connect('control.V_in',                    'aeroelastic_qblade.V_cutin')
            self.connect('control.V_out',                   'aeroelastic_qblade.V_cutout')
            self.connect('env.shear_exp',                   'aeroelastic_qblade.shearExp')
            self.connect('rotorse.rp.powercurve.rated_V',   'aeroelastic_qblade.Vrated')
            
            # Connections to aeroelasticse
            self.connect('configuration.turb_class',        'aeroelastic_qblade.turbulence_class')
            self.connect('configuration.ws_class' ,         'aeroelastic_qblade.turbine_class')

            if not modeling_options['QBlade']['from_qblade'] and modeling_options['QBlade']['flag']:           # should be elif eventually
                # Simulation set-up connections
                self.connect('env.rho_air',                     'aeroelastic_qblade.rho')
                self.connect('env.mu_air',                      'aeroelastic_qblade.mu')
                self.connect('env.water_depth',                 'aeroelastic_qblade.water_depth')
                self.connect('env.rho_water',                   'aeroelastic_qblade.rho_water')
                self.connect('env.mu_water',                    'aeroelastic_qblade.mu_water')

                # Main file connections
                self.connect('hub.cone',                                'aeroelastic_qblade.cone')
                self.connect('nacelle.uptilt',                          'aeroelastic_qblade.tilt')
                self.connect('nacelle.overhang',                        'aeroelastic_qblade.overhang')
                self.connect('drivese.above_yaw_mass',                  'aeroelastic_qblade.above_yaw_mass')
                self.connect('drivese.yaw_mass',                        'aeroelastic_qblade.yaw_mass')
                self.connect('drivese.above_yaw_cm',                    'aeroelastic_qblade.nacelle_cm')
                self.connect('drivese.hub_system_mass',                 'aeroelastic_qblade.hub_system_mass')
                self.connect('drivese.hub_system_I',                    'aeroelastic_qblade.hub_system_I')
                self.connect('nacelle.gear_ratio',                      'aeroelastic_qblade.gearbox_ratio')
                self.connect('rotorse.rp.powercurve.rated_efficiency',  'aeroelastic_qblade.generator_efficiency')
                self.connect('nacelle.gearbox_efficiency',              'aeroelastic_qblade.gearbox_efficiency')
                # drtdof
                self.connect('drivese.generator_rotor_I',               'aeroelastic_qblade.GenIner', src_indices=[0])
                self.connect('drivese.drivetrain_spring_constant',      'aeroelastic_qblade.drivetrain_spring_constant')
                self.connect('drivese.drivetrain_damping_coefficient',  'aeroelastic_qblade.drivetrain_damping_coefficient')
                self.connect('blade.outer_shape_bem.pitch_axis',        'aeroelastic_qblade.le_location')

                # Blade file connections
                self.connect('blade.pa.chord_param',                        'aeroelastic_qblade.chord')
                self.connect('blade.pa.twist_param',                        'aeroelastic_qblade.theta')
                self.connect('blade.outer_shape_bem.ref_axis',              'aeroelastic_qblade.ref_axis_blade')
                self.connect('blade.high_level_blade_props.r_blade',        'aeroelastic_qblade.r')
                self.connect('hub.radius',                                  'aeroelastic_qblade.Rhub')
                self.connect('blade.high_level_blade_props.rotor_radius',   'aeroelastic_qblade.Rtip')
                self.connect('blade.interp_airfoils.ac_interp',             'aeroelastic_qblade.ac')

                self.connect('blade.interp_airfoils.coord_xy_interp',       'aeroelastic_qblade.coord_xy_interp')
                self.connect('blade.interp_airfoils.r_thick_interp',        'aeroelastic_qblade.rthick')
                self.connect('airfoils.Re',                                 'aeroelastic_qblade.airfoils_Re')
                self.connect('airfoils.aoa',                                'aeroelastic_qblade.airfoils_aoa')
                self.connect('xf.cl_interp_flaps',                          'aeroelastic_qblade.airfoils_cl')
                self.connect('xf.cd_interp_flaps',                          'aeroelastic_qblade.airfoils_cd')
                self.connect('xf.cm_interp_flaps',                          'aeroelastic_qblade.airfoils_cm')
                self.connect('rotorse.rp.powercurve.V',                     'aeroelastic_qblade.U')
                self.connect('rotorse.rp.powercurve.Omega',                 'aeroelastic_qblade.Omega')
                self.connect('rotorse.rp.powercurve.pitch',                 'aeroelastic_qblade.pitch')
                self.connect('rotorse.rp.powercurve.Ct_aero',               'aeroelastic_qblade.Ct_aero')
<<<<<<< HEAD
=======
                
>>>>>>> 4df3c7b6

                # Chrono blade structural definition
                self.connect('rotorse.rhoA',                           'aeroelastic_qblade.beam:rhoA')
                self.connect('rotorse.EIxx',                           'aeroelastic_qblade.beam:EIxx')
                self.connect('rotorse.EIyy',                           'aeroelastic_qblade.beam:EIyy')
                self.connect('rotorse.EA',                             'aeroelastic_qblade.beam:EA')
                self.connect('rotorse.GJ',                             'aeroelastic_qblade.beam:GJ')
                # TODO self.connect('rotorse.re.precomp.G',                   'aeroelastic_qblade.beam:G')
                self.connect('rotorse.re.x_cg',                        'aeroelastic_qblade.beam:x_cg')
                self.connect('rotorse.re.y_cg',                        'aeroelastic_qblade.beam:y_cg')
                self.connect('rotorse.x_ec',                           'aeroelastic_qblade.beam:x_ec')
                self.connect('rotorse.y_ec',                           'aeroelastic_qblade.beam:y_ec')
                self.connect('rotorse.re.x_sc',                        'aeroelastic_qblade.beam:x_sc')
                self.connect('rotorse.re.precomp.flap_iner',           'aeroelastic_qblade.beam:flap_iner')
                self.connect('rotorse.re.precomp.edge_iner',           'aeroelastic_qblade.beam:edge_iner')
                # self.connect('rotorse.re.Tw_iner',                     'aeroelastic_qblade.beam:Tw_iner') # TODO: what happened to Tw_iner?
                self.connect('rotorse.rs.frame.flap_mode_freqs',       'aeroelastic_qblade.flap_freq', src_indices=[0])
                self.connect('rotorse.rs.frame.edge_mode_freqs',       'aeroelastic_qblade.edge_freq', src_indices=[0])
                
                # TODO: FPM six by six 
                
                # Chrono tower structural definition
                if modeling_options["flags"]["floating"]:
                    self.connect('floatingse.f1',                      'aeroelastic_qblade.twr_freq')
                else:
                    self.connect('towerse.tower.f1',                   'aeroelastic_qblade.twr_freq')
                self.connect('towerse.tower_outer_diameter',           'aeroelastic_qblade.twr:outer_diameter')
                self.connect('towerse.tower_wall_thickness',           'aeroelastic_qblade.twr:wall_thickness')
                self.connect('towerse.z_param',                        'aeroelastic_qblade.twr:z')
                self.connect('towerse.member.mass_den',                'aeroelastic_qblade.twr:rhoA')
                self.connect('towerse.member.foreaft_stff',            'aeroelastic_qblade.twr:EIyy')
                self.connect('towerse.member.sideside_stff',           'aeroelastic_qblade.twr:EIxx')
                self.connect('towerse.member.axial_stff',              'aeroelastic_qblade.twr:EA')
                self.connect('towerse.member.tor_stff',                'aeroelastic_qblade.twr:GJ')
                self.connect('towerse.member.G',                       'aeroelastic_qblade.twr:G')
                self.connect('tower.cd',                               'aeroelastic_qblade.twr:cd')
                self.connect('tower_grid.foundation_height',           'aeroelastic_qblade.tower_base_height')
                # More Tower properties
                self.connect('towerse.z_full',                          'aeroelastic_qblade.tower_z_full')
                if modeling_options["flags"]["floating"]:
                        # self.connect('floatingse.torsion_freqs',      'aeroelastic_qblade.tor_freq', src_indices=[0])
                        self.connect('floatingse.f1',                 'sse_tune.tune_rosco.twr_freq')
                else:
                    # self.connect('towerse.tower.torsion_freqs',      'aeroelastic_qblade.tor_freq', src_indices=[0])
                    self.connect('towerse.tower.f1',                 'sse_tune.tune_rosco.twr_freq')
                
                
                # Required parameters to carry out conversion into QBlade format
                self.connect('high_level_tower_props.hub_height',   'aeroelastic_qblade.hub_height')
                self.connect('nacelle.distance_tt_hub',             'aeroelastic_qblade.distance_tt_hub')
                self.connect('drivese.above_yaw_I_TT',              'aeroelastic_qblade.nacelle_I_TT')
                self.connect('towerse.tower_I_base',                'aeroelastic_qblade.tower_I_base')

                if modeling_options['flags']['monopile']:
                    self.connect('monopile.transition_piece_mass',  'aeroelastic_qblade.transition_piece_mass')
                    self.connect('fixedse.transition_piece_I',      'aeroelastic_qblade.transition_piece_I', src_indices=[0,1,2])
                    self.connect('monopile.gravity_foundation_mass','aeroelastic_qblade.gravity_foundation_mass')
                    self.connect('fixedse.gravity_foundation_I',    'aeroelastic_qblade.gravity_foundation_I', src_indices=[0,1,2])
                    self.connect('fixedse.z_param',                 'aeroelastic_qblade.monopile_z')
                    self.connect('fixedse.z_full',                  'aeroelastic_qblade.monopile_z_full')
                    self.connect('fixedse.monopile_outer_diameter', 'aeroelastic_qblade.monopile_outer_diameter')
                    self.connect('fixedse.monopile_wall_thickness', 'aeroelastic_qblade.monopile_wall_thickness')
                    self.connect('fixedse.member.E',                'aeroelastic_qblade.monopile_E')
                    self.connect('fixedse.member.G',                'aeroelastic_qblade.monopile_G')
                    self.connect('fixedse.member.rho',              'aeroelastic_qblade.monopile_rho')
                
                if modeling_options['flags']['floating']:
                    if modeling_options['Level1']['flag']:
                        ptfm_data_source = 'raft'
                    else:
                        ptfm_data_source = 'floatingse'
                    self.connect(f'{ptfm_data_source}.platform_mass',                   'aeroelastic_qblade.platform_mass')
                    self.connect(f'{ptfm_data_source}.platform_total_center_of_mass',   'aeroelastic_qblade.platform_total_center_of_mass')
                    self.connect(f'{ptfm_data_source}.platform_I_total',                'aeroelastic_qblade.platform_I_total')
                    self.connect(f'{ptfm_data_source}.platform_displacement',           'aeroelastic_qblade.platform_displacement')
                    self.connect('floating.transition_node',                            'aeroelastic_qblade.transition_node')
                    self.connect('floatingse.platform_nodes',                           'aeroelastic_qblade.platform_nodes')
                    self.connect('floatingse.platform_elem_n1',                         'aeroelastic_qblade.platform_elem_n1')
                    self.connect('floatingse.platform_elem_n2',                         'aeroelastic_qblade.platform_elem_n2')
                    self.connect('floatingse.platform_elem_memid',                      'aeroelastic_qblade.platform_elem_memid')
                
                    for k, kname in enumerate(modeling_options["floating"]["members"]["name"]):
                        idx = modeling_options["floating"]["members"]["name2idx"][kname]
                        #self.connect(f"floating.memgrp{idx}.outer_diameter",                f"aeroelastic_qblade.member{k}.outer_diameter_in")
                        self.connect(f"floating.memgrp{idx}.s",                             f"aeroelastic_qblade.member{k}:s")
                        self.connect(f"floatingse.member{k}.outer_diameter",                f"aeroelastic_qblade.member{k}:outer_diameter")
                        self.connect(f"floatingse.member{k}.wall_thickness",                f"aeroelastic_qblade.member{k}:wall_thickness")
                        for var in ["joint1", "joint2", "s_ghost1", "s_ghost2"]:
                                self.connect(f"floating.member_{kname}:{var}",              f"aeroelastic_qblade.member{k}:{var}")
                
                    if modeling_options['flags']['mooring']:
                        self.connect('mooring.line_diameter',               'aeroelastic_qblade.line_diameter')
                        self.connect('mooring.line_mass_density',           'aeroelastic_qblade.line_mass_density')
                        self.connect('mooring.line_stiffness',              'aeroelastic_qblade.line_stiffness')
                        self.connect('mooring.unstretched_length',          'aeroelastic_qblade.unstretched_length')
                        self.connect('mooring.mooring_nodes',               'aeroelastic_qblade.nodes_location_full')
                        self.connect('mooring.line_transverse_added_mass',  'aeroelastic_qblade.line_transverse_added_mass')
                        self.connect('mooring.line_transverse_drag',        'aeroelastic_qblade.line_transverse_drag')
                        self.connect('mooring.node_names',                  'aeroelastic_qblade.node_names')
                    
                    # For fatigue
                self.connect('configuration.lifetime',                              'aeroelastic_qblade.lifetime')
                self.connect('blade.fatigue.sparU_sigma_ult',                       'aeroelastic_qblade.blade_sparU_ultstress')
                self.connect('blade.fatigue.sparU_wohlerexp',                       'aeroelastic_qblade.blade_sparU_wohlerexp')
                self.connect('blade.fatigue.sparU_wohlerA',                         'aeroelastic_qblade.blade_sparU_wohlerA')
                self.connect('blade.fatigue.sparL_sigma_ult',                       'aeroelastic_qblade.blade_sparL_ultstress')
                self.connect('blade.fatigue.sparL_wohlerexp',                       'aeroelastic_qblade.blade_sparL_wohlerexp')
                self.connect('blade.fatigue.sparL_wohlerA',                         'aeroelastic_qblade.blade_sparL_wohlerA')
                self.connect('blade.fatigue.teU_sigma_ult',                         'aeroelastic_qblade.blade_teU_ultstress')
                self.connect('blade.fatigue.teU_wohlerexp',                         'aeroelastic_qblade.blade_teU_wohlerexp')
                self.connect('blade.fatigue.teU_wohlerA',                           'aeroelastic_qblade.blade_teU_wohlerA')
                self.connect('blade.fatigue.teL_sigma_ult',                         'aeroelastic_qblade.blade_teL_ultstress')
                self.connect('blade.fatigue.teL_wohlerexp',                         'aeroelastic_qblade.blade_teL_wohlerexp')
                self.connect('blade.fatigue.teL_wohlerA',                           'aeroelastic_qblade.blade_teL_wohlerA')
                self.connect('rotorse.rs.strains.axial_root_sparU_load2stress',     'aeroelastic_qblade.blade_root_sparU_load2stress')
                self.connect('rotorse.rs.strains.axial_root_sparL_load2stress',     'aeroelastic_qblade.blade_root_sparL_load2stress')
                self.connect('rotorse.rs.strains.axial_maxc_teU_load2stress',       'aeroelastic_qblade.blade_maxc_teU_load2stress')
                self.connect('rotorse.rs.strains.axial_maxc_teL_load2stress',       'aeroelastic_qblade.blade_maxc_teL_load2stress')
                self.connect('drivese.lss_wohler_exp',                              'aeroelastic_qblade.lss_wohlerexp')
                self.connect('drivese.lss_wohler_A',                                'aeroelastic_qblade.lss_wohlerA')
                self.connect('drivese.lss_Xt',                                      'aeroelastic_qblade.lss_ultstress')
                self.connect('drivese.lss_axial_load2stress',                       'aeroelastic_qblade.lss_axial_load2stress')
                self.connect('drivese.lss_shear_load2stress',                       'aeroelastic_qblade.lss_shear_load2stress')
                if modeling_options["flags"]["tower"]:
                    self.connect('towerse.member.wohler_exp',                       'aeroelastic_qblade.tower_wohlerexp')
                    self.connect('towerse.member.wohler_A',                         'aeroelastic_qblade.tower_wohlerA')
                    self.connect('towerse.member.sigma_ult',                        'aeroelastic_qblade.tower_ultstress')
                    self.connect('towerse.member.axial_load2stress',                'aeroelastic_qblade.tower_axial_load2stress')
                    self.connect('towerse.member.shear_load2stress',                'aeroelastic_qblade.tower_shear_load2stress')
                if modeling_options["flags"]["monopile"]:
                    self.connect('fixedse.member.wohler_exp',                       'aeroelastic_qblade.monopile_wohlerexp')
                    self.connect('fixedse.member.wohler_A',                         'aeroelastic_qblade.monopile_wohlerA')
                    self.connect('fixedse.member.sigma_ult',                        'aeroelastic_qblade.monopile_ultstress')
                    self.connect('fixedse.member.axial_load2stress',                'aeroelastic_qblade.monopile_axial_load2stress')
                    self.connect('fixedse.member.shear_load2stress',                'aeroelastic_qblade.monopile_shear_load2stress')
                # envrionment
                self.connect('env.Hsig_wave',                   'aeroelastic_qblade.Hsig_wave')     # TODO: these depend on wind speed
                self.connect('env.Tsig_wave',                   'aeroelastic_qblade.Tsig_wave')


                # Connections to rotor load analysis
                self.connect('aeroelastic_qblade.blade_maxTD_Mx', 'rlds_post.m2pa.Mx')
                self.connect('aeroelastic_qblade.blade_maxTD_My', 'rlds_post.m2pa.My')
                self.connect('aeroelastic_qblade.blade_maxTD_Fz', 'rlds_post.strains.F3')

                self.connect("rotorse.rs.frame.alpha", "rlds_post.alpha")
                self.connect('rotorse.EA', 'rlds_post.strains.EA')
                self.connect('rotorse.A', 'rlds_post.strains.A')
                self.connect('blade.pa.chord_param',  'rlds_post.strains.chord')
                self.connect('rotorse.rs.frame.EI11', 'rlds_post.strains.EI11')
                self.connect('rotorse.rs.frame.EI22', 'rlds_post.strains.EI22')
                self.connect('rotorse.xu_spar', 'rlds_post.strains.xu_spar')
                self.connect('rotorse.xl_spar', 'rlds_post.strains.xl_spar')
                self.connect('rotorse.yu_spar', 'rlds_post.strains.yu_spar')
                self.connect('rotorse.yl_spar', 'rlds_post.strains.yl_spar')
                self.connect('rotorse.xu_te', 'rlds_post.strains.xu_te')
                self.connect('rotorse.xl_te', 'rlds_post.strains.xl_te')
                self.connect('rotorse.yu_te', 'rlds_post.strains.yu_te')
                self.connect('rotorse.yl_te', 'rlds_post.strains.yl_te')
                self.connect('blade.outer_shape_bem.s','rlds_post.constr.s')
                self.connect("blade.internal_structure_2d_fem.d_f", "rlds_post.brs.d_f")
                self.connect("blade.internal_structure_2d_fem.sigma_max", "rlds_post.brs.sigma_max")
                self.connect("blade.pa.chord_param", "rlds_post.brs.rootD", src_indices=[0])
                self.connect("blade.ps.layer_thickness_param", "rlds_post.brs.layer_thickness")
                self.connect("blade.internal_structure_2d_fem.layer_start_nd", "rlds_post.brs.layer_start_nd")
                self.connect("blade.internal_structure_2d_fem.layer_end_nd", "rlds_post.brs.layer_end_nd")

                if modeling_options["flags"]["monopile"]:
                    # mono_params = ["z_full","d_full","t_full",
                    #               "E_full","G_full","rho_full","sigma_y_full"]
                    mono_params = ["z_full","outer_diameter_full","t_full",
                                  "E_full","G_full","rho_full","sigma_y_full"]
                    for k in mono_params:
                        self.connect(f'fixedse.{k}',    f'fixedse_post.{k}')
                    self.connect("fixedse.env.qdyn",    "fixedse_post.qdyn")
                    self.connect("monopile.height",     "fixedse_post.bending_height")

                    self.connect("aeroelastic_qblade.monopile_maxMy_Fz", "fixedse_post.cylinder_Fz")
                    self.connect("aeroelastic_qblade.monopile_maxMy_Fx", "fixedse_post.cylinder_Vx")
                    self.connect("aeroelastic_qblade.monopile_maxMy_Fy", "fixedse_post.cylinder_Vy")
                    self.connect("aeroelastic_qblade.monopile_maxMy_Mx", "fixedse_post.cylinder_Mxx")
                    self.connect("aeroelastic_qblade.monopile_maxMy_My", "fixedse_post.cylinder_Myy")
                    self.connect("aeroelastic_qblade.monopile_maxMy_Mz", "fixedse_post.cylinder_Mzz")

                # Connections to turbine constraints
                self.connect('aeroelastic_qblade.max_TipDxc',               'tcons_post.tip_deflection')
                self.connect('configuration.rotor_orientation',             'tcons_post.rotor_orientation')
                self.connect('blade.high_level_blade_props.rotor_radius',   'tcons_post.Rtip')
                self.connect('blade.outer_shape_bem.ref_axis',              'tcons_post.ref_axis_blade')
                self.connect('hub.cone',                                    'tcons_post.precone')
                self.connect('nacelle.uptilt',                              'tcons_post.tilt')
                self.connect('nacelle.overhang',                            'tcons_post.overhang')
                self.connect('tower.ref_axis',                              'tcons_post.ref_axis_tower')
                self.connect('tower.diameter',                              'tcons_post.outer_diameter_full')

                if modeling_options['SONATA']['flag']:
                    self.connect('blade.outer_shape_bem.s',                 'sonata.grid')
                    self.connect('blade.pa.chord_param',                    'sonata.chord')
                    self.connect('rotorse.theta',                           'sonata.twist')
                    self.connect('blade.outer_shape_bem.ref_axis',          'sonata.ref_axis_blade')
                    self.connect('blade.outer_shape_bem.pitch_axis',        'sonata.pitch_axis')
                    self.connect('blade.interp_airfoils.r_thick_interp',    'sonata.r_thick')
                    # self.connect('airfoils.name',                           'sonata.airfoils_name')
                    self.connect('blade.opt_var.af_position',               'sonata.airfoils_position')
                    spars_tereinf = modeling_options["WISDEM"]["RotorSE"]["spars_tereinf"]
                    self.connect("blade.opt_var.s_opt_layer_%d"%spars_tereinf[0], "sonata.s_opt_spar_cap_ss")
                    self.connect("blade.opt_var.s_opt_layer_%d"%spars_tereinf[1], "sonata.s_opt_spar_cap_ps")
                    self.connect('blade.opt_var.layer_%d_opt'%spars_tereinf[0],   'sonata.spar_cap_ss_opt')
                    self.connect('blade.opt_var.layer_%d_opt'%spars_tereinf[1],   'sonata.spar_cap_ps_opt')
                    self.connect("blade.opt_var.s_opt_layer_%d"%spars_tereinf[2], "sonata.s_opt_te_ss")
                    self.connect("blade.opt_var.s_opt_layer_%d"%spars_tereinf[3], "sonata.s_opt_te_ps")
                    self.connect('blade.opt_var.layer_%d_opt'%spars_tereinf[2],   'sonata.te_ss_opt')
                    self.connect('blade.opt_var.layer_%d_opt'%spars_tereinf[3],   'sonata.te_ps_opt')
                    
                    # self.connect('blade.internal_structure_2d_fem.web_offset_y_pa',     'sonata.2d_fem_web_offset_y_pa')
                    # self.connect('blade.internal_structure_2d_fem.web_start_nd',        'sonata.2d_fem_web_start_nd')
                    # self.connect('blade.internal_structure_2d_fem.web_end_nd',          'sonata.2d_fem_web_end_nd')

                    # self.connect('blade.internal_structure_2d_fem.web_offset_y_pa', 'sonata.2d_fem_web_offset_y_pa')
                    # self.connect('blade.internal_structure_2d_fem.web_offset_y_pa', 'sonata.2d_fem_web_offset_y_pa')
                    # self.connect('blade.internal_structure_2d_fem.web_offset_y_pa', 'sonata.2d_fem_web_offset_y_pa')
                    # self.connect('blade.internal_structure_2d_fem.web_offset_y_pa', 'sonata.2d_fem_web_offset_y_pa')
                    # self.connect('blade.internal_structure_2d_fem.web_offset_y_pa', 'sonata.2d_fem_web_offset_y_pa')
                    # self.connect('blade.internal_structure_2d_fem.web_offset_y_pa', 'sonata.2d_fem_web_offset_y_pa')
                    # self.connect('blade.internal_structure_2d_fem.web_offset_y_pa', 'sonata.2d_fem_web_offset_y_pa')
                    # self.connect('blade.internal_structure_2d_fem.web_offset_y_pa', 'sonata.2d_fem_web_offset_y_pa')


            # Inputs to plantfinancese from wt group
            if not modeling_options['QBlade']['from_qblade']:
                
                # if modeling_options['DLC_driver']['n_ws_dlc11'] > 0: # TODO this should be working in qblade too
                self.connect('aeroelastic_qblade.AEP', 'financese_post.turbine_aep')
                self.connect('tcc.turbine_cost_kW',     'financese_post.tcc_per_kW')
                
                if modeling_options["flags"]["bos"]:
                    if modeling_options['flags']['offshore']:
                        self.connect('orbit.total_capex_kW',    'financese_post.bos_per_kW')
                    else:
                        self.connect('landbosse.bos_capex_kW',  'financese_post.bos_per_kW')
                else:
                    self.connect("costs.bos_per_kW", "financese_post.bos_per_kW")  
            
            # Inputs to plantfinancese from input yaml
            if modeling_options['flags']['control'] and not modeling_options['QBlade']['from_qblade']:
                self.connect('configuration.rated_power',     'financese_post.machine_rating')

            if len(modeling_options['QBlade']['simulation']['MEANINF']) > 0:
                self.connect('aeroelastic_qblade.AEP',  'outputs_2_screen_weis.aep')

            if not modeling_options['QBlade']['from_qblade']:  
                self.connect('costs.turbine_number',    'financese_post.turbine_number')
                self.connect('costs.opex_per_kW',       'financese_post.opex_per_kW')
                self.connect('costs.offset_tcc_per_kW', 'financese_post.offset_tcc_per_kW')
                self.connect('costs.wake_loss_factor',  'financese_post.wake_loss_factor')
                self.connect('costs.fixed_charge_rate', 'financese_post.fixed_charge_rate')
                self.connect('financese_post.lcoe',      'outputs_2_screen_weis.lcoe')

                self.connect('rotorse.blade_mass',  'outputs_2_screen_weis.blade_mass')
                self.connect('aeroelastic_qblade.max_TipDxc', 'outputs_2_screen_weis.tip_deflection')

                # if modeling_options['General']['qblade_configuration']['model_only'] == False:
                self.connect('aeroelastic_qblade.DEL_RootMyb',        'outputs_2_screen_weis.DEL_RootMyb')
                self.connect('aeroelastic_qblade.DEL_TwrBsMyt',       'outputs_2_screen_weis.DEL_TwrBsMyt')
                self.connect('aeroelastic_qblade.rotor_overspeed',    'outputs_2_screen_weis.rotor_overspeed')
                self.connect('aeroelastic_qblade.Std_PtfmPitch',      'outputs_2_screen_weis.Std_PtfmPitch')
                self.connect('aeroelastic_qblade.Max_PtfmPitch',      'outputs_2_screen_weis.Max_PtfmPitch')
                self.connect('tune_rosco_ivc.omega_pc',        'outputs_2_screen_weis.omega_pc')
                self.connect('tune_rosco_ivc.zeta_pc',         'outputs_2_screen_weis.zeta_pc')
                self.connect('tune_rosco_ivc.omega_vs',        'outputs_2_screen_weis.omega_vs')
                self.connect('tune_rosco_ivc.zeta_vs',         'outputs_2_screen_weis.zeta_vs')
                self.connect('tune_rosco_ivc.Kp_float',        'outputs_2_screen_weis.Kp_float')
                self.connect('tune_rosco_ivc.ptfm_freq',       'outputs_2_screen_weis.ptfm_freq')
                self.connect('tune_rosco_ivc.flp_kp_norm',       'outputs_2_screen_weis.flp_kp_norm')
                self.connect('tune_rosco_ivc.flp_tau',        'outputs_2_screen_weis.flp_tau')
                self.connect('tune_rosco_ivc.IPC_Kp1p',        'outputs_2_screen_weis.IPC_Kp1p')
                self.connect('tune_rosco_ivc.IPC_Ki1p',        'outputs_2_screen_weis.IPC_Ki1p')
                self.connect('dac_ivc.te_flap_end',            'outputs_2_screen_weis.te_flap_end')<|MERGE_RESOLUTION|>--- conflicted
+++ resolved
@@ -27,7 +27,12 @@
 from wisdem.commonse.cylinder_member import get_nfull
 
 from weis.aeroelasticse.openmdao_qblade import QBLADELoadCases
-# from weis.gebt.sonata_wrapper import SONATA_WEIS
+try:
+    from weis.gebt.sonata_wrapper import SONATA_WEIS
+except ImportError:
+    SONATA_WEIS = None
+    print("Warning: SONATA_WEIS module is not installed. SONATA analysis will not be available.")
+
 
 weis_dir = os.path.realpath(os.path.join(os.path.dirname(__file__),'../../'))
 
@@ -228,15 +233,11 @@
             if modeling_options['ROSCO']['Flp_Mode'] > 0:
                 self.connect('tune_rosco_ivc.flp_kp_norm',    'sse_tune.tune_rosco.flp_kp_norm')
                 self.connect('tune_rosco_ivc.flp_tau',     'sse_tune.tune_rosco.flp_tau')
-
-<<<<<<< HEAD
+        if SONATA_WEIS:
+            if modeling_options['SONATA']['flag']:
+                        self.add_subsystem('sonata',          SONATA_WEIS(modeling_options = modeling_options, analysis_options = opt_options, wt_init = wt_init))
+
         if modeling_options['RAFT']['flag']:
-=======
-        # if modeling_options['SONATA']['flag']:
-            # self.add_subsystem('sonata',          SONATA_WEIS(modeling_options = modeling_options, analysis_options = opt_options, wt_init = wt_init))
-
-        if modeling_options['Level1']['flag']:
->>>>>>> 4df3c7b6
             self.add_subsystem('raft', RAFT_WEIS(modeling_options = modeling_options, analysis_options=opt_options))
 
             n_span = modeling_options["WISDEM"]["RotorSE"]["n_span"]
@@ -514,11 +515,7 @@
                     self.connect("floatingse.platform_elem_rho", "aeroelastic.platform_elem_rho")
                     self.connect("floatingse.platform_elem_E", "aeroelastic.platform_elem_E")
                     self.connect("floatingse.platform_elem_G", "aeroelastic.platform_elem_G")
-<<<<<<< HEAD
                     if modeling_options['RAFT']['flag']:
-=======
-                    if modeling_options['Level1']['flag']:
->>>>>>> 4df3c7b6
                         ptfm_data_source = 'raft'
                     else:
                         ptfm_data_source = 'floatingse'
@@ -678,11 +675,8 @@
                     self.connect('tower.diameter',             'drivese_post.D_top', src_indices=[-1])
                     self.connect('aeroelastic.hub_Fxyz_aero',       'drivese_post.F_aero_hub')
                     self.connect('aeroelastic.hub_Mxyz_aero',       'drivese_post.M_aero_hub')
-<<<<<<< HEAD
-=======
                     # self.connect('aeroelastic.hub_Fxyz',       'drivese_post.F_hub')
                     # self.connect('aeroelastic.hub_Mxyz',       'drivese_post.M_hub')
->>>>>>> 4df3c7b6
                     self.connect('aeroelastic.max_RootMyb',     'drivese_post.pitch_system.BRFM')
                     self.connect('blade.pa.chord_param',        'drivese_post.blade_root_diameter', src_indices=[0])
                     self.connect('rotorse.blade_mass',          'drivese_post.blade_mass')
@@ -1052,10 +1046,6 @@
                 self.connect('rotorse.rp.powercurve.Omega',                 'aeroelastic_qblade.Omega')
                 self.connect('rotorse.rp.powercurve.pitch',                 'aeroelastic_qblade.pitch')
                 self.connect('rotorse.rp.powercurve.Ct_aero',               'aeroelastic_qblade.Ct_aero')
-<<<<<<< HEAD
-=======
-                
->>>>>>> 4df3c7b6
 
                 # Chrono blade structural definition
                 self.connect('rotorse.rhoA',                           'aeroelastic_qblade.beam:rhoA')
