--- conflicted
+++ resolved
@@ -1,10 +1,6 @@
 import os
 import os.path as osp
-<<<<<<< HEAD
 import copy, logging
-=======
-import shutil
->>>>>>> 4df3c7b6
 import numpy as np
 
 from rosco import discon_lib_path
@@ -16,10 +12,7 @@
 from rosco.toolbox.inputs.validation import load_rosco_yaml
 from wisdem.inputs import load_yaml
 
-<<<<<<< HEAD
 logger = logging.getLogger("wisdem/weis")
-=======
->>>>>>> 4df3c7b6
 
 def update_options(options,override):
     for key, value in override.items():
@@ -96,14 +89,10 @@
         else:
             bemDir = osp.join(base_run_dir,'BEM')
 
-<<<<<<< HEAD
         self.modeling_options["RAFT"]['BEM_dir'] = bemDir
         if MPI:
             # If running MPI, RAFT won't be able to save designs in parallel
             self.modeling_options["RAFT"]['save_designs'] = False
-=======
-        self.modeling_options["Level1"]['BEM_dir'] = bemDir
->>>>>>> 4df3c7b6
 
 
         # Openfast
@@ -220,19 +209,6 @@
                 self.modeling_options['OpenFAST']['openfast_dir'] = osp.realpath(osp.join(
                     mod_opt_dir, self.modeling_options['OpenFAST']['openfast_dir'] ))
         
-        # BEM dir, all levels
-        base_run_dir = os.path.join(mod_opt_dir,self.modeling_options['General']['openfast_configuration']['OF_run_dir'])
-        if MPI:
-            rank    = MPI.COMM_WORLD.Get_rank()
-            bemDir = osp.join(base_run_dir,'rank_%000d'%int(rank),'BEM')
-        else:
-            bemDir = osp.join(base_run_dir,'BEM')
-
-        self.modeling_options["Level1"]['BEM_dir'] = bemDir
-        if MPI:
-            # If running MPI, RAFT won't be able to save designs in parallel
-            self.modeling_options["Level1"]['save_designs'] = False
-        
         # I am not sure why this comes up again. We'll use the snippet above and comment this out
         # # BEM dir, all levels 
         # base_run_dir = os.path.join(mod_opt_dir,self.modeling_options['General']['openfast_configuration']['OF_run_dir'])
