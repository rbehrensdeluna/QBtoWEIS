import os
import os.path as osp
import platform
import weis.inputs as sch
from weis.aeroelasticse.FAST_reader import InputReader_OpenFAST
from wisdem.glue_code.gc_LoadInputs import WindTurbineOntologyPython
from weis.dlc_driver.dlc_generator    import DLCGenerator

class WindTurbineOntologyPythonWEIS(WindTurbineOntologyPython):
    # Pure python class inheriting the class WindTurbineOntologyPython from WISDEM
    # and adding the WEIS options, namely the paths to the WEIS submodules
    # (OpenFAST, ROSCO, TurbSim, XFoil) and initializing the control parameters.

    def __init__(self, fname_input_wt, fname_input_modeling, fname_input_analysis):

        self.modeling_options = sch.load_modeling_yaml(fname_input_modeling)
        self.modeling_options['fname_input_modeling'] = fname_input_modeling
        self.wt_init          = sch.load_geometry_yaml(fname_input_wt)
        self.analysis_options = sch.load_analysis_yaml(fname_input_analysis)

        self.set_run_flags()
        self.set_openmdao_vectors()
        self.set_openmdao_vectors_control()
        self.set_weis_data()
        self.set_opt_flags()

    def set_weis_data(self):
        # Openfast
        if self.modeling_options['Level2']['flag'] or self.modeling_options['Level3']['flag']:
            fast = InputReader_OpenFAST()
            self.modeling_options['General']['openfast_configuration']['fst_vt'] = {}
            self.modeling_options['General']['openfast_configuration']['fst_vt']['outlist'] = fast.fst_vt['outlist']

            # Find the path to the WEIS controller
            run_dir = osp.dirname( osp.dirname( osp.dirname( osp.realpath(__file__) ) ) )
            if platform.system() == 'Windows':
                path2dll = osp.join(run_dir, 'local','lib','libdiscon.dll')
            elif platform.system() == 'Darwin':
                path2dll = osp.join(run_dir, 'local','lib','libdiscon.dylib')
            else:
                path2dll = osp.join(run_dir, 'local','lib','libdiscon.so')
<<<<<<< HEAD

            # User-defined control dylib (path2dll)
            if self.modeling_options['DLC_driver']['openfast_file_management']['path2dll'] == 'none':   #Default option, use above
                self.modeling_options['DLC_driver']['openfast_file_management']['path2dll'] = path2dll
            else:
                if not os.path.isabs(self.modeling_options['DLC_driver']['openfast_file_management']['path2dll']):  # make relative path absolute
                    self.modeling_options['DLC_driver']['openfast_file_management']['path2dll'] = \
                        os.path.join(os.path.dirname(self.options['modeling_options']['fname_input_modeling']), FASTpref['file_management']['FAST_lib'])
=======
            self.modeling_options['General']['openfast_configuration']['path2dll'] = path2dll
>>>>>>> ab23a3ce

            # Activate HAMS in Level1 if requested for Level 2 or 3
            if self.modeling_options["flags"]["offshore"]:
                if self.modeling_options["Level1"]["potential_model_override"] == 2:
                    self.modeling_options["Level3"]["HydroDyn"]["PotMod"] = 1
                elif ( (self.modeling_options["Level1"]["potential_model_override"] == 0) and
                       (len(self.modeling_options["Level1"]["potential_bem_members"]) > 0) ):
                    self.modeling_options["Level3"]["HydroDyn"]["PotMod"] = 1
                elif self.modeling_options["Level1"]["potential_model_override"] == 1:
                    self.modeling_options["Level3"]["HydroDyn"]["PotMod"] = 0
                else:
                    # Keep user defined value of PotMod
                    pass

                if self.modeling_options["Level3"]["HydroDyn"]["PotMod"] == 1:

                    # If user requested PotMod but didn't specify any override or members, just run everything
                    if ( (self.modeling_options["Level1"]["potential_model_override"] == 0) and
                       (len(self.modeling_options["Level1"]["potential_bem_members"]) == 0) ):
                        self.modeling_options["Level1"]["potential_model_override"] == 2
                        
                    cwd = os.getcwd()
                    weis_dir = osp.dirname(osp.dirname(osp.dirname(osp.abspath(__file__))))
                    potpath = self.modeling_options["Level3"]["HydroDyn"]["PotFile"].replace('.hst','').replace('.12','').replace('.3','').replace('.1','')
                    if ( (len(potpath) == 0) or (potpath.lower() in ['unused','default','none']) ):
                        
                        self.modeling_options['Level1']['flag'] = True
                        self.modeling_options["Level3"]["HydroDyn"]["PotFile"] = osp.join(cwd, 'BEM','Output','Wamit_format','Buoy')

                    else:
                        if osp.exists( potpath+'.1' ):
                            self.modeling_options["Level3"]["HydroDyn"]["PotFile"] = osp.realpath(potpath)
                        elif osp.exists( osp.join(cwd, potpath+'.1') ):
                            self.modeling_options["Level3"]["HydroDyn"]["PotFile"] = osp.realpath( osp.join(cwd, potpath) )
                        elif osp.exists( osp.join(weis_dir, potpath+'.1') ):
                            self.modeling_options["Level3"]["HydroDyn"]["PotFile"] = osp.realpath( osp.join(weis_dir, potpath) )
                        else:
                            raise Exception(f'No valid Wamit-style output found for specified PotFile option, {potpath}.1')

        # RAFT
        if self.modeling_options["flags"]["floating"]:
            bool_init = True if self.modeling_options["Level1"]["potential_model_override"]==2 else False
            self.modeling_options["Level1"]["model_potential"] = [bool_init] * self.modeling_options["floating"]["members"]["n_members"]

            if self.modeling_options["Level1"]["potential_model_override"] == 0:
                for k in self.modeling_options["Level1"]["potential_bem_members"]:
                    idx = self.modeling_options["floating"]["members"]["name"].index(k)
                    self.modeling_options["Level1"]["model_potential"][idx] = True
        elif self.modeling_options["flags"]["offshore"]:
            self.modeling_options["Level1"]["model_potential"] = [False]*1000
            
        # ROSCO
        self.modeling_options['ROSCO']['flag'] = (self.modeling_options['Level1']['flag'] or
                                                  self.modeling_options['Level2']['flag'] or
                                                  self.modeling_options['Level3']['flag'])
        
        # XFoil
        if not osp.isfile(self.modeling_options['Level3']["xfoil"]["path"]) and self.modeling_options['ROSCO']['Flp_Mode']:
            raise Exception("A distributed aerodynamic control device is defined in the geometry yaml, but the path to XFoil in the modeling options is not defined correctly")

        # Compute the number of DLCs that will be run
        DLCs = self.modeling_options['DLC_driver']['DLCs']
        # Initialize the DLC generator
        cut_in = self.wt_init['control']['supervisory']['Vin']
        cut_out = self.wt_init['control']['supervisory']['Vout']
        metocean = self.modeling_options['DLC_driver']['metocean_conditions']
        dlc_generator = DLCGenerator(cut_in, cut_out, metocean=metocean)
        # Generate cases from user inputs
        for i_DLC in range(len(DLCs)):
            DLCopt = DLCs[i_DLC]
            dlc_generator.generate(DLCopt['DLC'], DLCopt)
        self.modeling_options['DLC_driver']['n_cases'] = dlc_generator.n_cases
        if hasattr(dlc_generator,'n_ws_dlc11'):
            self.modeling_options['DLC_driver']['n_ws_dlc11'] = dlc_generator.n_ws_dlc11
        else:
            self.modeling_options['DLC_driver']['n_ws_dlc11'] = 0


    def set_openmdao_vectors_control(self):
        # Distributed aerodynamic control devices along blade
        self.modeling_options['WISDEM']['RotorSE']['n_te_flaps']      = 0
        if 'aerodynamic_control' in self.wt_init['components']['blade']:
            if 'te_flaps' in self.wt_init['components']['blade']['aerodynamic_control']:
                self.modeling_options['WISDEM']['RotorSE']['n_te_flaps'] = len(self.wt_init['components']['blade']['aerodynamic_control']['te_flaps'])
                self.modeling_options['WISDEM']['RotorSE']['n_tab']   = 3
            else:
                raise Exception('A distributed aerodynamic control device is provided in the yaml input file, but not supported by wisdem.')

    def update_ontology_control(self, wt_opt):
        # Update controller
        if self.modeling_options['flags']['control']:
            self.wt_init['control']['pitch']['omega_pc'] = wt_opt['tune_rosco_ivc.omega_pc']
            self.wt_init['control']['pitch']['zeta_pc']  = wt_opt['tune_rosco_ivc.zeta_pc']
            self.wt_init['control']['torque']['omega_vs'] = float(wt_opt['tune_rosco_ivc.omega_vs'])
            self.wt_init['control']['torque']['zeta_vs']  = float(wt_opt['tune_rosco_ivc.zeta_vs'])
            self.wt_init['control']['pitch']['Kp_float']  = float(wt_opt['tune_rosco_ivc.Kp_float'])
            self.wt_init['control']['pitch']['ptfm_freq']  = float(wt_opt['tune_rosco_ivc.ptfm_freq'])
            if self.modeling_options['ROSCO']['Flp_Mode'] > 0:
                self.wt_init['control']['dac']['Flp_omega']= float(wt_opt['tune_rosco_ivc.Flp_omega'])
                self.wt_init['control']['dac']['Flp_zeta'] = float(wt_opt['tune_rosco_ivc.Flp_zeta'])
            if 'IPC' in self.wt_init['control'].keys():
                self.wt_init['control']['IPC']['IPC_gain_1P'] = float(wt_opt['tune_rosco_ivc.IPC_Ki1p'])


    def write_options(self, fname_output):
        # Override the WISDEM version to ensure that the WEIS options files are written instead
        sch.write_modeling_yaml(self.modeling_options, fname_output)
        sch.write_analysis_yaml(self.analysis_options, fname_output)<|MERGE_RESOLUTION|>--- conflicted
+++ resolved
@@ -39,18 +39,14 @@
                 path2dll = osp.join(run_dir, 'local','lib','libdiscon.dylib')
             else:
                 path2dll = osp.join(run_dir, 'local','lib','libdiscon.so')
-<<<<<<< HEAD
 
             # User-defined control dylib (path2dll)
-            if self.modeling_options['DLC_driver']['openfast_file_management']['path2dll'] == 'none':   #Default option, use above
-                self.modeling_options['DLC_driver']['openfast_file_management']['path2dll'] = path2dll
+            if self.modeling_options['General']['openfast_configuration']['path2dll'] == 'none':   #Default option, use above
+                self.modeling_options['General']['openfast_configuration']['path2dll'] = path2dll
             else:
-                if not os.path.isabs(self.modeling_options['DLC_driver']['openfast_file_management']['path2dll']):  # make relative path absolute
-                    self.modeling_options['DLC_driver']['openfast_file_management']['path2dll'] = \
+                if not os.path.isabs(self.modeling_options['General']['openfast_configuration']['path2dll']):  # make relative path absolute
+                    self.modeling_options['General']['openfast_configuration']['path2dll'] = \
                         os.path.join(os.path.dirname(self.options['modeling_options']['fname_input_modeling']), FASTpref['file_management']['FAST_lib'])
-=======
-            self.modeling_options['General']['openfast_configuration']['path2dll'] = path2dll
->>>>>>> ab23a3ce
 
             # Activate HAMS in Level1 if requested for Level 2 or 3
             if self.modeling_options["flags"]["offshore"]:
