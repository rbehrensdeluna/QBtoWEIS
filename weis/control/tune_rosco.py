'''
Controller tuning script.

Nikhar J. Abbas
January 2020
'''

from ROSCO_toolbox import controller as ROSCO_controller
from ROSCO_toolbox import turbine as ROSCO_turbine
from ROSCO_toolbox import utilities as ROSCO_utilities
import numpy as np
from openmdao.api import ExplicitComponent, Group
from wisdem.ccblade import CCAirfoil, CCBlade

class ServoSE_ROSCO(Group):
    def initialize(self):
        self.options.declare('modeling_options')
        self.options.declare('opt_options')

    def setup(self):
        modeling_options = self.options['modeling_options']

        self.add_subsystem('aeroperf_tables',   Cp_Ct_Cq_Tables(modeling_options   = modeling_options), promotes = ['v_min', 'v_max','r','chord', 'theta','Rhub', 'Rtip', 'hub_height','precone', 'tilt','yaw','precurve','precurveTip','presweep','presweepTip', 'airfoils_aoa','airfoils_Re','airfoils_cl','airfoils_cd','airfoils_cm', 'nBlades', 'rho', 'mu'])
        self.add_subsystem('tune_rosco',        TuneROSCO(modeling_options = modeling_options), promotes = ['v_min', 'v_max', 'rho', 'omega_min', 'tsr_operational', 'rated_power', 'r','chord', 'theta','Rhub', 'Rtip', 'hub_height','precone', 'tilt','yaw','precurve','precurveTip','presweep','presweepTip', 'airfoils_Ctrl', 'airfoils_aoa','airfoils_Re','airfoils_cl','airfoils_cd','airfoils_cm', 'nBlades', 'rho', 'mu'])

        # Connect ROSCO for Rotor Performance tables
        self.connect('aeroperf_tables.Cp',              'tune_rosco.Cp_table')
        self.connect('aeroperf_tables.Ct',              'tune_rosco.Ct_table')
        self.connect('aeroperf_tables.Cq',              'tune_rosco.Cq_table')
        self.connect('aeroperf_tables.pitch_vector',    'tune_rosco.pitch_vector')
        self.connect('aeroperf_tables.tsr_vector',      'tune_rosco.tsr_vector')
        self.connect('aeroperf_tables.U_vector',        'tune_rosco.U_vector')

class TuneROSCO(ExplicitComponent):
    def initialize(self):
        self.options.declare('modeling_options')

    def setup(self):
        self.modeling_options = self.options['modeling_options']
        rosco_init_options = self.modeling_options['Level3']['ROSCO']
        rotorse_init_options = self.modeling_options['WISDEM']['RotorSE']
        n_pc     = rotorse_init_options['n_pc']

        # Input parameters
        self.controller_params = {}
        # Controller Flags
        self.controller_params['LoggingLevel'] = rosco_init_options['LoggingLevel']
        self.controller_params['F_LPFType'] = rosco_init_options['F_LPFType']
        self.controller_params['F_NotchType'] = rosco_init_options['F_NotchType']
        self.controller_params['IPC_ControlMode'] = rosco_init_options['IPC_ControlMode']
        self.controller_params['VS_ControlMode'] = rosco_init_options['VS_ControlMode']
        self.controller_params['PC_ControlMode'] = rosco_init_options['PC_ControlMode']
        self.controller_params['Y_ControlMode'] = rosco_init_options['Y_ControlMode']
        self.controller_params['SS_Mode'] = rosco_init_options['SS_Mode']
        self.controller_params['WE_Mode'] = rosco_init_options['WE_Mode']
        self.controller_params['PS_Mode'] = rosco_init_options['PS_Mode']
        self.controller_params['SD_Mode'] = rosco_init_options['SD_Mode']
        self.controller_params['Fl_Mode'] = rosco_init_options['Fl_Mode']
        self.controller_params['Flp_Mode'] = rosco_init_options['Flp_Mode']

        # Necessary parameters
        # Turbine parameters
        self.add_input('rotor_inertia',     val=0.0,        units='kg*m**2',        desc='Rotor inertia')
        self.add_input('rho',               val=0.0,        units='kg/m**3',        desc='Air Density')
        self.add_input('R',                 val=0.0,        units='m',              desc='Rotor Radius')              
        self.add_input('gear_ratio',        val=0.0,                                desc='Gearbox Ratio')        
        self.add_input('rated_rotor_speed', val=0.0,        units='rad/s',          desc='Rated rotor speed')                    
        self.add_input('rated_power',       val=0.0,        units='W',              desc='Rated power')            
        self.add_input('rated_torque',     val=0.0,                units='N*m', desc='rotor aerodynamic torque at rated')        
        self.add_input('v_rated',           val=0.0,        units='m/s',            desc='Rated wind speed')
        self.add_input('v_min',             val=0.0,        units='m/s',            desc='Minimum wind speed (cut-in)')
        self.add_input('v_max',             val=0.0,        units='m/s',            desc='Maximum wind speed (cut-out)')
        self.add_input('max_pitch_rate',    val=0.0,        units='rad/s',          desc='Maximum allowed blade pitch rate')
        self.add_input('max_torque_rate',   val=0.0,        units='N*m/s',          desc='Maximum allowed generator torque rate')
        self.add_input('tsr_operational',   val=0.0,                                desc='Operational tip-speed ratio')
        self.add_input('omega_min',         val=0.0,        units='rad/s',          desc='Minimum rotor speed')
        self.add_input('flap_freq',         val=0.0,        units='Hz',             desc='Blade flapwise first natural frequency') 
        self.add_input('edge_freq',         val=0.0,        units='Hz',             desc='Blade edgewise first natural frequency')
        self.add_input('gearbox_efficiency',val=1.0,                                desc='Gearbox efficiency')
        self.add_input('generator_efficiency', val=1.0,                  desc='Generator efficiency')
        # 
        self.add_input('max_pitch',         val=0.0,        units='rad',            desc='')
        self.add_input('min_pitch',         val=0.0,        units='rad',            desc='')
        self.add_input('vs_minspd',         val=0.0,        units='rad/s',          desc='') 
        self.add_input('ss_vsgain',         val=0.0,                                desc='')
        self.add_input('ss_pcgain',         val=0.0,                                desc='')
        self.add_input('ps_percent',        val=0.0,                                desc='')
        # Rotor Power
        self.n_pitch    = n_pitch   = rotorse_init_options['n_pitch_perf_surfaces']
        self.n_tsr      = n_tsr     = rotorse_init_options['n_tsr_perf_surfaces']
        self.n_U        = n_U       = rotorse_init_options['n_U_perf_surfaces']
        self.add_input('Cp_table',          val=np.zeros((n_tsr, n_pitch, n_U)),                desc='table of aero power coefficient')
        self.add_input('Ct_table',          val=np.zeros((n_tsr, n_pitch, n_U)),                desc='table of aero thrust coefficient')
        self.add_input('Cq_table',          val=np.zeros((n_tsr, n_pitch, n_U)),                desc='table of aero torque coefficient')
        self.add_input('pitch_vector',      val=np.zeros(n_pitch),              units='rad',    desc='Pitch vector used')
        self.add_input('tsr_vector',        val=np.zeros(n_tsr),                                desc='TSR vector used')
        self.add_input('U_vector',          val=np.zeros(n_U),                  units='m/s',    desc='Wind speed vector used')

        # For cc-blade & flaps tuning
<<<<<<< HEAD
        self.n_span     = n_span       = self.modeling_options['WISDEM']['RotorSE']['n_span']
        # self.n_af       = n_af         = af_init_options['n_af'] # Number of airfoils
        self.n_aoa      = n_aoa        = self.modeling_options['airfoils']['n_aoa']# Number of angle of attacks
        self.n_Re       = n_Re         = self.modeling_options['airfoils']['n_Re'] # Number of Reynolds, so far hard set at 1
        self.n_tab      = n_tab        = self.modeling_options['airfoils']['n_tab']# Number of tabulated data. For distributed aerodynamic control this could be > 1
        self.n_te_flaps = n_te_flaps   = self.modeling_options['WISDEM']['RotorSE']['n_te_flaps']
=======
        rotorse_options = self.modeling_options['WISDEM']['RotorSE']
        self.n_span     = n_span       = rotorse_options['n_span']
        # self.n_af       = n_af         = af_init_options['n_af'] # Number of airfoils
        self.n_aoa      = n_aoa        = rotorse_options['n_aoa']# Number of angle of attacks
        self.n_Re       = n_Re         = rotorse_options['n_Re'] # Number of Reynolds, so far hard set at 1
        self.n_tab      = n_tab        = rotorse_options['n_tab']# Number of tabulated data. For distributed aerodynamic control this could be > 1
        self.n_te_flaps = n_te_flaps   = rotorse_options['n_te_flaps']
>>>>>>> 0163a1b3
        self.add_input('r',             val=np.zeros(n_span),               units='m',          desc='radial locations where blade is defined (should be increasing and not go all the way to hub or tip)')
        self.add_input('chord',         val=np.zeros(n_span),               units='m',          desc='chord length at each section')
        self.add_input('theta',         val=np.zeros(n_span),               units='deg',        desc='twist angle at each section (positive decreases angle of attack)')
        self.add_input('Rhub',          val=0.0,                            units='m',          desc='hub radius')
        self.add_input('Rtip',          val=0.0,                            units='m',          desc='tip radius')
        self.add_input('hub_height',    val=0.0,                            units='m',          desc='hub height')
        self.add_input('precone',       val=0.0,                            units='deg',        desc='precone angle', )
        self.add_input('tilt',          val=0.0,                            units='deg',        desc='shaft tilt', )
        self.add_input('yaw',           val=0.0,                            units='deg',        desc='yaw error', )
        self.add_input('precurve',      val=np.zeros(n_span),               units='m',          desc='precurve at each section')
        self.add_input('precurveTip',   val=0.0,                            units='m',          desc='precurve at tip')
        self.add_input('presweep',      val=np.zeros(n_span),               units='m',          desc='presweep at each section')
        self.add_input('presweepTip',   val=0.0,                            units='m',          desc='presweep at tip')
        self.add_input('airfoils_cl',   val=np.zeros((n_span, n_aoa, n_Re, n_tab)),             desc='lift coefficients, spanwise')
        self.add_input('airfoils_cd',   val=np.zeros((n_span, n_aoa, n_Re, n_tab)),             desc='drag coefficients, spanwise')
        self.add_input('airfoils_cm',   val=np.zeros((n_span, n_aoa, n_Re, n_tab)),             desc='moment coefficients, spanwise')
        self.add_input('airfoils_aoa',  val=np.zeros((n_aoa)),              units='deg',        desc='angle of attack grid for polars')
        self.add_input('airfoils_Re',   val=np.zeros((n_Re)),                                   desc='Reynolds numbers of polars')
        self.add_input('airfoils_Ctrl', val=np.zeros((n_span, n_Re, n_tab)), units='deg',       desc='Airfoil control paremeter (i.e. flap angle)')
        self.add_discrete_input('nBlades',         val=0,                                       desc='number of blades')
        self.add_input('mu',            val=1.81e-5,                        units='kg/(m*s)',   desc='dynamic viscosity of air')
        self.add_input('shearExp',      val=0.0,                                                desc='shear exponent')
        self.add_input('delta_max_pos', val=np.zeros(n_te_flaps),           units='rad',        desc='1D array of the max angle of the trailing edge flaps.')
        self.add_discrete_input('nSector',      val=4,                                          desc='number of sectors to divide rotor face into in computing thrust and power')
        self.add_discrete_input('tiploss',      val=True,                                       desc='include Prandtl tip loss model')
        self.add_discrete_input('hubloss',      val=True,                                       desc='include Prandtl hub loss model')
        self.add_discrete_input('wakerotation', val=True,                                       desc='include effect of wake rotation (i.e., tangential induction factor is nonzero)')
        self.add_discrete_input('usecd',        val=True,                                       desc='use drag coefficient in computing induction factors')

        # Controller Tuning Parameters
        self.add_input('PC_zeta',           val=0.0,                                            desc='Pitch controller damping ratio')
        self.add_input('PC_omega',          val=0.0,        units='rad/s',                      desc='Pitch controller natural frequency')
        self.add_input('VS_zeta',           val=0.0,                                            desc='Generator torque controller damping ratio')
        self.add_input('VS_omega',          val=0.0,        units='rad/s',                      desc='Generator torque controller natural frequency')
        if rosco_init_options['Flp_Mode'] > 0:
            self.add_input('Flp_omega',        val=0.0, units='rad/s',                         desc='Flap controller natural frequency')
            self.add_input('Flp_zeta',         val=0.0,                                        desc='Flap controller damping ratio')
        self.add_input('IPC_Ki1p',          val=0.0,            units='rad/(N*m)',  desc='Individual pitch controller 1p gain')
        # Outputs for constraints and optimizations
        self.add_output('Flp_Kp',           val=0.0,            units='rad',        desc='Flap control proportional gain')
        self.add_output('Flp_Ki',           val=0.0,            units='rad',        desc='Flap control integral gain')
        self.add_output('PC_Kp',           val=0.0,            units='rad',        desc='Pitch control proportional gain')
        self.add_output('PC_Ki',           val=0.0,            units='rad',        desc='Pitch control integral gain')

        # self.add_output('PC_GS_angles', val=np.zeros(n_pitch+1), units='rad', desc='Gain-schedule table: pitch angles')
        # self.add_output('PC_GS_KP',     val=np.zeros(n_pitch+1),              desc='Gain-schedule table: pitch controller kp gains')
        # self.add_output('PC_GS_KI',     val=np.zeros(n_pitch+1),              desc='Gain-schedule table: pitch controller ki gains')
        # self.add_output('VS_Rgn2K',     val=0.0, units='N*m/(rad/s)**2',      desc='Generator torque constant in Region 2 (HSS side), [N-m/(rad/s)^2]')

    def compute(self,inputs,outputs, discrete_inputs, discrete_outputs):
        '''
        Call ROSCO toolbox to define controller
        '''
        rosco_init_options   = self.modeling_options['Level3']['ROSCO']
        # Add control tuning parameters to dictionary
        rosco_init_options['omega_pc']    = inputs['PC_omega']
        rosco_init_options['zeta_pc']     = inputs['PC_zeta']
        rosco_init_options['omega_vs']    = inputs['VS_omega']
        rosco_init_options['zeta_vs']     = inputs['VS_zeta']
        if rosco_init_options['Flp_Mode'] > 0:
            rosco_init_options['omega_flp'] = inputs['Flp_omega']
            rosco_init_options['zeta_flp']  = inputs['Flp_zeta']
        else:
            rosco_init_options['omega_flp'] = 0.0
            rosco_init_options['zeta_flp']  = 0.0
        #
        rosco_init_options['max_pitch']   = float(inputs['max_pitch'])
        rosco_init_options['min_pitch']   = float(inputs['min_pitch'])
        rosco_init_options['vs_minspd']   = float(inputs['vs_minspd'])
        rosco_init_options['ss_vsgain']   = float(inputs['ss_vsgain'])
        rosco_init_options['ss_pcgain']   = float(inputs['ss_pcgain'])
        rosco_init_options['ps_percent']  = float(inputs['ps_percent'])
        if rosco_init_options['Flp_Mode'] > 0:
            rosco_init_options['flp_maxpit']  = float(inputs['delta_max_pos'])
        else:
            rosco_init_options['flp_maxpit']  = None
        #
        rosco_init_options['ss_cornerfreq']   = None
        rosco_init_options['sd_maxpit']       = None
        rosco_init_options['sd_cornerfreq']   = None

        # Define necessary turbine parameters
        WISDEM_turbine = type('', (), {})()
        WISDEM_turbine.v_min        = float(inputs['v_min'])
        WISDEM_turbine.J            = float(inputs['rotor_inertia'])
        WISDEM_turbine.rho          = float(inputs['rho'])
        WISDEM_turbine.rotor_radius = float(inputs['R'])
        WISDEM_turbine.Ng           = float(inputs['gear_ratio'])
        # Incoming value already has gearbox eff included, so have to separate it out
        WISDEM_turbine.GenEff       = float(inputs['generator_efficiency']/inputs['gearbox_efficiency']) * 100.
        WISDEM_turbine.GBoxEff      = float(inputs['gearbox_efficiency']) * 100.
        WISDEM_turbine.rated_rotor_speed   = float(inputs['rated_rotor_speed'])
        WISDEM_turbine.rated_power  = float(inputs['rated_power'])
        WISDEM_turbine.rated_torque = float(inputs['rated_torque']) / WISDEM_turbine.Ng * float(inputs['gearbox_efficiency'])
        WISDEM_turbine.v_rated      = float(inputs['v_rated'])
        WISDEM_turbine.v_min        = float(inputs['v_min'])
        WISDEM_turbine.v_max        = float(inputs['v_max'])
        WISDEM_turbine.max_pitch_rate   = float(inputs['max_pitch_rate'])
        WISDEM_turbine.TSR_operational  = float(inputs['tsr_operational'])
        WISDEM_turbine.max_torque_rate  = float(inputs['max_torque_rate'])

        # Load Cp tables
        self.Cp_table       = inputs['Cp_table']
        self.Ct_table       = inputs['Ct_table']
        self.Cq_table       = inputs['Cq_table']
        self.pitch_vector   = WISDEM_turbine.pitch_initial_rad = inputs['pitch_vector']
        self.tsr_vector     = WISDEM_turbine.TSR_initial = inputs['tsr_vector']
        self.Cp_table       = WISDEM_turbine.Cp_table = self.Cp_table.reshape(len(self.pitch_vector),len(self.tsr_vector))
        self.Ct_table       = WISDEM_turbine.Ct_table = self.Ct_table.reshape(len(self.pitch_vector),len(self.tsr_vector))
        self.Cq_table       = WISDEM_turbine.Cq_table = self.Cq_table.reshape(len(self.pitch_vector),len(self.tsr_vector))

        RotorPerformance = ROSCO_turbine.RotorPerformance
        WISDEM_turbine.Cp   = RotorPerformance(self.Cp_table,self.pitch_vector,self.tsr_vector)
        WISDEM_turbine.Ct   = RotorPerformance(self.Ct_table,self.pitch_vector,self.tsr_vector)
        WISDEM_turbine.Cq   = RotorPerformance(self.Cq_table,self.pitch_vector,self.tsr_vector)

        # Load blade info to pass to flap controller tuning process
        if rosco_init_options['Flp_Mode'] >= 1:
            # Create airfoils
            af = [None]*self.n_span
            for i in range(self.n_span):
                if self.n_tab > 1:
                    ref_tab = int(np.floor(self.n_tab/2))
                    af[i] = CCAirfoil(inputs['airfoils_aoa'], inputs['airfoils_Re'], inputs['airfoils_cl'][i,:,:,ref_tab], inputs['airfoils_cd'][i,:,:,ref_tab], inputs['airfoils_cm'][i,:,:,ref_tab])
                else:
                    af[i] = CCAirfoil(inputs['airfoils_aoa'], inputs['airfoils_Re'], inputs['airfoils_cl'][i,:,:,0], inputs['airfoils_cd'][i,:,:,0], inputs['airfoils_cm'][i,:,:,0])
            
            # Initialize CCBlade as cc_rotor object 
            WISDEM_turbine.cc_rotor = CCBlade(inputs['r'], inputs['chord'], inputs['theta'], af, inputs['Rhub'], inputs['Rtip'], discrete_inputs['nBlades'], inputs['rho'], inputs['mu'], inputs['precone'], inputs['tilt'], inputs['yaw'], inputs['shearExp'], inputs['hub_height'], discrete_inputs['nSector'], inputs['precurve'], inputs['precurveTip'],inputs['presweep'], inputs['presweepTip'], discrete_inputs['tiploss'], discrete_inputs['hubloss'],discrete_inputs['wakerotation'], discrete_inputs['usecd'])
        
            # Load aerodynamic performance data for blades
            WISDEM_turbine.af_data = [{} for i in range(self.n_span)]
            for i in range(self.n_span):
                # Check number of flap positions for each airfoil section
                if self.n_tab > 1:
                    if inputs['airfoils_Ctrl'][i,0,0] == inputs['airfoils_Ctrl'][i,0,1]:
                        n_tabs = 1  # If all Ctrl angles of the flaps are identical then no flaps
                    else:
                        n_tabs = self.n_tab
                else:
                    n_tabs = 1
                # Save data for each flap position
                for j in range(n_tabs):
                    WISDEM_turbine.af_data[i][j] = {}
                    WISDEM_turbine.af_data[i][j]['NumTabs'] = n_tabs
                    WISDEM_turbine.af_data[i][j]['Ctrl']    = inputs['airfoils_Ctrl'][i,0,j]
                    WISDEM_turbine.af_data[i][j]['Alpha']   = np.array(inputs['airfoils_aoa']).flatten().tolist()
                    WISDEM_turbine.af_data[i][j]['Cl']      = np.array(inputs['airfoils_cl'][i,:,0,j]).flatten().tolist()
                    WISDEM_turbine.af_data[i][j]['Cd']      = np.array(inputs['airfoils_cd'][i,:,0,j]).flatten().tolist()
                    WISDEM_turbine.af_data[i][j]['Cm']      = np.array(inputs['airfoils_cm'][i,:,0,j]).flatten().tolist()
   
            # Save some more airfoil info
            WISDEM_turbine.span     = inputs['r'] 
            WISDEM_turbine.chord    = inputs['chord']
            WISDEM_turbine.twist    = inputs['theta']
            WISDEM_turbine.bld_flapwise_freq = float(inputs['flap_freq']) * 2*np.pi
            WISDEM_turbine.bld_flapwise_damp = self.modeling_options['openfast']['fst_vt']['ElastoDynBlade']['BldFlDmp1']/100 * 0.7

        # Tune Controller!
        controller = ROSCO_controller.Controller(rosco_init_options)
        controller.tune_controller(WISDEM_turbine)

        # DISCON Parameters
        #   - controller
        self.modeling_options['openfast']['fst_vt']['DISCON_in']  = {}
        self.modeling_options['openfast']['fst_vt']['DISCON_in']['LoggingLevel'] = controller.LoggingLevel
        self.modeling_options['openfast']['fst_vt']['DISCON_in']['F_LPFType'] = controller.F_LPFType
        self.modeling_options['openfast']['fst_vt']['DISCON_in']['F_NotchType'] = controller.F_NotchType
        self.modeling_options['openfast']['fst_vt']['DISCON_in']['IPC_ControlMode'] = controller.IPC_ControlMode
        self.modeling_options['openfast']['fst_vt']['DISCON_in']['VS_ControlMode'] = controller.VS_ControlMode
        self.modeling_options['openfast']['fst_vt']['DISCON_in']['PC_ControlMode'] = controller.PC_ControlMode
        self.modeling_options['openfast']['fst_vt']['DISCON_in']['Y_ControlMode'] = controller.Y_ControlMode
        self.modeling_options['openfast']['fst_vt']['DISCON_in']['SS_Mode'] = controller.SS_Mode
        self.modeling_options['openfast']['fst_vt']['DISCON_in']['WE_Mode'] = controller.WE_Mode
        self.modeling_options['openfast']['fst_vt']['DISCON_in']['PS_Mode'] = controller.PS_Mode
        self.modeling_options['openfast']['fst_vt']['DISCON_in']['SD_Mode'] = controller.SD_Mode
        self.modeling_options['openfast']['fst_vt']['DISCON_in']['Fl_Mode'] = controller.Fl_Mode
        self.modeling_options['openfast']['fst_vt']['DISCON_in']['Flp_Mode'] = controller.Flp_Mode
        self.modeling_options['openfast']['fst_vt']['DISCON_in']['F_LPFDamping'] = controller.F_LPFDamping
        self.modeling_options['openfast']['fst_vt']['DISCON_in']['F_SSCornerFreq'] = controller.ss_cornerfreq
        self.modeling_options['openfast']['fst_vt']['DISCON_in']['PC_GS_angles'] = controller.pitch_op_pc
        self.modeling_options['openfast']['fst_vt']['DISCON_in']['PC_GS_KP'] = controller.pc_gain_schedule.Kp
        self.modeling_options['openfast']['fst_vt']['DISCON_in']['PC_GS_KI'] = controller.pc_gain_schedule.Ki
        self.modeling_options['openfast']['fst_vt']['DISCON_in']['PC_MaxPit'] = controller.max_pitch
        self.modeling_options['openfast']['fst_vt']['DISCON_in']['PC_MinPit'] = controller.min_pitch
        self.modeling_options['openfast']['fst_vt']['DISCON_in']['IPC_Ki'] = float(inputs['IPC_Ki1p'])
        self.modeling_options['openfast']['fst_vt']['DISCON_in']['VS_MinOMSpd'] = controller.vs_minspd
        self.modeling_options['openfast']['fst_vt']['DISCON_in']['VS_Rgn2K'] = controller.vs_rgn2K
        self.modeling_options['openfast']['fst_vt']['DISCON_in']['VS_RefSpd'] = controller.vs_refspd
        self.modeling_options['openfast']['fst_vt']['DISCON_in']['VS_KP'] = controller.vs_gain_schedule.Kp
        self.modeling_options['openfast']['fst_vt']['DISCON_in']['VS_KI'] = controller.vs_gain_schedule.Ki
        self.modeling_options['openfast']['fst_vt']['DISCON_in']['SS_VSGain'] = controller.ss_vsgain
        self.modeling_options['openfast']['fst_vt']['DISCON_in']['SS_PCGain'] = controller.ss_pcgain
        self.modeling_options['openfast']['fst_vt']['DISCON_in']['WE_FOPoles_N'] = len(controller.v)
        self.modeling_options['openfast']['fst_vt']['DISCON_in']['WE_FOPoles_v'] = controller.v
        self.modeling_options['openfast']['fst_vt']['DISCON_in']['WE_FOPoles'] = controller.A
        self.modeling_options['openfast']['fst_vt']['DISCON_in']['ps_wind_speeds'] = controller.v
        self.modeling_options['openfast']['fst_vt']['DISCON_in']['PS_BldPitchMin'] = controller.ps_min_bld_pitch
        self.modeling_options['openfast']['fst_vt']['DISCON_in']['SD_MaxPit'] = controller.sd_maxpit + 0.1
        self.modeling_options['openfast']['fst_vt']['DISCON_in']['SD_CornerFreq'] = controller.sd_cornerfreq
        self.modeling_options['openfast']['fst_vt']['DISCON_in']['Fl_Kp'] = controller.Kp_float
        self.modeling_options['openfast']['fst_vt']['DISCON_in']['Flp_Kp'] = controller.Kp_flap
        self.modeling_options['openfast']['fst_vt']['DISCON_in']['Flp_Ki'] = controller.Ki_flap
        self.modeling_options['openfast']['fst_vt']['DISCON_in']['Flp_MaxPit'] = controller.flp_maxpit
        self.modeling_options['openfast']['fst_vt']['DISCON_in']['Flp_Angle'] = 0.
        
        # - turbine
        self.modeling_options['openfast']['fst_vt']['DISCON_in']['WE_BladeRadius'] = WISDEM_turbine.rotor_radius
        self.modeling_options['openfast']['fst_vt']['DISCON_in']['v_rated'] = float(inputs['v_rated'])
        self.modeling_options['openfast']['fst_vt']['DISCON_in']['F_FlpCornerFreq']  = [float(inputs['flap_freq']) * 2 * np.pi / 3., 0.7]
        self.modeling_options['openfast']['fst_vt']['DISCON_in']['F_LPFCornerFreq']  = float(inputs['edge_freq']) * 2 * np.pi / 4.
        self.modeling_options['openfast']['fst_vt']['DISCON_in']['F_NotchCornerFreq'] = 0.0    # inputs(['twr_freq']) # zero for now, fix when floating introduced to WISDEM
        self.modeling_options['openfast']['fst_vt']['DISCON_in']['F_FlCornerFreq'] = [0.0, 0.0] # inputs(['ptfm_freq']) # zero for now, fix when floating introduced to WISDEM
        self.modeling_options['openfast']['fst_vt']['DISCON_in']['PC_MaxRat'] = WISDEM_turbine.max_pitch_rate
        self.modeling_options['openfast']['fst_vt']['DISCON_in']['PC_MinRat'] = -WISDEM_turbine.max_pitch_rate
        self.modeling_options['openfast']['fst_vt']['DISCON_in']['VS_MaxRat'] = WISDEM_turbine.max_torque_rate
        self.modeling_options['openfast']['fst_vt']['DISCON_in']['PC_RefSpd'] = WISDEM_turbine.rated_rotor_speed * WISDEM_turbine.Ng
        self.modeling_options['openfast']['fst_vt']['DISCON_in']['VS_RtPwr'] = WISDEM_turbine.rated_power
        self.modeling_options['openfast']['fst_vt']['DISCON_in']['VS_RtTq'] = WISDEM_turbine.rated_torque
        self.modeling_options['openfast']['fst_vt']['DISCON_in']['VS_MaxTq'] = WISDEM_turbine.rated_torque * 1.1
        self.modeling_options['openfast']['fst_vt']['DISCON_in']['VS_TSRopt'] = WISDEM_turbine.TSR_operational
        self.modeling_options['openfast']['fst_vt']['DISCON_in']['WE_RhoAir'] = WISDEM_turbine.rho
        self.modeling_options['openfast']['fst_vt']['DISCON_in']['WE_GearboxRatio'] = WISDEM_turbine.Ng
        self.modeling_options['openfast']['fst_vt']['DISCON_in']['WE_Jtot'] = WISDEM_turbine.J
        self.modeling_options['openfast']['fst_vt']['DISCON_in']['Cp_pitch_initial_rad'] = self.pitch_vector
        self.modeling_options['openfast']['fst_vt']['DISCON_in']['Cp_TSR_initial'] = self.tsr_vector
        self.modeling_options['openfast']['fst_vt']['DISCON_in']['Cp_table'] = WISDEM_turbine.Cp_table
        self.modeling_options['openfast']['fst_vt']['DISCON_in']['Ct_table'] = WISDEM_turbine.Ct_table
        self.modeling_options['openfast']['fst_vt']['DISCON_in']['Cq_table'] = WISDEM_turbine.Cq_table
        self.modeling_options['openfast']['fst_vt']['DISCON_in']['Cp'] = WISDEM_turbine.Cp
        self.modeling_options['openfast']['fst_vt']['DISCON_in']['Ct'] = WISDEM_turbine.Ct
        self.modeling_options['openfast']['fst_vt']['DISCON_in']['Cq'] = WISDEM_turbine.Cq

        # Outputs 
        outputs['Flp_Kp']   = controller.Kp_flap[-1]
        outputs['Flp_Ki']   = controller.Ki_flap[-1]
        outputs['PC_Kp']   = controller.pc_gain_schedule.Kp[0]
        outputs['PC_Ki']   = controller.pc_gain_schedule.Kp[0]


        # outputs['PC_GS_angles'] = controller.pitch_op_pc
        # outputs['PC_GS_KP']     = controller.pc_gain_schedule.Kp
        # outputs['PC_GS_KI']     = controller.pc_gain_schedule.Ki
        # outputs['VS_Rgn2K']     = controller.vs_rgn2K
 
class Cp_Ct_Cq_Tables(ExplicitComponent):
    def initialize(self):
        self.options.declare('modeling_options')
        # self.options.declare('n_span')
        # self.options.declare('n_pitch', default=20)
        # self.options.declare('n_tsr', default=20)
        # self.options.declare('n_U', default=1)
        # self.options.declare('n_aoa')
        # self.options.declare('n_re')

    def setup(self):
        modeling_options = self.options['modeling_options']
<<<<<<< HEAD
        rotorse_init_options = modeling_options['RotorSE']
        airfoils = modeling_options['airfoils']
        self.n_span        = n_span    = rotorse_init_options['n_span']
        self.n_aoa         = n_aoa     = airfoils['n_aoa']# Number of angle of attacks
        self.n_Re          = n_Re      = airfoils['n_Re'] # Number of Reynolds, so far hard set at 1
        self.n_tab         = n_tab     = airfoils['n_tab']# Number of tabulated data. For distributed aerodynamic control this could be > 1
        self.n_pitch       = n_pitch   = rotorse_init_options['n_pitch_perf_surfaces']
        self.n_tsr         = n_tsr     = rotorse_init_options['n_tsr_perf_surfaces']
        self.n_U           = n_U       = rotorse_init_options['n_U_perf_surfaces']
        self.min_TSR       = rotorse_init_options['min_tsr_perf_surfaces']
        self.max_TSR       = rotorse_init_options['max_tsr_perf_surfaces']
        self.min_pitch     = rotorse_init_options['min_pitch_perf_surfaces']
        self.max_pitch     = rotorse_init_options['max_pitch_perf_surfaces']
=======
        rotorse_options  = modeling_options['RotorSE']
        self.n_span        = n_span    = rotorse_options['n_span']
        self.n_aoa         = n_aoa     = rotorse_options['n_aoa']# Number of angle of attacks
        self.n_Re          = n_Re      = rotorse_options['n_Re'] # Number of Reynolds, so far hard set at 1
        self.n_tab         = n_tab     = rotorse_options['n_tab']# Number of tabulated data. For distributed aerodynamic control this could be > 1
        self.n_pitch       = n_pitch   = rotorse_options['n_pitch_perf_surfaces']
        self.n_tsr         = n_tsr     = rotorse_options['n_tsr_perf_surfaces']
        self.n_U           = n_U       = rotorse_options['n_U_perf_surfaces']
        self.min_TSR       = rotorse_options['min_tsr_perf_surfaces']
        self.max_TSR       = rotorse_options['max_tsr_perf_surfaces']
        self.min_pitch     = rotorse_options['min_pitch_perf_surfaces']
        self.max_pitch     = rotorse_options['max_pitch_perf_surfaces']
>>>>>>> 0163a1b3
        
        # parameters        
        self.add_input('v_min',   val=0.0,             units='m/s',       desc='cut-in wind speed')
        self.add_input('v_max',  val=0.0,             units='m/s',       desc='cut-out wind speed')
        self.add_input('r',             val=np.zeros(n_span), units='m',         desc='radial locations where blade is defined (should be increasing and not go all the way to hub or tip)')
        self.add_input('chord',         val=np.zeros(n_span), units='m',         desc='chord length at each section')
        self.add_input('theta',         val=np.zeros(n_span), units='deg',       desc='twist angle at each section (positive decreases angle of attack)')
        self.add_input('Rhub',          val=0.0,             units='m',         desc='hub radius')
        self.add_input('Rtip',          val=0.0,             units='m',         desc='tip radius')
        self.add_input('hub_height',    val=0.0,             units='m',         desc='hub height')
        self.add_input('precone',       val=0.0,             units='deg',       desc='precone angle')
        self.add_input('tilt',          val=0.0,             units='deg',       desc='shaft tilt')
        self.add_input('yaw',           val=0.0,                units='deg',       desc='yaw error')
        self.add_input('precurve',      val=np.zeros(n_span),   units='m',         desc='precurve at each section')
        self.add_input('precurveTip',   val=0.0,                units='m',         desc='precurve at tip')
        self.add_input('presweep',      val=np.zeros(n_span),   units='m',         desc='presweep at each section')
        self.add_input('presweepTip',   val=0.0,                units='m',         desc='presweep at tip')
        self.add_input('rho',           val=1.225,              units='kg/m**3',    desc='density of air')
        self.add_input('mu',            val=1.81e-5,            units='kg/(m*s)',   desc='dynamic viscosity of air')
        self.add_input('shearExp',      val=0.0,                                desc='shear exponent')
        # self.add_discrete_input('airfoils',      val=[0]*n_span,                 desc='CCAirfoil instances')
        self.add_input('airfoils_cl', val=np.zeros((n_span, n_aoa, n_Re, n_tab)), desc='lift coefficients, spanwise')
        self.add_input('airfoils_cd', val=np.zeros((n_span, n_aoa, n_Re, n_tab)), desc='drag coefficients, spanwise')
        self.add_input('airfoils_cm', val=np.zeros((n_span, n_aoa, n_Re, n_tab)), desc='moment coefficients, spanwise')
        self.add_input('airfoils_aoa', val=np.zeros((n_aoa)), units='deg', desc='angle of attack grid for polars')
        self.add_input('airfoils_Re', val=np.zeros((n_Re)), desc='Reynolds numbers of polars')
        self.add_discrete_input('nBlades',       val=0,                         desc='number of blades')
        self.add_discrete_input('nSector',       val=4,                         desc='number of sectors to divide rotor face into in computing thrust and power')
        self.add_discrete_input('tiploss',       val=True,                      desc='include Prandtl tip loss model')
        self.add_discrete_input('hubloss',       val=True,                      desc='include Prandtl hub loss model')
        self.add_discrete_input('wakerotation',  val=True,                      desc='include effect of wake rotation (i.e., tangential induction factor is nonzero)')
        self.add_discrete_input('usecd',         val=True,                      desc='use drag coefficient in computing induction factors')
        self.add_input('pitch_vector_in',  val=np.zeros(n_pitch), units='deg',  desc='pitch vector specified by the user')
        self.add_input('tsr_vector_in',    val=np.zeros(n_tsr),                 desc='tsr vector specified by the user')
        self.add_input('U_vector_in',      val=np.zeros(n_U),     units='m/s',  desc='wind vector specified by the user')

        # outputs
        self.add_output('Cp',   val=np.zeros((n_tsr, n_pitch, n_U)), desc='table of aero power coefficient')
        self.add_output('Ct',   val=np.zeros((n_tsr, n_pitch, n_U)), desc='table of aero thrust coefficient')
        self.add_output('Cq',   val=np.zeros((n_tsr, n_pitch, n_U)), desc='table of aero torque coefficient')
        self.add_output('pitch_vector',    val=np.zeros(n_pitch), units='deg',  desc='pitch vector used')
        self.add_output('tsr_vector',      val=np.zeros(n_tsr),                 desc='tsr vector used')
        self.add_output('U_vector',        val=np.zeros(n_U),     units='m/s',  desc='wind vector used')
        
    def compute(self, inputs, outputs, discrete_inputs, discrete_outputs):

        # Create Airfoil class instances
        af = [None]*self.n_span
        for i in range(self.n_span):
            if self.n_tab > 1:
                ref_tab = int(np.floor(self.n_tab/2))
                af[i] = CCAirfoil(inputs['airfoils_aoa'], inputs['airfoils_Re'], inputs['airfoils_cl'][i,:,:,ref_tab], inputs['airfoils_cd'][i,:,:,ref_tab], inputs['airfoils_cm'][i,:,:,ref_tab])
            else:
                af[i] = CCAirfoil(inputs['airfoils_aoa'], inputs['airfoils_Re'], inputs['airfoils_cl'][i,:,:,0], inputs['airfoils_cd'][i,:,:,0], inputs['airfoils_cm'][i,:,:,0])

        n_pitch    = self.n_pitch
        n_tsr      = self.n_tsr
        n_U        = self.n_U
        min_TSR    = self.min_TSR
        max_TSR    = self.max_TSR
        min_pitch  = self.min_pitch
        max_pitch  = self.max_pitch
        U_vector   = inputs['U_vector_in']
        V_in       = inputs['v_min']
        V_out      = inputs['v_max']
        
        tsr_vector = inputs['tsr_vector_in']
        pitch_vector = inputs['pitch_vector_in']

        self.ccblade = CCBlade(inputs['r'], inputs['chord'], inputs['theta'], af, inputs['Rhub'], inputs['Rtip'], discrete_inputs['nBlades'], inputs['rho'], inputs['mu'], inputs['precone'], inputs['tilt'], inputs['yaw'], inputs['shearExp'], inputs['hub_height'], discrete_inputs['nSector'], inputs['precurve'], inputs['precurveTip'],inputs['presweep'], inputs['presweepTip'], discrete_inputs['tiploss'], discrete_inputs['hubloss'],discrete_inputs['wakerotation'], discrete_inputs['usecd'])
        
        if max(U_vector) == 0.:
            U_vector    = np.linspace(V_in[0],V_out[0], n_U)
        if max(tsr_vector) == 0.:
            tsr_vector = np.linspace(min_TSR, max_TSR, n_tsr)
        if max(pitch_vector) == 0.:
            pitch_vector = np.linspace(min_pitch, max_pitch, n_pitch)

        outputs['pitch_vector'] = pitch_vector
        outputs['tsr_vector']   = tsr_vector        
        outputs['U_vector']     = U_vector
                
        R = inputs['Rtip']
        k=0
        for i in range(n_U):
            for j in range(n_tsr):
                k +=1
                # if k/2. == int(k/2.) :
                print('Cp-Ct-Cq surfaces completed at ' + str(int(k/(n_U*n_tsr)*100.)) + ' %')
                U     =  U_vector[i] * np.ones(n_pitch)
                Omega = tsr_vector[j] *  U_vector[i] / R * 30. / np.pi * np.ones(n_pitch)
                myout, _  = self.ccblade.evaluate(U, Omega, pitch_vector, coefficients=True)
                outputs['Cp'][j,:,i], outputs['Ct'][j,:,i], outputs['Cq'][j,:,i] = [myout[key] for key in ['CP','CT','CQ']]<|MERGE_RESOLUTION|>--- conflicted
+++ resolved
@@ -97,14 +97,6 @@
         self.add_input('U_vector',          val=np.zeros(n_U),                  units='m/s',    desc='Wind speed vector used')
 
         # For cc-blade & flaps tuning
-<<<<<<< HEAD
-        self.n_span     = n_span       = self.modeling_options['WISDEM']['RotorSE']['n_span']
-        # self.n_af       = n_af         = af_init_options['n_af'] # Number of airfoils
-        self.n_aoa      = n_aoa        = self.modeling_options['airfoils']['n_aoa']# Number of angle of attacks
-        self.n_Re       = n_Re         = self.modeling_options['airfoils']['n_Re'] # Number of Reynolds, so far hard set at 1
-        self.n_tab      = n_tab        = self.modeling_options['airfoils']['n_tab']# Number of tabulated data. For distributed aerodynamic control this could be > 1
-        self.n_te_flaps = n_te_flaps   = self.modeling_options['WISDEM']['RotorSE']['n_te_flaps']
-=======
         rotorse_options = self.modeling_options['WISDEM']['RotorSE']
         self.n_span     = n_span       = rotorse_options['n_span']
         # self.n_af       = n_af         = af_init_options['n_af'] # Number of airfoils
@@ -112,7 +104,6 @@
         self.n_Re       = n_Re         = rotorse_options['n_Re'] # Number of Reynolds, so far hard set at 1
         self.n_tab      = n_tab        = rotorse_options['n_tab']# Number of tabulated data. For distributed aerodynamic control this could be > 1
         self.n_te_flaps = n_te_flaps   = rotorse_options['n_te_flaps']
->>>>>>> 0163a1b3
         self.add_input('r',             val=np.zeros(n_span),               units='m',          desc='radial locations where blade is defined (should be increasing and not go all the way to hub or tip)')
         self.add_input('chord',         val=np.zeros(n_span),               units='m',          desc='chord length at each section')
         self.add_input('theta',         val=np.zeros(n_span),               units='deg',        desc='twist angle at each section (positive decreases angle of attack)')
@@ -370,21 +361,6 @@
 
     def setup(self):
         modeling_options = self.options['modeling_options']
-<<<<<<< HEAD
-        rotorse_init_options = modeling_options['RotorSE']
-        airfoils = modeling_options['airfoils']
-        self.n_span        = n_span    = rotorse_init_options['n_span']
-        self.n_aoa         = n_aoa     = airfoils['n_aoa']# Number of angle of attacks
-        self.n_Re          = n_Re      = airfoils['n_Re'] # Number of Reynolds, so far hard set at 1
-        self.n_tab         = n_tab     = airfoils['n_tab']# Number of tabulated data. For distributed aerodynamic control this could be > 1
-        self.n_pitch       = n_pitch   = rotorse_init_options['n_pitch_perf_surfaces']
-        self.n_tsr         = n_tsr     = rotorse_init_options['n_tsr_perf_surfaces']
-        self.n_U           = n_U       = rotorse_init_options['n_U_perf_surfaces']
-        self.min_TSR       = rotorse_init_options['min_tsr_perf_surfaces']
-        self.max_TSR       = rotorse_init_options['max_tsr_perf_surfaces']
-        self.min_pitch     = rotorse_init_options['min_pitch_perf_surfaces']
-        self.max_pitch     = rotorse_init_options['max_pitch_perf_surfaces']
-=======
         rotorse_options  = modeling_options['RotorSE']
         self.n_span        = n_span    = rotorse_options['n_span']
         self.n_aoa         = n_aoa     = rotorse_options['n_aoa']# Number of angle of attacks
@@ -397,7 +373,6 @@
         self.max_TSR       = rotorse_options['max_tsr_perf_surfaces']
         self.min_pitch     = rotorse_options['min_pitch_perf_surfaces']
         self.max_pitch     = rotorse_options['max_pitch_perf_surfaces']
->>>>>>> 0163a1b3
         
         # parameters        
         self.add_input('v_min',   val=0.0,             units='m/s',       desc='cut-in wind speed')
