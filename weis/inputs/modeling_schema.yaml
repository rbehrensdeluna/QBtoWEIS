--- conflicted
+++ resolved
@@ -2699,7 +2699,10 @@
                         type: string
                         default: none
                         description: Path to yaml-based OpenFAST settings file
-<<<<<<< HEAD
+                    use_exe:
+                        type: boolean
+                        default: False
+                        description: Use openfast executable instead of library
                     save_timeseries:
                         type: boolean
                         default: False
@@ -2708,12 +2711,6 @@
                         type: boolean
                         default: False
                         description: Save summary stats and other info for each openfast iteration.  Could bump this up to a more global post-processing input.
-=======
-                    use_exe:
-                        type: boolean
-                        default: False
-                        description: Use openfast executable instead of library
->>>>>>> b40550fc
             dlc_settings: # TODO: Should this be in Analysis yaml?
                 type: object
                 default: {}
