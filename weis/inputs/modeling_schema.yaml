$schema: "http://json-schema.org/draft-07/schema#"
$id: WEIS_model_options_schema_v00
title: WEIS wind turbine modeling options schema
description: Schema that describes the modeling options for WEIS
type: object
properties:
    General:
        type: object
        default: {}
        properties:
            verbosity:
                type: boolean
                default: False
                description: Prints additional outputs to screen (and to a file log in the future)
    WISDEM:
        type: object
        default: {}
        description: Options for running WISDEM.  No further options are included in this file.  They are populated using the modeling schema in the WISDEM project in python.
    Level1:
        type: object
        default: {}
        description: Options for WEIS fidelity level 1 = frequency domain (WISDEM)
        properties:
            flag:
                type: boolean
                default: False
                description: Whether or not to run WEIS fidelity level 1 = frequency domain (WISDEM)

    Level2:
        type: object
        default: {}
        description: Options for WEIS fidelity level 1 = frequency domain (WISDEM)
        properties:
            flag:
                type: boolean
                default: False
                description: Whether or not to run WEIS fidelity level 2 = linearized OpenFAST
    Level3:
        type: object
        default: {}
        description: Options for WEIS fidelity level 3 = nonlinear time domain
        properties:
            flag:
                type: boolean
                default: True
                description: Whether or not to run WEIS fidelity level 3 = nonlinear time domain (Linearize OpenFAST)
            simulation: # TODO: Should this also move to analysis settings?
                type: object
                default: {}
                properties:
                    Echo: &echo
                        type: boolean
                        default: False
                        description: Echo input data to "<RootName>.ech" (flag)
                    AbortLevel:
                        type: string
                        enum: ["WARNING", "SEVERE", "FATAL"]
                        default: "FATAL"
                        description: Error level when simulation should abort (string) {"WARNING", "SEVERE", "FATAL"}
                    TMax:
                        type: number
                        default: 720.0
                        minimum: 0.0
                        maximum: 100000.0
                        unit: s
                        description: Total run time (s)
                    DT:
                        type: number
                        default: 0.025
                        minimum: 0.0
                        maximum: 10.0
                        unit: s
                        description: Integration time step (s)
                    InterpOrder:
                        type: string
                        enum: ['1','2', linear, Linear, LINEAR, quadratic, Quadratic, QUADRATIC]
                        default: '2'
                        description: Interpolation order for input/output time history (-) {1=linear, 2=quadratic}
                    NumCrctn:
                        type: integer
                        default: 0
                        minimum: 0
                        maximum: 10
                        description: Number of correction iterations (-) {0=explicit calculation, i.e., no corrections}
                    DT_UJac:
                        type: number
                        default: 99999.0
                        minimum: 0.0
                        maximum: 100000.0
                        unit: s
                        description: Time between calls to get Jacobians (s)
                    UJacSclFact:
                        type: number
                        default: 1e6
                        minimum: 0.0
                        maximum: 1e9
                        description: Scaling factor used in Jacobians (-)
                    CompElast:
                        type: integer
                        enum: [0,1,2]
                        default: 1
                        description: Compute structural dynamics (switch) {1=ElastoDyn; 2=ElastoDyn + BeamDyn for blades}
                    CompInflow:
                        type: integer
                        enum: [0,1,2]
                        default: 1
                        description: Compute inflow wind velocities (switch) {0=still air; 1=InflowWind; 2=external from OpenFOAM}
                    CompAero:
                        type: integer
                        enum: [0,1,2]
                        default: 2
                        description: Compute aerodynamic loads (switch) {0=None; 1=AeroDyn v14; 2=AeroDyn v15}
                    CompServo:
                        type: integer
                        enum: [0,1]
                        default: 1
                        description: Compute control and electrical-drive dynamics (switch) {0=None; 1=ServoDyn}
                    CompHydro:
                        type: integer
                        enum: [0,1]
                        default: 0
                        description: Compute hydrodynamic loads (switch) {0=None; 1=HydroDyn}
                    CompSub:
                        type: integer
                        enum: [0,1,2]
                        default: 0
                        description: Compute sub-structural dynamics (switch) {0=None; 1=SubDyn; 2=External Platform MCKF}
                    CompMooring:
                        type: integer
                        enum: [0,1,2,3,4]
                        default: 0
                        description: Compute mooring system (switch) {0=None; 1=MAP++; 2=FEAMooring; 3=MoorDyn; 4=OrcaFlex}
                    CompIce:
                        type: integer
                        enum: [0,1,2]
                        default: 0
                        description: Compute ice loads (switch) {0=None; 1=IceFloe; 2=IceDyn}
                    EDFile:
                        type: string
                        default: none
                        description: Name of file containing ElastoDyn input parameters (quoted string)
                    BDBldFile(1):
                        type: string
                        default: none
                        description: Name of file containing BeamDyn input parameters for blade 1 (quoted string)
                    BDBldFile(2):
                        type: string
                        default: none
                        description: Name of file containing BeamDyn input parameters for blade 2 (quoted string)
                    BDBldFile(3):
                        type: string
                        default: none
                        description: Name of file containing BeamDyn input parameters for blade 3 (quoted string)
                    InflowFile:
                        type: string
                        default: none
                        description: Name of file containing inflow wind input parameters (quoted string)
                    AeroFile:
                        type: string
                        default: none
                        description: Name of file containing aerodynamic input parameters (quoted string)
                    ServoFile:
                        type: string
                        default: none
                        description: Name of file containing control and electrical-drive input parameters (quoted string)
                    HydroFile:
                        type: string
                        default: none
                        description: Name of file containing hydrodynamic input parameters (quoted string)
                    SubFile:
                        type: string
                        default: none
                        description: Name of file containing sub-structural input parameters (quoted string)
                    MooringFile:
                        type: string
                        default: none
                        description: Name of file containing mooring system input parameters (quoted string)
                    IceFile:
                        type: string
                        default: none
                        description: Name of file containing ice input parameters (quoted string)
                    SumPrint:
                        type: boolean
                        default: False
                        description: Print summary data to "<RootName>.sum" (flag)
                    SttsTime:
                        type: number
                        default: 10.
                        minimum: 0.01
                        maximum: 1000.
                        units: s
                        description: Amount of time between screen status messages (s)
                    ChkptTime:
                        type: number
                        default: 99999.
                        minimum: 0.01
                        maximum: 1000000.
                        units: s
                        description: Amount of time between creating checkpoint files for potential restart (s)
                    DT_Out:
                        type: string
                        default: default
                        description: Time step for tabular output (s) (or "default")
                    TStart:
                        type: number
                        default: 0.
                        minimum: 0.
                        maximum: 10000.
                        units: s
                        description: Time to begin tabular output (s)
                    OutFileFmt:
                        type: integer
                        enum: [0,1,2,3]
                        default: 2
                        description: Format for tabular (time-marching) output file (switch) {1 text file [<RootName>.out], 2 binary file [<RootName>.outb], 3 both}
                    TabDelim:
                        type: boolean
                        default: True
                        description: Use tab delimiters in text tabular output file? (flag) (currently unused)
                    OutFmt:
                        type: string
                        default: "ES10.3E2"
                        description: Format used for text tabular output (except time).  Resulting field should be 10 characters. (quoted string (currently unused)
                    Linearize:
                        type: boolean
                        default: False
                        description: Linearization analysis (flag)
                    CalcSteady:
                        type: boolean
                        default: False
                        description: Calculate a steady-state periodic operating point before linearization? [unused if Linearize=False] (flag)
                    TrimCase:
                        type: string
                        enum: ['1','2','3', yaw, Yaw, YAW, torque, Torque, TORQUE, pitch, Pitch, PITCH]
                        default: '3'
                        description: Controller parameter to be trimmed {1:yaw; 2:torque; 3:pitch} [used only if CalcSteady=True] (-)
                    TrimTol:
                        type: number
                        default: 0.001
                        minimum: 0.0
                        maximum: 1.0
                        unit: none
                        description: Tolerance for the rotational speed convergence [used only if CalcSteady=True] (-)
                    TrimGain:
                        type: number
                        default: 0.01
                        minimum: 0.0
                        maximum: 1.0
                        unit: kg*m^2/rad/s
                        description: Proportional gain for the rotational speed error (>0) [used only if CalcSteady=True] (rad/(rad/s) for yaw or pitch; Nm/(rad/s) for torque)
                    Twr_Kdmp:
                        type: number
                        default: 0.0
                        minimum: 0.0
                        maximum: 1e5
                        unit: kg/s
                        description: Damping factor for the tower [used only if CalcSteady=True] (N/(m/s))
                    Bld_Kdmp:
                        type: number
                        default: 0.0
                        minimum: 0.0
                        maximum: 1e5
                        unit: kg/s
                        description: Damping factor for the blades [used only if CalcSteady=True] (N/(m/s))
                    NLinTimes:
                        type: integer
                        default: 2
                        minimum: 0
                        maximum: 10
                        description: Number of times to linearize (-) [>=1] [unused if Linearize=False]
                    LinTimes:
                        type: array
                        description: List of times at which to linearize (s) [1 to NLinTimes] [used only when Linearize=True and CalcSteady=False]
                        default: [30.0, 60.0]
                        items:
                            type: number
                            uniqueItems: True
                            minimum: 0.0
                            maximum: 1e4
                    LinInputs:
                        type: string
                        enum: ['0','1','2', none, None, NONE, standard, Standard, STANDARD, all, All, ALL]
                        default: '1'
                        description: Inputs included in linearization (switch) {0=none; 1=standard; 2=all module inputs (debug)} [unused if Linearize=False]
                    LinOutputs:
                        type: string
                        enum: ['0','1','2', none, None, NONE, standard, Standard, STANDARD, all, All, ALL]
                        default: '1'
                        description: Outputs included in linearization (switch) {0=none; 1=from OutList(s); 2=all module outputs (debug)} [unused if Linearize=False]
                    LinOutJac:
                        type: boolean
                        default: False
                        description: Include full Jacobians in linearization output (for debug) (flag) [unused if Linearize=False; used only if LinInputs=LinOutputs=2]
                    LinOutMod:
                        type: boolean
                        default: False
                        description: Write module-level linearization output files in addition to output for full system? (flag) [unused if Linearize=False]
                    WrVTK:
                        type: integer
                        default: 0
                        enum: [0,1,2]
                        description: VTK visualization data output (switch) {0=none; 1=initialization data only; 2=animation}
                    VTK_type:
                        type: integer
                        default: 2
                        enum: [1,2,3]
                        description: Type of VTK visualization data (switch) {1=surfaces; 2=basic meshes (lines/points); 3=all meshes (debug)} [unused if WrVTK=0]
                    VTK_fields:
                        type: boolean
                        default: False
                        description: Write mesh fields to VTK data files? (flag) {true/false} [unused if WrVTK=0]
                    VTK_fps:
                        type: number
                        default: 10.
                        minimum: 0.
                        description: Frame rate for VTK output (frames per second){will use closest integer multiple of DT} [used only if WrVTK=2]
            InflowWind:
                type: object
                default: {}
                properties:
                    Echo: *echo
                    WindType:
                        type: integer
                        enum: [1,2,3,4,5,6,7]
                        unit: none
                        default: 1
                        description: Switch for wind file type (1=steady; 2=uniform; 3=binary TurbSim FF; 4=binary Bladed-style FF; 5=HAWC format; 6=User defined; 7=native Bladed FF)
                    PropagationDir:
                        type: number
                        default: 0.0
                        minimum: 0.0
                        maximum: 360.0
                        unit: deg
                        description:  Direction of wind propagation (meteoroligical rotation from aligned with X (positive rotates towards -Y) -- degrees)
                    VFlowAng:
                        type: number
                        default: 0.0
                        minimum: -90.0
                        maximum: 90.0
                        unit: deg
                        description:  Upflow angle (degrees) (not used for native Bladed format WindType=7)
                    NWindVel:
                        type: integer
                        default: 1
                        minimum: 0
                        maximum: 9
                        unit: none
                        description: Number of points to output the wind velocity (0 to 9)
                    HWindSpeed:
                        type: number
                        default: 0.0
                        minimum: 0.0
                        maximum: 1000.0
                        unit: m / s
                        description:  Horizontal windspeed, for WindType = 1
                    RefHt:
                        type: number
                        default: 0.0
                        minimum: 0.0
                        maximum: 1000.0
                        unit: m
                        description:  Reference height for horizontal wind speed (m)
                    PLExp:
                        type: number
                        default: 0.0
                        minimum: 0.0
                        maximum: 100.0
                        unit: none
                        description: Power law exponent (-)
                    Filename_Uni:
                        type: string
                        default: none
                        description: Filename of time series data for uniform wind field [used only for WindType = 2]
                    RefHt_Uni:
                        type: number
                        default: 0.0
                        minimum: 0.0
                        maximum: 1000.0
                        unit: m
                        description:  Reference height for horizontal wind speed (m)
                    RefLength:
                        type: number
                        default: 1.0
                        minimum: 1.e-6
                        maximum: 1000.0
                        unit: none
                        description:  Reference length for linear horizontal and vertical sheer (-) [used only for WindType = 2]
                    FileName_BTS:
                        type: string
                        default: none
                        description: Name of the Full field wind file to use (.bts) [used only for WindType = 3]
                    FilenameRoot:
                        type: string
                        default: none
                        description: Rootname of the full-field wind file to use (.wnd, .sum) [used only for WindType = 4]
                    TowerFile:
                        type: boolean
                        default: False
                        description: Have tower file (.twr) (flag) [used only for WindType = 4]
                    FileName_u:
                        type: string
                        default: none
                        description: Name of the file containing the u-component fluctuating wind (.bin) [Only used with WindType = 5]
                    FileName_v:
                        type: string
                        default: none
                        description: Name of the file containing the v-component fluctuating wind (.bin) [Only used with WindType = 5]
                    FileName_w:
                        type: string
                        default: none
                        description: Name of the file containing the w-component fluctuating wind (.bin) [Only used with WindType = 5]
                    nx:
                        type: integer
                        default: 2
                        minimum: 2
                        maximum: 1000
                        unit: none
                        description:  Number of grids in the x direction (in the 3 files above) (-)
                    ny:
                        type: integer
                        default: 2
                        minimum: 2
                        maximum: 1000
                        unit: none
                        description:  Number of grids in the y direction (in the 3 files above) (-)
                    nz:
                        type: integer
                        default: 2
                        minimum: 2
                        maximum: 1000
                        unit: none
                        description:  Number of grids in the z direction (in the 3 files above) (-)
                    dx:
                        type: number
                        default: 10
                        minimum: 0.
                        maximum: 1000.
                        unit: meter
                        description:  Distance (in meters) between points in the x direction    (m)
                    dy:
                        type: number
                        default: 10
                        minimum: 0.
                        maximum: 1000.
                        unit: meter
                        description:  Distance (in meters) between points in the y direction    (m)
                    dz:
                        type: number
                        default: 10
                        minimum: 0.
                        maximum: 1000.
                        unit: meter
                        description:  Distance (in meters) between points in the z direction    (m)
                    RefHt_Hawc:
                        type: number
                        default: 0.0
                        minimum: 0.0
                        maximum: 1000.0
                        unit: m
                        description:  Reference height for horizontal wind speed (m)
                    ScaleMethod:
                        type: integer
                        default: 0
                        enum: [0,1,2]
                        unit: none
                        description:  Turbulence scaling method   [0 = none, 1 = direct scaling, 2 = calculate scaling factor based on a desired standard deviation]
                    SFx:
                        type: number
                        default: 1.
                        minimum: 0.
                        maximum: 1000.
                        unit: none
                        description:  Turbulence scaling factor for the x direction (-)   [ScaleMethod=1]
                    SFy:
                        type: number
                        default: 1.
                        minimum: 0.
                        maximum: 1000.
                        unit: none
                        description:  Turbulence scaling factor for the y direction (-)   [ScaleMethod=1]
                    SFz:
                        type: number
                        default: 1.
                        minimum: 0.
                        maximum: 1000.
                        unit: none
                        description:  Turbulence scaling factor for the z direction (-)   [ScaleMethod=1]
                    SigmaFx:
                        type: number
                        default: 1.
                        minimum: 0.
                        maximum: 1000.
                        unit: m /s
                        description:  Turbulence standard deviation to calculate scaling from in x direction (m/s)    [ScaleMethod=2]
                    SigmaFy:
                        type: number
                        default: 1.
                        minimum: 0.
                        maximum: 1000.
                        unit: m /s
                        description:  Turbulence standard deviation to calculate scaling from in y direction (m/s)    [ScaleMethod=2]
                    SigmaFz:
                        type: number
                        default: 1.
                        minimum: 0.
                        maximum: 1000.
                        unit: m /s
                        description:  Turbulence standard deviation to calculate scaling from in z direction (m/s)    [ScaleMethod=2]
                    URef:
                        type: number
                        default: 0.
                        minimum: 0.
                        maximum: 1000.
                        unit: m / s
                        description:  Mean u-component wind speed at the reference height (m/s) [HAWC-format files]
                    WindProfile:
                        type: integer
                        default: 0
                        enum: [0,1,2]
                        unit: none
                        description: Wind profile type (0=constant;1=logarithmic,2=power law)
                    PLExp_Hawc:
                        type: number
                        default: 0.
                        minimum: 0.
                        maximum: 1000.
                        unit: none
                        description:  Power law exponent (-) (used for PL wind profile type only)[HAWC-format files]
                    Z0:
                        type: number
                        default: 0.
                        minimum: 0.
                        maximum: 1000.
                        unit: m
                        description:  Surface roughness length (m) (used for LG wind profile type only)[HAWC-format files]
                    XOffset:
                        type: number
                        default: 0
                        minimum: 0.
                        maximum: 1000.
                        unit: m
                        description: Initial offset in +x direction (shift of wind box)
                    SumPrint:
                        type: boolean
                        default: False
                        description: Print summary data to "<RootName>.sum" (flag)
            AeroDyn:
                type: object
                default: {}
                properties:
                    flag:
                        type: boolean
                        default: False
                        description: Whether or not to run AeroDyn
                    Echo: *echo
                    DTAero:
                        type: number
                        default: 0.
                        minimum: 0.
                        maximum: 10.
                        unit: s
                        description: Time interval for aerodynamic calculations. Set it to 0. for default (same as main fst)
                    WakeMod:
                        type: integer
                        enum: [0, 1, 3]
                        default: 1
                        description: Type of wake/induction model (switch) {0=none, 1=BEMT, 3=OLAF}
                    AFAeroMod:
                        type: integer
                        enum: [0, 1, 2]
                        default: 2
                        description: Type of blade airfoil aerodynamics model (switch) {1=steady model, 2=Beddoes-Leishman unsteady model} [must be 1 when linearizing]
                    TwrPotent:
                        type: integer
                        enum: [0, 1, 2]
                        default: 1
                        description: Type tower influence on wind based on potential flow around the tower (switch) {0=none, 1=baseline potential flow, 2=potential flow with Bak correction}
                    TwrShadow:
                        type: integer
                        enum: [0, 1, 2]
<<<<<<< HEAD
                        default: 0
                        description: Calculate tower influence on wind based on downstream tower shadow? (flag)
=======
                        default: 1
                        description: Calculate tower influence on wind based on downstream tower shadow (switch) {0=none, 1=Powles model, 2=Eames model}
>>>>>>> 3182352b
                    TwrAero:
                        type: boolean
                        default: True
                        description: Calculate tower aerodynamic loads? (flag)
                    FrozenWake:
                        type: boolean
                        default: False
                        description: Assume frozen wake during linearization? (flag) [used only when WakeMod=1 and when linearizing]
                    CavitCheck:
                        type: boolean
                        default: False
                        description: Perform cavitation check? (flag) TRUE will turn off unsteady aerodynamics
                    CompAA:
                        type: boolean
                        default: False
                        description: Flag to compute AeroAcoustics calculation [only used when WakeMod=1 or 2]
                    AA_InputFile:
                        type: string
                        default: AeroAcousticsInput.dat
                        description: Aeroacoustics input file
                    SkewMod:
                        type: integer
                        enum: [1,2,3]
                        default: 2
                        description: Type of skewed-wake correction model (switch) {1=uncoupled, 2=Pitt/Peters, 3=coupled} [used only when WakeMod=1]
                    SkewModFactor:
                        type: number
                        default: 1.4726215563702154
                        description: Constant used in Pitt/Peters skewed wake model {or "default" is 15/32*pi} (-) [used only when SkewMod=2; unused when WakeMod=0]
                    TipLoss:
                        type: boolean
                        default: True
                        description: Use the Prandtl tip-loss model? (flag) [used only when WakeMod=1]
                    HubLoss:
                        type: boolean
                        default: True
                        description: Use the Prandtl hub-loss model? (flag) [used only when WakeMod=1]
                    TanInd:
                        type: boolean
                        default: True
                        description: Include tangential induction in BEMT calculations? (flag) [used only when WakeMod=1]
                    AIDrag:
                        type: boolean
                        default: True
                        description: Include the drag term in the axial-induction calculation? (flag) [used only when WakeMod=1]
                    TIDrag:
                        type: boolean
                        default: True
                        description: Include the drag term in the tangential-induction calculation? (flag) [used only when WakeMod=1 and TanInd=TRUE]
                    IndToler:
                        type: number
                        default: 0.0
                        description: Convergence tolerance for BEMT nonlinear solve residual equation {or 0.0 for default} (-) [used only when WakeMod=1]
                    MaxIter:
                        type: integer
                        default: 500
                        description: Maximum number of iteration steps (-) [used only when WakeMod=1]
                    DBEMT_Mod:
                        type: integer
                        enum: [1, 2, 3]
                        default: 2
                        description: Type of dynamic BEMT (DBEMT) model {1=constant tau1, 2=unsteady, 3=time-dependent tau1} (-) [used only when WakeMod=2]
                    tau1_const:
                        type: number
                        unit: s
                        default: 2.0
                        minimum: 0.0
                        maximum: 1000.0
                        description: Time constant for DBEMT (s) [used only when WakeMod=2 and DBEMT_Mod=1]
                    OLAFInputFileName:
                        type: string
                        default: unused
                        description: Input file for OLAF [used only when WakeMod=3]
                    UAMod:
                        type: integer
                        enum: [1,2,3]
                        default: 3
                        description: Unsteady Aero Model Switch (switch) {1=Baseline model (Original), 2=Gonzalez's variant (changes in Cn,Cc,Cm), 3=Minemma/Pierce variant (changes in Cc and Cm)} [used only when AFAeroMod=2]
                    FLookup:
                        type: boolean
                        default: True
                        description: Flag to indicate whether a lookup for f' will be calculated (TRUE) or whether best-fit exponential equations will be used (FALSE); if FALSE S1-S4 must be provided in airfoil input files (flag) [used only when AFAeroMod=2]
                    AFTabMod:
                        type: integer
                        enum: [1,2,3]
                        default: 1
                        description: Interpolation method for multiple airfoil tables {1=1D interpolation on AoA (first table only); 2=2D interpolation on AoA and Re; 3=2D interpolation on AoA and UserProp} (-)
                    InCol_Alfa:
                        type: integer
                        default: 1
                        description: The column in the airfoil tables that contains the angle of attack (-)
                    InCol_Cl:
                        type: integer
                        default: 2
                        description: The column in the airfoil tables that contains the lift coefficient (-)
                    InCol_Cd:
                        type: integer
                        default: 3
                        description: The column in the airfoil tables that contains the drag coefficient (-)
                    InCol_Cm:
                        type: integer
                        default: 4
                        description: The column in the airfoil tables that contains the pitching-moment coefficient; use zero if there is no Cm column (-)
                    InCol_Cpmin:
                        type: integer
                        default: 0
                        description: The column in the airfoil tables that contains the Cpmin coefficient; use zero if there is no Cpmin column (-)
                    UseBlCm:
                        type: boolean
                        default: True
                        description: Include aerodynamic pitching moment in calculations?  (flag)
                    Patm:
                        type: number
                        minimum: 0.
                        default: 1.035000000000000e+05
                        description: Atmospheric pressure (Pa) [used only when CavitCheck=True]
                    Pvap:
                        type: number
                        minimum: 0.
                        default: 1.700000000000000e+03
                        description: Vapour pressure of fluid (Pa) [used only when CavitCheck=True]
                    FluidDepth:
                        type: number
                        minimum: 0.
                        default: 5.000000000000000e-01
                        description: Water depth above mid-hub height (m) [used only when CavitCheck=True]
                    TwrTI:
                        type: number
                        default: 0.1
                        minimum: 0.
                        maximum: 10.
                        description: Turbulence intensity used in the Eames tower shadow model. Values of TwrTI between 0.05 and 0.4 are recommended.
                    SumPrint:
                        type: boolean
                        default: False
                        description: Print summary data to "<RootName>.sum" (flag)
            ElastoDyn:
                type: object
                default: {}
                properties:
                    Echo: *echo
                    Method:
                        type: string
                        default: '3'
                        enum: ['1', '2', '3', RK4, AB4, ABM4]
                    DT:
                        type: number
                        default: 0.0
                        minimum: 0.0
                        maximum: 10.0
                        unit: s
                        description: Integration time step, 0.0 for default (s)
                    Gravity:
                        type: number
                        default: 9.81
                        minimum: 0.0
                        maximum: 100.0
                        unit: m / s**2
                        description: Gravitational acceleration (m/s^2)
                    FlapDOF1:
                        type: boolean
                        default: True
                        description: First flapwise blade mode DOF (flag)
                    FlapDOF2:
                        type: boolean
                        default: True
                        description: Second flapwise blade mode DOF (flag)
                    EdgeDOF:
                        type: boolean
                        default: True
                        description: First edgewise blade mode DOF (flag)
                    TeetDOF:
                        type: boolean
                        default: False
                        description: Rotor-teeter DOF (flag) [unused for 3 blades]
                    DrTrDOF:
                        type: boolean
                        default: True
                        description: Drivetrain rotational-flexibility DOF (flag)
                    GenDOF:
                        type: boolean
                        default: True
                        description: Generator DOF (flag)
                    YawDOF:
                        type: boolean
                        default: True
                        description: Yaw DOF (flag)
                    TwFADOF1:
                        type: boolean
                        default: True
                        description: First fore-aft tower bending-mode DOF (flag)
                    TwFADOF2:
                        type: boolean
                        default: True
                        description: Second fore-aft tower bending-mode DOF (flag)
                    TwSSDOF1:
                        type: boolean
                        default: True
                        description: First side-to-side tower bending-mode DOF (flag)
                    TwSSDOF2:
                        type: boolean
                        default: True
                        description: Second side-to-side tower bending-mode DOF (flag)
                    PtfmSgDOF:
                        type: boolean
                        default: True
                        description: Platform horizontal surge translation DOF (flag)
                    PtfmSwDOF:
                        type: boolean
                        default: True
                        description: Platform horizontal sway translation DOF (flag)
                    PtfmHvDOF:
                        type: boolean
                        default: True
                        description: Platform vertical heave translation DOF (flag)
                    PtfmRDOF:
                        type: boolean
                        default: True
                        description: Platform roll tilt rotation DOF (flag)
                    PtfmPDOF:
                        type: boolean
                        default: True
                        description: Platform pitch tilt rotation DOF (flag)
                    PtfmYDOF:
                        type: boolean
                        default: True
                        description: Platform yaw rotation DOF (flag)
                    OoPDefl:
                        type: number
                        minimum: 0.0
                        maximum: 100.0
                        default: 0.0
                        unit: m
                        description: Initial out-of-plane blade-tip displacement (meters)
                    IPDefl:
                        type: number
                        minimum: 0.0
                        maximum: 100.0
                        default: 0.0
                        unit: m
                        description: Initial in-plane blade-tip deflection (meters)
                    BlPitch1:
                        type: number
                        minimum: -1.5707963267948966 # -90deg
                        maximum: 1.5707963267948966 # 90deg
                        default: 0.017453292519943295 # 1 deg
                        unit: rad
                        description: Blade 1 initial pitch (radians)
                    BlPitch2:
                        type: number
                        minimum: -1.5707963267948966 # -90deg
                        maximum: 1.5707963267948966 # 90deg
                        default: 0.017453292519943295 # 1 deg
                        unit: rad
                        description: Blade 2 initial pitch (radians)
                    BlPitch3:
                        type: number
                        minimum: -1.5707963267948966 # -90deg
                        maximum: 1.5707963267948966 # 90deg
                        default: 0.017453292519943295 # 1 deg
                        unit: rad
                        description: Blade 3 initial pitch (radians) [unused for 2 blades]
                    TeetDefl:
                        type: number
                        minimum: -1.5707963267948966 # -90deg
                        maximum: 1.5707963267948966 # 90deg
                        default: 0.0
                        unit: rad
                        description: Initial or fixed teeter angle (radians) [unused for 3 blades]
                    Azimuth:
                        type: number
                        minimum: -6.283185307179586 # -360 deg
                        maximum: 6.283185307179586 # 360 deg
                        default: 0.0
                        unit: rad
                        description: Initial azimuth angle for blade 1 (radians)
                    RotSpeed:
                        type: number
                        minimum: 0.0
                        maximum: 100.0
                        default: 5.0
                        unit: rpm
                        description: Initial or fixed rotor speed (rpm)
                    NacYaw:
                        type: number
                        minimum: -6.283185307179586 # -360 deg
                        maximum: 6.283185307179586 # 360 deg
                        default: 0.0
                        unit: rad
                        description: Initial or fixed nacelle-yaw angle (radians)
                    TTDspFA:
                        type: number
                        minimum: 0.0
                        maximum: 50.0
                        default: 0.0
                        unit: m
                        description: Initial fore-aft tower-top displacement (meters)
                    TTDspSS:
                        type: number
                        minimum: 0.0
                        maximum: 50.0
                        default: 0.0
                        unit: m
                        description: Initial side-to-side tower-top displacement (meters)
                    PtfmSurge:
                        type: number
                        minimum: 0.0
                        maximum: 100.0
                        default: 0.0
                        unit: m
                        description: Initial or fixed horizontal surge translational displacement of platform (meters)
                    PtfmSway:
                        type: number
                        minimum: 0.0
                        maximum: 100.0
                        default: 0.0
                        unit: m
                        description: Initial or fixed horizontal sway translational displacement of platform (meters)
                    PtfmHeave:
                        type: number
                        minimum: 0.0
                        maximum: 100.0
                        default: 0.0
                        unit: m
                        description: Initial or fixed vertical heave translational displacement of platform (meters)
                    PtfmRoll:
                        type: number
                        minimum: -6.283185307179586 # -360 deg
                        maximum: 6.283185307179586 # 360 deg
                        default: 0.0
                        unit: rad
                        description: Initial or fixed roll tilt rotational displacement of platform (radians)
                    PtfmPitch:
                        type: number
                        minimum: -6.283185307179586 # -360 deg
                        maximum: 6.283185307179586 # 360 deg
                        default: 0.0
                        unit: rad
                        description: Initial or fixed pitch tilt rotational displacement of platform (radians)
                    PtfmYaw:
                        type: number
                        minimum: -6.283185307179586 # -360 deg
                        maximum: 6.283185307179586 # 360 deg
                        default: 0.0
                        unit: rad
                        description: Initial or fixed yaw rotational displacement of platform (radians)
                    UndSling:
                        type: number
                        minimum: -10.
                        maximum: 10.
                        default: 0.
                        unit: m
                        description: Undersling length [distance from teeter pin to the rotor apex] (meters) [unused for 3 blades]
                    Delta3:
                        type: number
                        minimum: -30.
                        maximum: 30.
                        default: 0.
                        unit: deg
                        description: Delta-3 angle for teetering rotors (degrees) [unused for 3 blades]
                    AzimB1Up:
                        type: number
                        minimum: -6.283185307179586 # -360 deg
                        maximum: 6.283185307179586 # 360 deg
                        default: 0.0
                        unit: rad
                        description: Azimuth value to use for I/O when blade 1 points up (radians)
                    ShftGagL:
                        type: number
                        minimum: -10.
                        maximum: 10.
                        default: 0.
                        unit: m
                        description: Distance from rotor apex [3 blades] or teeter pin [2 blades] to shaft strain gages [positive for upwind rotors] (meters)
                    NcIMUxn:
                        type: number
                        minimum: -10.
                        maximum: 10.
                        default: 0.
                        unit: m
                        description: Downwind distance from the tower-top to the nacelle IMU (meters)
                    NcIMUyn:
                        type: number
                        minimum: -10.
                        maximum: 10.
                        default: 0.
                        unit: m
                        description: Lateral distance from the tower-top to the nacelle IMU (meters)
                    NcIMUzn:
                        type: number
                        minimum: -10.
                        maximum: 10.
                        default: 0.
                        unit: m
                        description: Vertical distance from the tower-top to the nacelle IMU (meters)
                    BldNodes:
                        type: integer
                        minimum: 10
                        maximum: 200
                        default: 50
                        unit: none
                        description: Number of blade nodes (per blade) used for analysis (-)
                    TeetMod:
                        type: integer
                        enum: [0, 1, 2]
                        default: 0
                        description: 'Rotor-teeter spring/damper model {0: none, 1: standard, 2: user-defined from routine UserTeet} (switch) [unused for 3 blades]'
                    TeetDmpP:
                        type: number
                        minimum: -6.283185307179586 # -360 deg
                        maximum: 6.283185307179586 # 360 deg
                        default: 0.0
                        unit: rad
                        description: Rotor-teeter damper position (radians) [used only for 2 blades and when TeetMod=1]
                    TeetDmp:
                        type: number
                        minimum: 0.0
                        maximum: 1e4
                        default: 0.0
                        unit: kg*m^2/rad/s
                        description: Rotor-teeter damping constant (N-m/(rad/s)) [used only for 2 blades and when TeetMod=1]
                    TeetCDmp:
                        type: number
                        minimum: 0.0
                        maximum: 1e4
                        default: 0.0
                        unit: kg*m^2/s^2
                        description: Rotor-teeter rate-independent Coulomb-damping moment (N-m) [used only for 2 blades and when TeetMod=1]
                    TeetSStP:
                        type: number
                        minimum: -6.283185307179586 # -360 deg
                        maximum: 6.283185307179586 # 360 deg
                        default: 0.0
                        unit: rad
                        description: Rotor-teeter soft-stop position (radians) [used only for 2 blades and when TeetMod=1]
                    TeetHStP:
                        type: number
                        minimum: -6.283185307179586 # -360 deg
                        maximum: 6.283185307179586 # 360 deg
                        default: 0.0
                        unit: rad
                        description: Rotor-teeter hard-stop position (radians) [used only for 2 blades and when TeetMod=1]
                    TeetSSSp:
                        type: number
                        minimum: 0.0
                        maximum: 1e4
                        default: 0.0
                        unit: kg*m^2/rad/s^2
                        description: Rotor-teeter soft-stop linear-spring constant (N-m/rad) [used only for 2 blades and when TeetMod=1]
                    TeetHSSp:
                        type: number
                        minimum: 0.0
                        maximum: 1e4
                        default: 0.0
                        unit: kg*m^2/rad/s^2
                        description: Rotor-teeter hard-stop linear-spring constant (N-m/rad) [used only for 2 blades and when TeetMod=1]
                    Furling:
                        type: boolean
                        default: False
                        description: Read in additional model properties for furling turbine (flag) [must currently be FALSE)
                    FurlFile:
                        type: string
                        default: none
                        description: Name of file containing furling properties (quoted string) [unused when Furling=False]
                    TwrNodes:
                        type: integer
                        minimum: 10
                        maximum: 200
                        default: 20
                        unit: none
                        description: Number of tower nodes used for analysis (-)
                    SumPrint:
                        type: boolean
                        default: False
                        description: Print summary data to "<RootName>.sum" (flag)
                    OutFile:
                        type: integer
                        default: 1
                        description: Switch to determine where output will be placed 1 in module output file only; 2 in glue code output file only; 3 both (currently unused)
                    TabDelim:
                        type: boolean
                        default: True
                        description: Use tab delimiters in text tabular output file? (flag) (currently unused)
                    OutFmt:
                        type: string
                        default: "ES10.3E2"
                        description: Format used for text tabular output (except time).  Resulting field should be 10 characters. (quoted string (currently unused)
                    DecFact:
                        type: integer
                        default: 1
                        description: Decimation factor for tabular output 1 output every time step} (-) (currently unused)
                    TStart:
                        type: number
                        default: 0.0
                        minimum: 0.0
                        maximum: 100000.0
                        unit: s
                        description: Time to begin tabular output (s) (currently unused)
            ElastoDynBlade:
                type: object
                default: {}
                properties:
                    BldFlDmp1:
                        type: number
                        minimum: 0.0
                        maximum: 100.0
                        default: 1.0
                        unit: none
                        description: Blade flap mode 1 structural damping in percent of critical (%)
                    BldFlDmp2:
                        type: number
                        minimum: 0.0
                        maximum: 100.0
                        default: 1.0
                        unit: none
                        description: Blade flap mode 2 structural damping in percent of critical (%)
                    BldEdDmp1:
                        type: number
                        minimum: 0.0
                        maximum: 100.0
                        default: 1.0
                        unit: none
                        description: Blade edge mode 1 structural damping in percent of critical (%)
                    FlStTunr1:
                        type: number
                        minimum: 0.0
                        maximum: 100.0
                        default: 1.0
                        unit: none
                        description: Blade flapwise modal stiffness tuner, 1st mode (-)
                    FlStTunr2:
                        type: number
                        minimum: 0.0
                        maximum: 100.0
                        default: 1.0
                        unit: none
                        description: Blade flapwise modal stiffness tuner, 2nd mode (-)
                    AdjBlMs:
                        type: number
                        minimum: 0.0
                        maximum: 100.0
                        default: 1.0
                        unit: none
                        description: Factor to adjust blade mass density (-)
                    AdjFlSt:
                        type: number
                        minimum: 0.0
                        maximum: 100.0
                        default: 1.0
                        unit: none
                        description: Factor to adjust blade flap stiffness (-)
                    AdjEdSt:
                        type: number
                        minimum: 0.0
                        maximum: 100.0
                        default: 1.0
                        unit: none
                        description: Factor to adjust blade edge stiffness (-)
            ElastoDynTower:
                type: object
                default: {}
                properties:
                    TwrFADmp1:
                        type: number
                        minimum: 0.0
                        maximum: 100.0
                        default: 1.0
                        unit: none
                        description: Tower 1st fore-aft mode structural damping ratio (%)
                    TwrFADmp2:
                        type: number
                        minimum: 0.0
                        maximum: 100.0
                        default: 1.0
                        unit: none
                        description: Tower 2nd fore-aft mode structural damping ratio (%)
                    TwrSSDmp1:
                        type: number
                        minimum: 0.0
                        maximum: 100.0
                        default: 1.0
                        unit: none
                        description: Tower 1st side-to-side mode structural damping ratio (%)
                    TwrSSDmp2:
                        type: number
                        minimum: 0.0
                        maximum: 100.0
                        default: 1.0
                        unit: none
                        description: Tower 2nd side-to-side mode structural damping ratio (%)
                    FlStTunr1:
                        type: number
                        minimum: 0.0
                        maximum: 100.0
                        default: 1.0
                        unit: none
                        description: Blade flapwise modal stiffness tuner, 1st mode (-)
                    FAStTunr1:
                        type: number
                        minimum: 0.0
                        maximum: 100.0
                        default: 1.0
                        unit: none
                        description: Tower fore-aft modal stiffness tuner, 1st mode (-)
                    FAStTunr2:
                        type: number
                        minimum: 0.0
                        maximum: 100.0
                        default: 1.0
                        unit: none
                        description: Tower fore-aft modal stiffness tuner, 2nd mode (-)
                    SSStTunr1:
                        type: number
                        minimum: 0.0
                        maximum: 100.0
                        default: 1.0
                        unit: none
                        description: Tower side-to-side stiffness tuner, 1st mode (-)
                    SSStTunr2:
                        type: number
                        minimum: 0.0
                        maximum: 100.0
                        default: 1.0
                        unit: none
                        description: Tower side-to-side stiffness tuner, 2nd mode (-)
                    AdjTwMa:
                        type: number
                        minimum: 0.0
                        maximum: 100.0
                        default: 1.0
                        unit: none
                        description: Factor to adjust tower mass density (-)
                    AdjFASt:
                        type: number
                        minimum: 0.0
                        maximum: 100.0
                        default: 1.0
                        unit: none
                        description: Factor to adjust tower fore-aft stiffness (-)
                    AdjSSSt:
                        type: number
                        minimum: 0.0
                        maximum: 100.0
                        default: 1.0
                        unit: none
                        description: Factor to adjust tower side-to-side stiffness (-)
            BeamDyn:
                type: object
                default: {}
                properties:
                    QuasiStaticInit:
                        type: boolean
                        default: True
                        description: Use quasistatic pre-conditioning with centripetal accelerations in initialization (flag) [dynamic solve only]
                    rhoinf:
                        type: number
                        default: 0.0
                        minimum: 0.0
                        maximum: 1e10
                        unit: none
                        description: Numerical damping parameter for generalized-alpha integrator
                    quadrature:
                        type: string
                        enum: ['1', '2', gaussian, Gaussian, GAUSSIAN, trapezoidal, Trapezoidal, TRAPEZOIDAL]
                        default: '2'
                        description: 'Quadrature method: 1=Gaussian; 2=Trapezoidal (switch)'
                    refine:
                        type: integer
                        minimum: 1
                        maximum: 10
                        default: 1
                        description: Refinement factor for trapezoidal quadrature (-). DEFAULT = 1 [used only when quadrature=2]
                    n_fact:
                        type: integer
                        minimum: 1
                        maximum: 50
                        default: 5
                        description:  Factorization frequency (-). DEFAULT = 5
                    DTBeam:
                        type: number
                        default: 0.0
                        minimum: 0.0
                        maximum: 10.0
                        unit: s
                        description: Time step size (s). Use 0.0 for Default
                    load_retries:
                        type: integer
                        minimum: 0
                        maximum: 50
                        default: 0
                        description: Number of factored load retries before quitting the simulation. Use 0 for Default
                    NRMax:
                        type: integer
                        minimum: 1
                        maximum: 100
                        default: 10
                        description: Max number of iterations in Newton-Ralphson algorithm (-). DEFAULT = 10
                    stop_tol:
                        type: number
                        default: 0.0
                        minimum: 0.0
                        maximum: 1e16
                        unit: none
                        description: Tolerance for stopping criterion (-)
                    tngt_stf_fd:
                        type: boolean
                        default: False
                        description: Flag to use finite differenced tangent stiffness matrix (-)
                    tngt_stf_comp:
                        type: boolean
                        default: False
                        description: Flag to compare analytical finite differenced tangent stiffness matrix  (-)
                    tngt_stf_pert:
                        type: number
                        minimum: 0.0
                        maximum: 1e1
                        default: 0.0
                        unit: none
                        description: perturbation size for finite differencing (-).  Use 0.0 for DEFAULT
                    tngt_stf_difftol:
                        type: number
                        minimum: 0.0
                        maximum: 1e2
                        default: 0.0
                        unit: none
                        description: Maximum allowable relative difference between analytical and fd tangent stiffness (-)
                    RotStates:
                        type: boolean
                        default: True
                        description: Orient states in the rotating frame during linearization? (flag) [used only when linearizing]
                    order_elem:
                        type: integer
                        minimum: 0
                        maximum: 50
                        default: 5
                        description: Order of interpolation (basis) function (-)
                    UsePitchAct:
                        type: boolean
                        default: False
                        description: Whether a pitch actuator should be used (flag)
                    PitchJ:
                        type: number
                        minimum: 0.0
                        maximum: 1e12
                        default: 200.0
                        unit: kg*m^2
                        description: Pitch actuator inertia (kg-m^2) [used only when UsePitchAct is true]
                    PitchK:
                        type: number
                        minimum: 0.0
                        maximum: 1e12
                        default: 2e7
                        unit: kg*m^2/s^2
                        description: Pitch actuator stiffness (kg-m^2/s^2) [used only when UsePitchAct is true]
                    PitchC:
                        type: number
                        minimum: 0.0
                        maximum: 1e12
                        default: 5e5
                        unit: kg*m^2/s
                        description: Pitch actuator damping (kg-m^2/s) [used only when UsePitchAct is true]
            HydroDyn:
                type: object
                default: {}
                properties:
                    Echo: *echo
                    WaveMod:
                        type: integer
                        enum: [0, 1, 2, 3, 4, 5, 6]
                        default: 2
                        description: Incident wave kinematics model {0- none/still water, 1- regular (periodic), 1P#- regular with user-specified phase, 2- JONSWAP/Pierson-Moskowitz spectrum (irregular), 3- White noise spectrum (irregular), 4- user-defined spectrum from routine UserWaveSpctrm (irregular), 5- Externally generated wave-elevation time series, 6- Externally generated full wave-kinematics time series [option 6 is invalid for PotMod/=0]} (switch)
                    WaveStMod:
                        type: integer
                        enum: [0, 1, 2, 3]
                        default: 0
                        description: Model for stretching incident wave kinematics to instantaneous free surface {0 = none=no stretching, 1 = vertical stretching, 2 = extrapolation stretching, 3 = Wheeler stretching} (switch) [unused when WaveMod=0 or when PotMod/=0]
                    WaveTMax:
                        type: number
                        default: 850.0
                        minimum: 0.0
                        maximum: 1e5
                        unit: s
                        description: Analysis time for incident wave calculations (sec) [unused when WaveMod=0; determines WaveDOmega=2Pi/WaveTMax in the IFFT]
                    WaveDT:
                        type: number
                        default: 0.25
                        minimum: 0.0
                        maximum: 10.0
                        unit: s
                        description: Time step for incident wave calculations     (sec) [unused when WaveMod=0; 0.1<=WaveDT<=1.0 recommended; determines WaveOmegaMax=Pi/WaveDT in the IFFT]
                    WavePkShp:
                        type: number
                        default: -999.0
                        unit: none
                        description: Peak-shape parameter of incident wave spectrum (-) or DEFAULT (string) [used only when WaveMod=2; use 1.0 for Pierson-Moskowitz]
                    WvLowCOff:
                        type: number
                        default: 0.111527
                        minimum: 0.0
                        maximum: 1e3
                        unit: rad/s
                        description: Low cut-off frequency or lower frequency limit of the wave spectrum beyond which the wave spectrum is zeroed (rad/s) [unused when WaveMod=0, 1, or 6]
                    WvHiCOff:
                        type: number
                        default: 0.783827
                        minimum: 0.0
                        maximum: 1e3
                        unit: rad/s
                        description: High cut-off frequency or upper frequency limit of the wave spectrum beyond which the wave spectrum is zeroed (rad/s) [unused when WaveMod=0, 1, or 6]
                    WaveDir: # TODO: Move to Environment section
                        type: number
                        default: 0.0
                        minimum: 0.0
                        maximum: 6.283185307179586
                        unit: rad
                        description: Incident wave propagation heading direction [unused when WaveMod=0 or 6]
                    WaveDirMod:
                        type: integer
                        enum: [0, 1]
                        default: 0
                        description: Directional spreading function {0 = none, 1 = COS2S} [only used when WaveMod=2,3, or 4]
                    WaveDirSpread:
                        type: number
                        default: 1.0
                        minimum: 0.0
                        maximum: 1e4
                        unit: none
                        description: Wave direction spreading coefficient ( > 0 ) [only used when WaveMod=2,3, or 4 and WaveDirMod=1]
                    WaveNDir:
                        type: integer
                        enum: [1,3,5,7,9,11,13,15,17,19,21,23,25,27,29,31,33,35,37,39,41,43,45,47,49]
                        default: 1
                        description: Number of wave directions [only used when WaveMod=2,3, or 4 and WaveDirMod=1; odd number only]
                    WaveDirRange:
                        type: number
                        unit: rad
                        default: 1.5707963267948966
                        minimum: 0.0
                        maximum: 6.283185307179586
                        description: Range of wave directions (full range = WaveDir +/- 1/2*WaveDirRange) (degrees) [only used when WaveMod=2,3,or 4 and WaveDirMod=1]
                    WaveSeed1:
                        type: integer
                        minimum: -2147483648
                        maximum: 2147483647
                        default: -561580799
                        description: First random seed of incident waves [-2147483648 to 2147483647] [unused when WaveMod=0, 5, or 6]
                    WaveSeed2:
                        type: integer
                        minimum: -2147483648
                        maximum: 2147483647
                        default: -1669871451
                        description: Second random seed of incident waves [-2147483648 to 2147483647] [unused when WaveMod=0, 5, or 6]
                    WaveNDAmp:
                        type: boolean
                        default: True
                        description: Flag for normally distributed amplitudes [only used when WaveMod=2, 3, or 4]
                    WvKinFile:
                        type: string
                        default: ''
                        description: Root name of externally generated wave data file(s) (quoted string) [used only when WaveMod=5 or 6]
                    NWaveElev:
                        type: integer
                        default: 1
                        minimum: 0
                        maximum: 9
                        description: Number of points where the incident wave elevations can be computed (-) [maximum of 9 output locations]
                    WaveElevxi:
                        type: array
                        default: [0.0]
                        description: List of xi-coordinates for points where the incident wave elevations can be output (meters) [NWaveElev points, separated by commas or white space; usused if NWaveElev = 0]
                        items:
                            type: number
                            default: 0.0
                            unit: m
                            maxItems: 9
                    WaveElevyi:
                        type: array
                        default: [0.0]
                        description: List of yi-coordinates for points where the incident wave elevations can be output (meters) [NWaveElev points, separated by commas or white space; usused if NWaveElev = 0]
                        items:
                            type: number
                            default: 0.0
                            unit: m
                            maxItems: 9
                    WvDiffQTF:
                        type: boolean
                        default: True
                        description: Full difference-frequency 2nd-order wave kinematics (flag)
                    WvSumQTF:
                        type: boolean
                        default: True
                        description: Full summation-frequency  2nd-order wave kinematics (flag)
                    WvLowCOffD:
                        type: number
                        minimum: 0.0
                        maximum: 1e4
                        default: 0.0
                        unit: rad/s
                        description: Low frequency cutoff used in the difference-frequencies (rad/s) [Only used with a difference-frequency method]
                    WvHiCOffD:
                        type: number
                        minimum: 0.0
                        maximum: 1e4
                        default: 0.737863
                        unit: rad/s
                        description: High frequency cutoff used in the difference-frequencies (rad/s) [Only used with a difference-frequency method]
                    WvLowCOffS:
                        type: number
                        minimum: 0.0
                        maximum: 1e4
                        default: 0.314159
                        unit: rad/s
                        description: Low frequency cutoff used in the summation-frequencies  (rad/s) [Only used with a summation-frequency method]
                    WvHiCOffS:
                        type: number
                        minimum: 0.0
                        maximum: 1.e+4
                        default: 3.2
                        unit: rad/s
                        description: High frequency cutoff used in the summation-frequencies  (rad/s) [Only used with a summation-frequency method]
                    CurrMod:
                        type: integer
                        enum: [0, 1, 2]
                        default: 0
                        description: Current profile model {0 = none=no current, 1 = standard, 2 = user-defined from routine UserCurrent} (switch)
                    CurrSSV0:
                        type: number
                        minimum: 0.0
                        maximum: 100.0
                        default: 0.0
                        unit: m/s
                        description: Sub-surface current velocity at still water level  (m/s) [used only when CurrMod=1]
                    CurrSSDir:
                        type: number
                        default: -999.0
                        maximum: 6.283185307179586
                        unit: rad
                        description: Sub-surface current heading direction (radians) or 0.0 for default [used only when CurrMod=1]
                    CurrNSRef:
                        type: number
                        minimum: 0.0
                        maximum: 1e4
                        default: 20.0
                        unit: m
                        description: Near-surface current reference depth (meters) [used only when CurrMod=1]
                    CurrNSV0:
                        type: number
                        minimum: 0.0
                        maximum: 100.0
                        default: 0.0
                        unit: m/s
                        description: Near-surface current velocity at still water level (m/s) [used only when CurrMod=1]
                    CurrNSDir:
                        type: number
                        default: 0.0
                        minimum: 0.0
                        maximum: 6.283185307179586
                        unit: rad
                        description: Near-surface current heading direction (degrees) [used only when CurrMod=1]
                    CurrDIV:
                        type: number
                        minimum: 0.0
                        maximum: 100.0
                        default: 0.0
                        unit: m/s
                        description: Depth-independent current velocity (m/s) [used only when CurrMod=1]
                    CurrDIDir:
                        type: number
                        default: 0.0
                        minimum: 0.0
                        maximum: 6.283185307179586
                        unit: rad
                        description: Depth-independent current heading direction (radians) [used only when CurrMod=1]
                    PotMod:
                        type: integer
                        enum: [0, 1, 2]
                        default: 0
                        description: Potential-flow model {0 = none=no potential flow, 1 = frequency-to-time-domain transforms based on Capytaine/NEMOH/WAMIT output, 2 = fluid-impulse theory (FIT)} (switch)
                    PotFile:
                        type: string
                        default: ''
                        description: Root name of potential-flow model data; WAMIT output files containing the linear, nondimensionalized, hydrostatic restoring matrix (.hst), frequency-dependent hydrodynamic added mass matrix and damping matrix (.1), and frequency- and direction-dependent wave excitation force vector per unit wave amplitude (.3) (quoted string) [MAKE SURE THE FREQUENCIES INHERENT IN THESE WAMIT FILES SPAN THE PHYSICALLY-SIGNIFICANT RANGE OF FREQUENCIES FOR THE GIVEN PLATFORM; THEY MUST CONTAIN THE ZERO- AND INFINITE-FREQUENCY LIMITS!]
                    WAMITULEN:
                        type: number
                        minimum: 0.0
                        maximum: 1e3
                        default: 1.0
                        unit: m
                        description: Characteristic body length scale used to redimensionalize Capytaine/NEMOH/WAMIT output (meters) [only used when PotMod=1]
                    PtfmVol0:
                        type: number
                        default: 0.0
                        minimum: 0.0
                        units: m^3
                        description: Displaced volume of water when the platform is in its undisplaced position (m^3) [only used when PotMod=1; USE THE SAME VALUE COMPUTED BY WAMIT AS OUTPUT IN THE .OUT FILE!]
                    PtfmCOBxt:
                        type: number
                        default: 0.0
                        minimum: 0.0
                        units: m
                        description: The xt offset of the center of buoyancy (COB) from the platform reference point (meters) [only used when PotMod=1]
                    PtfmCOByt:
                        type: number
                        default: 0.0
                        minimum: 0.0
                        units: m
                        description: The yt offset of the center of buoyancy (COB) from the platform reference point (meters) [only used when PotMod=1]
                    ExctnMod:
                        type: integer
                        enum: [0, 1, 2]
                        default: 0
                        description: Wave Excitation model {0 = None, 1 = DFT, 2 = state-space} (switch) [only used when PotMod=1; STATE-SPACE REQUIRES *.ssexctn INPUT FILE]
                    RdtnMod:
                        type: integer
                        enum: [0, 1, 2]
                        default: 0
                        description: Radiation memory-effect model {0 = no memory-effect calculation, 1 = convolution, 2 = state-space} (switch) [only used when PotMod=1; STATE-SPACE REQUIRES *.ss INPUT FILE]
                    RdtnTMax:
                        type: number
                        minimum: 0.0
                        maximum: 1e3
                        default: 60.0
                        unit: s
                        description: Analysis time for wave radiation kernel calculations (sec) [only used when PotMod=1; determines RdtnDOmega=Pi/RdtnTMax in the cosine transform; MAKE SURE THIS IS LONG ENOUGH FOR THE RADIATION IMPULSE RESPONSE FUNCTIONS TO DECAY TO NEAR-ZERO FOR THE GIVEN PLATFORM!]
                    RdtnDT:
                        type: number
                        minimum: 0.0
                        maximum: 1e3
                        default: 0.0
                        unit: s
                        description: Time step for wave radiation kernel calculations, use 0.0 for default (sec) [only used when PotMod=1; DT<=RdtnDT<=0.1 recommended; determines RdtnOmegaMax=Pi/RdtnDT in the cosine transform]
                    MnDrift:
                        type: integer
                        enum: [0, 7, 8, 9, 10, 11, 12]
                        default: 0
                        description: Mean-drift 2nd-order forces computed {0 = None; [7, 8, 9, 10, 11, or 12] = WAMIT file to use} [Only one of MnDrift, NewmanApp, or DiffQTF can be non-zero]
                    NewmanApp:
                        type: integer
                        enum: [0, 7, 8, 9, 10, 11, 12]
                        default: 0
                        description: Mean- and slow-drift 2nd-order forces computed with Newman's approximation {0 = None; [7, 8, 9, 10, 11, or 12] = WAMIT file to use} [Only one of MnDrift, NewmanApp, or DiffQTF can be non-zero. Used only when WaveDirMod=0]
                    DiffQTF:
                        type: integer
                        enum: [0, 10, 11, 12]
                        default: 0
                        description: Full difference-frequency 2nd-order forces computed with full QTF {0 = None; [10, 11, or 12] = WAMIT file to use} [Only one of MnDrift, NewmanApp, or DiffQTF can be non-zero]
                    SumQTF:
                        type: integer
                        enum: [0, 10, 11, 12]
                        default: 0
                        description: Full summation -frequency 2nd-order forces computed with full QTF {0 = None; [10, 11, or 12] = WAMIT file to use}
                    PtfmSgF:
                        type: string
                        default: 'True'
                        enum: ['TRUE','True','true','FALSE','False','false','DEFAULT','Default','default']
                        description: Platform horizontal surge translation force (flag) or DEFAULT
                    PtfmSwF:
                        type: string
                        default: 'True'
                        enum: ['TRUE','True','true','FALSE','False','false','DEFAULT','Default','default']
                        description: Platform horizontal sway translation force (flag) or DEFAULT
                    PtfmHvF:
                        type: string
                        default: 'True'
                        enum: ['TRUE','True','true','FALSE','False','false','DEFAULT','Default','default']
                        description: Platform vertical heave translation force (flag) or DEFAULT
                    PtfmRF:
                        type: string
                        default: 'True'
                        enum: ['TRUE','True','true','FALSE','False','false','DEFAULT','Default','default']
                        description: Platform roll tilt rotation force (flag) or DEFAULT
                    PtfmPF:
                        type: string
                        default: 'True'
                        enum: ['TRUE','True','true','FALSE','False','false','DEFAULT','Default','default']
                        description: Platform pitch tilt rotation force (flag) or DEFAULT
                    PtfmYF:
                        type: string
                        default: 'True'
                        enum: ['TRUE','True','true','FALSE','False','false','DEFAULT','Default','default']
                        description: Platform yaw rotation force (flag) or DEFAULT
                    AddF0:
                        type: array
                        default: [0.0, 0.0, 0.0, 0.0, 0.0, 0.0]
                        description: Additional preload (N, N-m)
                        items:
                            type: number
                            minItems: 6
                            maxItems: 6
                    AddCLin1: &addclin
                        type: array
                        default: [0.0, 0.0, 0.0, 0.0, 0.0, 0.0]
                        description: Additional linear stiffness by row (N/m, N/rad, N-m/m, N-m/rad)
                        items:
                            type: number
                            minItems: 6
                            maxItems: 6
                    AddCLin2: *addclin
                    AddCLin3: *addclin
                    AddCLin4: *addclin
                    AddCLin5: *addclin
                    AddCLin6: *addclin
                    AddBLin1: &addblin
                        type: array
                        default: [0.0, 0.0, 0.0, 0.0, 0.0, 0.0]
                        description: Additional linear damping by row (N/(m/s), N/(rad/s), N-m/(m/s), N-m/(rad/s))
                        items:
                            type: number
                            minItems: 6
                            maxItems: 6
                    AddBLin2: *addblin
                    AddBLin3: *addblin
                    AddBLin4: *addblin
                    AddBLin5: *addblin
                    AddBLin6: *addblin
                    AddBQuad1: &addbquad
                        type: array
                        default: [0.0, 0.0, 0.0, 0.0, 0.0, 0.0]
                        description: Additional quadratic drag by row (N/(m/s)^2, N/(rad/s)^2, N-m(m/s)^2, N-m/(rad/s)^2)
                        items:
                            type: number
                            minItems: 6
                            maxItems: 6
                    AddBQuad2: *addbquad
                    AddBQuad3: *addbquad
                    AddBQuad4: *addbquad
                    AddBQuad5: *addbquad
                    AddBQuad6: *addbquad
                    NMOutputs:
                        type: integer
                        minimum: 0
                        maximum: 9
                        default: 0
                        description: Number of member outputs (-) [must be < 10]
                    NJOutputs:
                        type: integer
                        minimum: 0
                        maximum: 9
                        default: 0
                        description: Number of joint outputs [Must be < 10]
                    JOutLst:
                        type: array
                        default: [0]
                        description: List of JointIDs which are to be output (-)[unused if NJOutputs=0]
                        items:
                            type: integer
                            maxItems: 9
                    HDSum:
                        type: boolean
                        default: True
                        description: Output a summary file [flag]
                    OutAll:
                        type: boolean
                        default: False
                        description: Output all user-specified member and joint loads (only at each member end, not interior locations) [flag]
                    OutSwtch:
                        type: integer
                        enum: [1, 2, 3]
                        default: 2
                        description: Output requested channels to [1=Hydrodyn.out, 2=GlueCode.out, 3=both files]
                    OutFmt:
                        type: string
                        default: 'ES11.4e2'
                        description: Output format for numerical results (quoted string) [not checked for validity]
                    OutSFmt:
                        type: string
                        default: 'A11'
                        description: Output format for header strings (quoted string) [not checked for validity]
                        
            SubDyn:
                type: object
                default: {}
                properties:
                    Echo: *echo
                    SDdeltaT:
                        type: number
                        default: -999.0
                        maximum: 100.0
                        unit: s
                        description: Local Integration Step. If 0.0, the glue-code integration step will be used.
                    IntMethod:
                        type: integer
                        enum: [1, 2, 3, 4]
                        default: 3
                        description: Integration Method [1/2/3/4 = RK4/AB4/ABM4/AM2].
                    SttcSolve:
                        type: boolean
                        default: True
                        description: Solve dynamics about static equilibrium point
                    FEMMod:
                        type: integer
                        enum: [1, 2, 3, 4]
                        default: 3
                        description: FEM switch = element model in the FEM. [1= Euler-Bernoulli(E-B);  2=Tapered E-B (unavailable);  3= 2-node Timoshenko;  4= 2-node tapered Timoshenko (unavailable)]
                    NDiv:
                        type: integer
                        default: 1
                        minimum: 1
                        maximum: 100
                        description: Number of sub-elements per member
                    CBMod:
                        type: boolean
                        default: True
                        description: If True perform C-B reduction, else full FEM dofs will be retained. If True, select Nmodes to retain in C-B reduced system.
                    Nmodes:
                        type: integer
                        default: 0
                        minimum: 0
                        maximum: 50
                        description: Number of internal modes to retain (ignored if CBMod=False). If Nmodes=0 --> Guyan Reduction.
                    JDampings:
                        type: array
                        description: Damping Ratios for each retained mode (% of critical) If Nmodes>0, list Nmodes structural damping ratios for each retained mode (% of critical), or a single damping ratio to be applied to all retained modes. (last entered value will be used for all remaining modes).
                        default: [0.0]
                        items:
                            type: number
                            unit: none
                    SSSum:
                        type: boolean
                        default: True
                        description: Output a Summary File (flag) that contains matrices K,M  and C-B reduced M_BB, M-BM, K_BB, K_MM(OMG^2), PHI_R, PHI_L. It can also contain COSMs if requested.
                    OutCOSM:
                        type: boolean
                        default: False
                        description: Output cosine matrices with the selected output member forces (flag)
                    OutAll:
                        type: boolean
                        default: False
                        description: Output all members' end forces (flag)
                    OutSwtch:
                        type: integer
                        enum: [1, 2, 3]
                        default: 2
                        description: Output requested channels to 1=<rootname>.SD.out;  2=<rootname>.out (generated by FAST);  3=both files.
                    TabDelim:
                        type: boolean
                        default: True
                        description: Generate a tab-delimited output in the <rootname>.SD.out file
                    OutDec:
                        type: integer
                        default: 1
                        description: Decimation of output in the <rootname>.SD.out file
                        minimum: 0
                    OutFmt:
                        type: string
                        default: 'ES11.4e2'
                        description: Output format for numerical results in the <rootname>.SD.out file (quoted string) [not checked for validity]
                    OutSFmt:
                        type: string
                        default: 'A11'
                        description: Output format for header strings in the <rootname>.SD.out file (quoted string) [not checked for validity]
                    NMOutputs:
                        type: integer
                        minimum: 0
                        maximum: 9
                        default: 0
                        description: Number of members whose forces/displacements/velocities/accelerations will be output (-) [Must be <= 9].
                            
            MoorDyn:
                type: object
                default: {}
                properties:
                    Echo: *echo
                    dtM:
                        type: number
                        unit: s
                        default: 0.001
                        minimum: 0.0
                        maximum: 100.0
                        description: Time step to use in mooring integration (s)
                    kbot:
                        type: number
                        unit: kg/(m^2*s^2)
                        default: 3.e+6
                        minimum: 0.0
                        maximum: 1.e+9
                        description: Bottom stiffness (Pa/m)
                    cbot:
                        type: number
                        unit: kg/(m^2*s)
                        default: 3.e+5
                        minimum: 0.0
                        maximum: 1.e+9
                        description: Bottom damping (Pa/m)
                    dtIC:
                        type: number
                        unit: s
                        default: 1.0
                        minimum: 0.0
                        maximum: 100.0
                        description: Time interval for analyzing convergence during IC gen (s)
                    TmaxIC:
                        type: number
                        unit: s
                        default: 60.0
                        minimum: 0.0
                        maximum: 1000.0
                        description: Max time for ic gen (s)
                    CdScaleIC:
                        type: number
                        unit: none
                        default: 4.0
                        minimum: 0.0
                        maximum: 1000.0
                        description: Factor by which to scale drag coefficients during dynamic relaxation (-)
                    threshIC:
                        type: number
                        unit: none
                        default: 1e-3
                        minimum: 0.0
                        maximum: 1.0
                        description: Threshold for IC convergence (-)
            ServoDyn:
                type: object
                default: {}
                description: ServoDyn modelling options in OpenFAST
                properties:
                    Echo: *echo
                    DT:
                        type: string
                        default: 'default'
                        description: Communication interval for controllers (s) (or "default")
                    PCMode:
                        type: integer
                        description: Pitch control mode {0 = none, 4 = user-defined from Simulink/Labview, 5 = user-defined from Bladed-style DLL}
                        default: 5
                        enum: [0,4,5]
                    TPCOn:
                        type: number
                        default: 0.
                        unit: s
                        minimum: 0.
                        description: Time to enable active pitch control (s) [unused when PCMode=0]
                    TPitManS1:
                        type: number
                        minimum: 0.
                        unit: s
                        default: 99999.
                        description: Time to start override pitch maneuver for blade 1 and end standard pitch control (s)
                    TPitManS2:
                        type: number
                        minimum: 0.
                        unit: s
                        default: 99999.
                        description: Time to start override pitch maneuver for blade 2 and end standard pitch control (s)
                    TPitManS3:
                        type: number
                        minimum: 0.
                        unit: s
                        default: 99999.
                        description: Time to start override pitch maneuver for blade 3 and end standard pitch control (s)
                    PitManRat(1):
                        type: number
                        minimum: 1.e-6
                        maximum: 30.
                        unit: deg / s
                        default: 1.
                        description: Pitch rate at which override pitch maneuver heads toward final pitch angle for blade 1 (deg/s). It cannot be 0
                    PitManRat(2):
                        type: number
                        minimum: 1.e-6
                        maximum: 30.
                        unit: deg / s
                        default: 1.
                        description: Pitch rate at which override pitch maneuver heads toward final pitch angle for blade 2 (deg/s). It cannot be 0
                    PitManRat(3):
                        type: number
                        minimum: 1.e-6
                        maximum: 30.
                        unit: deg / s
                        default: 1.
                        description: Pitch rate at which override pitch maneuver heads toward final pitch angle for blade 3 (deg/s). It cannot be 0
                    BlPitchF(1):
                        type: number
                        unit: deg
                        default: 90.
                        minimum: -180
                        maximum: +180
                        description: Blade 1 final pitch for pitch maneuvers (degrees)
                    BlPitchF(2):
                        type: number
                        unit: deg
                        default: 90.
                        minimum: -180
                        maximum: +180
                        description: Blade 2 final pitch for pitch maneuvers (degrees)
                    BlPitchF(3):
                        type: number
                        unit: deg
                        default: 90.
                        minimum: -180
                        maximum: +180
                        description: Blade 3 final pitch for pitch maneuvers (degrees)
                    VSContrl:
                        type: integer
                        description: Variable-speed control mode {0 = none, 4 = user-defined from Simulink/Labview, 5 = user-defined from Bladed-style DLL}
                        default: 5
                        enum: [0,4,5]
                    GenModel:
                        type: integer
                        description: Generator model {1 = simple, 2 = Thevenin, 3 = user-defined from routine UserGen}
                        default: 1
                        enum: [1,2]
                    GenTiStr:
                        type: boolean
                        default: True
                        description: Method to start the generator {True - timed using TimGenOn, False - generator speed using SpdGenOn} (flag)
                    GenTiStp:
                        type: boolean
                        default: True
                        description: Method to stop the generator {True - timed using TimGenOf, False - when generator power = 0} (flag)
                    SpdGenOn:
                        type: number
                        default: 99999.
                        minimum: 0.
                        unit: rpm
                        description: Generator speed to turn on the generator for a startup (HSS speed) (rpm) [used only when GenTiStr=False]
                    TimGenOn:
                        type: number
                        default: 0.
                        minimum: 0.
                        unit: s
                        description: Time to turn on the generator for a startup (s) [used only when GenTiStr=True]
                    TimGenOf:
                        type: number
                        default: 99999.
                        minimum: 0.
                        unit: s
                        description: Time to turn off the generator (s) [used only when GenTiStp=True]
                    VS_RtGnSp:
                        type: number
                        default: 99999.
                        minimum: 0.
                        unit: rpm
                        description: Rated generator speed for simple variable-speed generator control (HSS side) (rpm) [used only when VSContrl=1]
                    VS_RtTq:
                        type: number
                        default: 99999.
                        minimum: 0.
                        unit: N * m
                        description: Rated generator torque/constant generator torque in Region 3 for simple variable-speed generator control (HSS side) (N-m) [used only when VSContrl=1]
                    VS_Rgn2K:
                        type: number
                        default: 99999.
                        minimum: 0.
                        unit: N * m / rpm**2
                        description: Generator torque constant in Region 2 for simple variable-speed generator control (HSS side) (N-m/rpm^2) [used only when VSContrl=1]
                    VS_SlPc:
                        type: number
                        default: 99999.
                        minimum: 0.
                        unit: none
                        description: Rated generator slip percentage in Region 2 1/2 for simple variable-speed generator control (%) [used only when VSContrl=1]
                    SIG_SlPc:
                        type: number
                        default: 99999.
                        minimum: 0.
                        unit: none
                        description: Rated generator slip percentage (%) [used only when VSContrl=0 and GenModel=1]
                    SIG_SySp:
                        type: number
                        default: 99999.
                        minimum: 0.
                        unit: rpm
                        description: Synchronous (zero-torque) generator speed (rpm) [used only when VSContrl=0 and GenModel=1]
                    SIG_RtTq:
                        type: number
                        default: 99999.
                        minimum: 0.
                        unit: N * m
                        description: Rated torque (N-m) [used only when VSContrl=0 and GenModel=1]
                    SIG_PORt:
                        type: number
                        default: 99999.
                        minimum: 0.
                        unit: none
                        description: Pull-out ratio (Tpullout/Trated) (-) [used only when VSContrl=0 and GenModel=1]
                    TEC_Freq:
                        type: number
                        default: 99999.
                        minimum: 0.
                        unit: Hz
                        description: Line frequency [50 or 60] (Hz) [used only when VSContrl=0 and GenModel=2]
                    TEC_NPol:
                        type: integer
                        default: 0
                        minimum: 0
                        unit: none
                        description: Number of poles [even integer > 0] (-) [used only when VSContrl=0 and GenModel=2]
                    TEC_SRes:
                        type: number
                        default: 99999.
                        minimum: 0.
                        unit: ohms
                        description: Stator resistance (ohms) [used only when VSContrl=0 and GenModel=2]
                    TEC_RRes:
                        type: number
                        default: 99999.
                        minimum: 0.
                        unit: ohms
                        description: Rotor resistance (ohms) [used only when VSContrl=0 and GenModel=2]
                    TEC_VLL:
                        type: number
                        default: 99999.
                        minimum: 0.
                        unit: volts
                        description: Line-to-line RMS voltage (volts) [used only when VSContrl=0 and GenModel=2]
                    TEC_SLR:
                        type: number
                        default: 99999.
                        minimum: 0.
                        unit: ohms
                        description: Stator leakage reactance (ohms) [used only when VSContrl=0 and GenModel=2]
                    TEC_RLR:
                        type: number
                        default: 99999.
                        minimum: 0.
                        unit: ohms
                        description: Rotor leakage reactance (ohms) [used only when VSContrl=0 and GenModel=2]
                    TEC_MR:
                        type: number
                        default: 99999.
                        minimum: 0.
                        unit: ohms
                        description: Magnetizing reactance (ohms) [used only when VSContrl=0 and GenModel=2]
                    HSSBrMode:
                        type: integer
                        description: HSS brake model {0 = none, 1 = simple, 4 = user-defined from Simulink/Labview, 5 = user-defined from Bladed-style DLL (not in ROSCO, yet)}
                        enum: [0,1,4]
                        default: 1
                    THSSBrDp:
                        type: number
                        default: 99999.
                        minimum: 0.
                        unit: s
                        description: Time to initiate deployment of the HSS brake (s)
                    HSSBrDT:
                        type: number
                        default: 99999.
                        minimum: 0.
                        unit: s
                        description: Time for HSS-brake to reach full deployment once initiated (sec) [used only when HSSBrMode=1]
                    HSSBrTqF:
                        type: number
                        default: 99999.
                        minimum: 0.
                        unit: N * m
                        description: Fully deployed HSS-brake torque (N-m)
                    YCMode:
                        type: integer
                        enum: [0,3,4,5]
                        default: 0
                        description: Yaw control mode {0 - none, 3 - user-defined from routine UserYawCont, 4 - user-defined from Simulink/Labview, 5 - user-defined from Bladed-style DLL} (switch)
                    TYCOn:
                        type: number
                        default: 0.
                        unit: s
                        description: Time to enable active yaw control (s) [unused when YCMode=0]
                    YawNeut:
                        type: number
                        default: 0.
                        unit: deg
                        description: Neutral yaw position--yaw spring force is zero at this yaw (degrees)
                    YawSpr:
                        type: number
                        default: 0.
                        unit: N * m / rad
                        description: Nacelle-yaw spring constant (N-m/rad)
                    YawDamp:
                        type: number
                        default: 0.
                        unit: N * m / rad / s
                        description: Nacelle-yaw damping constant (N-m/(rad/s))
                    TYawManS:
                        type: number
                        default: 0.
                        unit: s
                        description: Time to start override yaw maneuver and end standard yaw control (s)
                    YawManRat:
                        type: number
                        default: 0.25
                        minimum: 1.e-6
                        unit: deg / s
                        description: Yaw maneuver rate (in absolute value) (deg/s). It cannot be zero
                    NacYawF:
                        type: number
                        default: 0.
                        unit: deg
                        description: Final yaw angle for override yaw maneuvers (degrees)
                    CompNTMD:
                        type: boolean
                        default: False
                        description: Compute nacelle tuned mass damper {true/false}
                    NTMDfile:
                        type: string
                        default: none
                        description: Name of the file for nacelle tuned mass damper (quoted string) [unused when CompNTMD is false]
                    CompTTMD:
                        type: boolean
                        default: False
                        description: Compute tower tuned mass damper {true/false}
                    TTMDfile:
                        type: string
                        default: none
                        description: Name of the file for tower tuned mass damper (quoted string) [unused when CompTTMD is false]
                    DLL_ProcName:
                        type: string
                        default: "DISCON"
                        description: Name of procedure in DLL to be called (-) [case sensitive; used only with DLL Interface]
                    DLL_DT:
                        type: string
                        default: 'default'
                        description: Communication interval for dynamic library (s) (or "default") [used only with Bladed Interface]
                    DLL_Ramp:
                        type: boolean
                        default: False
                        description: Whether a linear ramp should be used between DLL_DT time steps [introduces time shift when true] (flag) [used only with Bladed Interface]
                    BPCutoff:
                        type: number
                        default: 99999.
                        unit: Hz
                        description: Cuttoff frequency for low-pass filter on blade pitch from DLL (Hz) [used only with Bladed Interface]
                    NacYaw_North:
                        type: number
                        default: 0.
                        unit: deg
                        description: Reference yaw angle of the nacelle when the upwind end points due North (deg) [used only with Bladed Interface]
                    Ptch_Cntrl:
                        type: integer
                        enum: [0,1]
                        default: 0
                        description: Record 28 Use individual pitch control {0 - collective pitch; 1 - individual pitch control} (switch) [used only with Bladed Interface]
                    Ptch_SetPnt:
                        type: number
                        default: 0.
                        unit: deg
                        description: Record  5 Below-rated pitch angle set-point (deg) [used only with Bladed Interface]
                    Ptch_Min:
                        type: number
                        default: 0.
                        unit: deg
                        description: Record  6 - Minimum pitch angle (deg) [used only with Bladed Interface]
                    Ptch_Max:
                        type: number
                        default: 0.
                        unit: deg
                        description: Record  7 Maximum pitch angle (deg) [used only with Bladed Interface]
                    PtchRate_Min:
                        type: number
                        default: 0.
                        unit: deg / s
                        description: Record  8 Minimum pitch rate (most negative value allowed) (deg/s) [used only with Bladed Interface]
                    PtchRate_Max:
                        type: number
                        default: 0.
                        unit: deg / s
                        description: Record  9 Maximum pitch rate  (deg/s) [used only with Bladed Interface]
                    Gain_OM:
                        type: number
                        default: 0.
                        unit: N * m / (rad / s)**2
                        description: Record 16 Optimal mode gain (Nm/(rad/s)^2) [used only with Bladed Interface]
                    GenSpd_MinOM:
                        type: number
                        default: 0.
                        unit: rpm
                        description: Record 17 Minimum generator speed (rpm) [used only with Bladed Interface]
                    GenSpd_MaxOM:
                        type: number
                        default: 0.
                        unit: rpm
                        description: Record 18 Optimal mode maximum speed (rpm) [used only with Bladed Interface]
                    GenSpd_Dem:
                        type: number
                        default: 0.
                        unit: rpm
                        description: Record 19 Demanded generator speed above rated (rpm) [used only with Bladed Interface]
                    GenTrq_Dem:
                        type: number
                        default: 0.
                        unit: N * m
                        description: Record 22 Demanded generator torque above rated (Nm) [used only with Bladed Interface]
                    GenPwr_Dem:
                        type: number
                        default: 0.
                        unit: W
                        description: Record 13 Demanded power (W) [used only with Bladed Interface]
                    DLL_NumTrq:
                        type: integer
                        default: 0
                        description: Record 26 No. of points in torque-speed look-up table {0 = none and use the optimal mode parameters; nonzero = ignore the optimal mode PARAMETERs by setting Record 16 to 0.0} (-) [used only with Bladed Interface]
                    SumPrint:
                        type: boolean
                        default: False
                        description: Print summary data to "<RootName>.sum" (flag)
                    OutFile:
                        type: integer
                        default: 1
                        description: Switch to determine where output will be placed 1 in module output file only; 2 in glue code output file only; 3 both (currently unused)
                    TabDelim:
                        type: boolean
                        default: True
                        description: Use tab delimiters in text tabular output file? (flag) (currently unused)
                    OutFmt:
                        type: string
                        default: "ES10.3E2"
                        description: Format used for text tabular output (except time).  Resulting field should be 10 characters. (quoted string (currently unused)
                    TStart:
                        type: number
                        default: 0.0
                        minimum: 0.0
                        maximum: 100000.0
                        unit: s
                        description: Time to begin tabular output (s) (currently unused)
            ROSCO:
                type: object
                default: {}
                description: Options for WEIS fidelity level 3 = nonlinear time domain
                properties:
                    flag:
                        type: boolean
                        default: True
                        description: Whether or not to tune and run ROSCO
                    LoggingLevel:
                        type: integer
                        enum: [0, 1, 2]
                        default: 1
                        description: 0, write no debug files, 1, write standard output .dbg-file, 2, write standard output .dbg-file and complete avrSWAP-array .dbg2-file
                    F_LPFType:
                        type: integer
                        enum: [1, 2]
                        default: 1
                        description: Low pass filter type, {1, first-order low-pass filter, 2, second-order low-pass filter}
                    F_NotchType:
                        type: integer
                        enum: [0, 1, 2, 3]
                        default: 0
                        description:  Notch filter on generator speed and/or tower fore-aft motion (for floating) {0, disable, 1, generator speed, 2, tower-top fore-aft motion, 3, generator speed and tower-top fore-aft motion}
                    IPC_ControlMode:
                        type: integer
                        enum: [0, 1, 2]
                        default: 0
                        description: Turn Individual Pitch Control (IPC) for fatigue load reductions (pitch contribution) {0, off, 1, 1P reductions, 2, 1P+2P reductions}
                    VS_ControlMode:
                        type: integer
                        enum: [0, 1, 2]
                        default: 2
                        description: Generator torque control mode in above rated conditions {0, constant torque, 1, constant power, 2, TSR tracking PI control}
                    PC_ControlMode:
                        type: integer
                        enum: [0, 1]
                        default: 1
                        description: Blade pitch control mode {0, No pitch, fix to fine pitch, 1, active PI blade pitch control}
                    Y_ControlMode:
                        type: integer
                        enum: [0, 1, 2]
                        default: 0
                        description: Yaw control mode {0, no yaw control, 1, yaw rate control, 2, yaw-by-IPC}
                    SS_Mode:
                        type: integer
                        enum: [0, 1]
                        default: 1
                        description: Setpoint Smoother mode {0, no setpoint smoothing, 1, use setpoint smoothing}
                    WE_Mode:
                        type: integer
                        enum: [0, 1, 2]
                        default: 2
                        description: Wind speed estimator mode {0 = One-second low pass filtered hub height wind speed, 1 = Immersion and Invariance Estimator, 2 = Extended Kalman Filter}
                    PS_Mode:
                        type: integer
                        enum: [0, 1]
                        default: 1
                        description:  Pitch saturation mode {0 = no pitch saturation, 1 = peak shaving}
                    SD_Mode:
                        type: integer
                        enum: [0, 1]
                        default: 1
                        description: Shutdown mode {0, no shutdown procedure, 1, pitch to max pitch at shutdown}
                    Fl_Mode:
                        type: integer
                        enum: [0, 1]
                        default: 0
                        description: Floating specific feedback mode {0, no nacelle velocity feedback, 1, nacelle velocity feedback}
                    Flp_Mode:
                        type: integer
                        enum: [0, 1, 2]
                        default: 0
                        description: Flap control mode {0, no flap control, 1, steady state flap angle, 2, Proportional flap control}
                    PwC_Mode:
                        type: integer
                        enum: [0, 1, 2]
                        default: 0
                        description: Power control mode {0 = no power control, 1 = constant power, 2 = open loop power from PwC_OpenLoop_Inp, 3 = open loop power vs. wind speed from PwC_OpenLoop_Inp}

    openfast:
        type: object
        default: {}
        properties:
            analysis_settings:
                type: object
                default: {}
                properties:
                    Analysis_Level:
                        type: integer
                        default: 2
                        enum: [1,2]
                        description: Flag to set the call to OpenFAST. 1 - generate OpenFAST model, 2 - generate and run OpenFAST model
                    generate_af_coords: 
                        type: boolean
                        default: False
                        description: Flag to write airfoil coordinates out or not
                    debug_level:
                        type: integer
                        default: 2
                        enum: [0,1,2]
                        description: Flag to set the debug level, do not change
            file_management:
                type: object
                default: {}
                properties:
                    FAST_ver:
                        type: string
                        const: OpenFAST
                        default: OpenFAST
                        description: Which version of FAST is being used
                    FAST_exe:
                        type: string
                        default: none
                        description: Path to FAST executable (e.g. /home/user/OpenFAST/bin/openfast)
                    FAST_lib:
                        type: string
                        default: none
                        description: Path to FAST dynamic library (e.g. /home/user/OpenFAST/lib/libopenfast.so)
                    FAST_directory:
                        type: string
                        default: none
                        description: Path to FAST input files (e.g. /home/user/myturbines)
                    FAST_InputFile:
                        type: string
                        default: none
                        description: Path to top level FAST fst-file (e.g. /home/user/myturbines/turb5mw.fst)
                    path2dll:
                        type: string
                        default: none
                        description: Path to controller shared library (e.g. /home/user/myturbines/libdiscon.so)
                    Turbsim_exe:
                        type: string
                        default: none
                        description: Path to TurbSim executable (e.g. /home/user/OpenFAST/bin/turbsim)
                    FAST_namingOut:
                        type: string
                        default: none
                        description: Filename prefix for output files
                    FAST_runDirectory:
                        type: string
                        default: none
                        description: Path to place FAST output files (e.g. /home/user/myturbines/output)
                    Simulation_Settings_File:
                        type: string
                        default: none
                        description: Path to yaml-based OpenFAST settings file
            dlc_settings: # TODO: Should this be in Analysis yaml?
                type: object
                default: {}
                properties:
                    run_power_curve:
                        type: boolean
                        default: False
                        description: Whether or not to compute the power curve with FAST
                    run_IEC:
                        type: boolean
                        default: True
                        description: Whether or not to run IEC design load cases with FAST
                    run_blade_fatigue:
                        type: boolean
                        default: False
                        description: Whether or not to compute blade fatigue with FAST
                    IEC:
                        type: array
                        default: [{}]
                        items:
                            type: object
                            properties:
                                DLC:
                                    type: number
                                    default: 1.4
                                    enum: [1.1, 1.3, 1.4, 1.5, 5.1, 6.1, 6.3]
                                    description: IEC DLC to run. Currently supported are 1.1, 1.3, 1.4, 1.5, 5.1, 6.1, 6.3
                                U:
                                    type: array
                                    description: Wind speeds for this DLC
                                    default: [10.]
                                    items:
                                        type: number
                                        unit: m/s
                                        minItems: 1
                                        minimum: 0.0
                                        maximum: 50.0
                                        uniqueItems: true
                                Seeds:
                                    type: array
                                    default: [0]
                                    description: Turbulent wind random number generator seeds
                                    items:
                                        type: integer
                                        unit: none
                                        minItems: 1
                                        uniqueItems: true
                    Power_Curve:
                        type: object
                        default: {}
                        # if:
                        #     properties:
                        #         turbulent_power_curve:
                        #             const: True
                        # then:
                        #     required:
                        #         - Seeds
                        properties:
                            turbulent_power_curve:
                                type: boolean
                                default: False
                                description: Whether or not to use turbulent inflow to compute power curve
                            U:
                                type: array
                                default: [3., 5., 7., 9., 11., 13., 15., 17., 19., 21., 23., 25.]
                                description: Wind speeds for power curve simulation
                                items:
                                    type: number
                                    unit: m/s
                                    minItems: 2
                                    minimum: 0.0
                                    maximum: 50.0
                                    uniqueItems: true
                            Seeds:
                                type: array
                                default: [0]
                                description: Turbulent wind random number generator seeds
                                items:
                                    type: integer
                                    unit: none
                                    minItems: 2
                                    uniqueItems: true

    xfoil:
        type: object
        default: {}
        properties:
            path:
                type: string
                default: ''
                description: File path to xfoil executable (e.g. /home/user/Xfoil/bin/xfoil)
            run_parallel:
                type: boolean
                default: False
                description: Whether or not to run xfoil in parallel (requires mpi setup)<|MERGE_RESOLUTION|>--- conflicted
+++ resolved
@@ -578,13 +578,8 @@
                     TwrShadow:
                         type: integer
                         enum: [0, 1, 2]
-<<<<<<< HEAD
-                        default: 0
-                        description: Calculate tower influence on wind based on downstream tower shadow? (flag)
-=======
                         default: 1
                         description: Calculate tower influence on wind based on downstream tower shadow (switch) {0=none, 1=Powles model, 2=Eames model}
->>>>>>> 3182352b
                     TwrAero:
                         type: boolean
                         default: True
