--- conflicted
+++ resolved
@@ -1,13 +1,7 @@
 import os
 import jsonmerge
 import wisdem.inputs
-<<<<<<< HEAD
-from wisdem.inputs.validation import load_yaml, write_yaml, _validate, simple_types
-=======
-from wisdem.inputs import load_yaml, write_yaml, simple_types, DefaultValidatingDraft7Validator
-from wisdem.inputs.validation import _validate as validate
-
->>>>>>> 705b3620
+from wisdem.inputs.validation import load_yaml, write_yaml, _validate, simple_types, DefaultValidatingDraft7Validator
 import rosco.toolbox.inputs
 
 froot_wisdem           = os.path.dirname(wisdem.inputs.__file__)
@@ -36,19 +30,11 @@
 
 def load_geometry_yaml(finput):
     merged_schema = get_geometry_schema()
-<<<<<<< HEAD
     return _validate(finput, merged_schema, defaults=True)
 
 def write_geometry_yaml(instance, foutput):
     merged_schema = get_geometry_schema()
     _validate(instance, merged_schema, defaults=False)
-=======
-    return validate(finput, merged_schema, defaults=True)
-
-def write_geometry_yaml(instance, foutput):
-    merged_schema = get_geometry_schema()
-    validate(instance, merged_schema, defaults=False)
->>>>>>> 705b3620
     sfx_str = '.yaml'
     if foutput[-5:] == sfx_str:
         sfx_str = ''
@@ -66,19 +52,11 @@
 
 def load_modeling_yaml(finput):
     weis_schema = get_modeling_schema()
-<<<<<<< HEAD
     return _validate(finput, weis_schema, defaults=True)
 
 def write_modeling_yaml(instance, foutput):
     weis_schema = get_modeling_schema()
     _validate(instance, weis_schema, defaults=False)
-=======
-    return validate(finput, weis_schema, defaults=True)
-
-def write_modeling_yaml(instance, foutput):
-    weis_schema = get_modeling_schema()
-    validate(instance, weis_schema, defaults=False)
->>>>>>> 705b3620
     sfx_str = ".yaml"
     if foutput[-5:] == sfx_str:
         foutput = foutput[-5:]
@@ -96,19 +74,11 @@
 
 def load_analysis_yaml(finput):
     merged_schema = get_analysis_schema()
-<<<<<<< HEAD
     return _validate(finput, merged_schema, defaults=True)
 
 def write_analysis_yaml(instance, foutput):
     merged_schema = get_analysis_schema()
     _validate(instance, merged_schema, defaults=False)
-=======
-    return validate(finput, merged_schema, defaults=True)
-
-def write_analysis_yaml(instance, foutput):
-    merged_schema = get_analysis_schema()
-    validate(instance, merged_schema, defaults=False)
->>>>>>> 705b3620
     sfx_str = ".yaml"
     if foutput[-5:] == sfx_str:
         foutput = foutput[-5:]
@@ -119,10 +89,10 @@
 
 def re_validate_modeling(modeling_dict):
     fschema = get_modeling_schema()
-    yaml_schema = load_yaml(fschema) if type(fschema) == type("") else fschema
+    yaml_schema = load_yaml(fschema) if isinstance(fschema, type("")) else fschema
     DefaultValidatingDraft7Validator(yaml_schema).validate(modeling_dict)
 
 def re_validate_analysis(analysis_dict):
     fschema = get_analysis_schema()
-    yaml_schema = load_yaml(fschema) if type(fschema) == type("") else fschema
+    yaml_schema = load_yaml(fschema) if isinstance(fschema, type("")) else fschema
     DefaultValidatingDraft7Validator(yaml_schema).validate(analysis_dict)