--- conflicted
+++ resolved
@@ -243,12 +243,7 @@
 
     filterflag = 0
     
-<<<<<<< HEAD
-     
-=======
-    
-
->>>>>>> 2a0e50c3
+    
     if filterflag:                         
         t_f = 1
         dt = tt[2,0]-tt[1,0]
@@ -260,17 +255,10 @@
     
     opts = options()
 
-<<<<<<< HEAD
-    opts.dt.nt = 1000
-    opts.solver.tolerence = 1e-4
-    opts.solver.maxiters = 150000
-    opts.solver.function = 'osqp'
-=======
     opts.dt.nt = dtqp_options['nt']
     opts.solver.tolerence = dtqp_options['tolerance']
     opts.solver.maxiters = dtqp_options['maxiters']
-    opts.solver.function = 'pyoptsparse'
->>>>>>> 2a0e50c3
+    opts.solver.function = 'osqp'
 
     time = np.linspace(tt[0],tt[-1],opts.dt.nt)
     W_pp = PchipInterpolator(np.squeeze(tt),np.squeeze(Wind_speed))
@@ -337,11 +325,6 @@
     ub = np.ones((nx,1))*np.inf
     lb = -np.ones((nx,1))*np.inf
     
-<<<<<<< HEAD
-    
-=======
-
->>>>>>> 2a0e50c3
     # set ub values for PtfmPitch and Genspeed
     for const in constraints:
         if const in DescStates:
