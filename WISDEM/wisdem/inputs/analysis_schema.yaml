$schema: "http://json-schema.org/draft-07/schema#"
$id: WISDEM_optimization_options_schema_v00
title: WISDEM wind turbine optimization options schema
description: Schema that describes the analysis and optimization options for WISDEM
type: object
properties:
    general:
        type: object
        default: {}
        properties:
            folder_output:
                type: string
                default: output
                description: Name of folder to dump output files
            fname_output:
                type: string
                default: output
                description: File prefix for output files
    design_variables:
        type: object
        default: {}
        description: Sets the design variables in a design optimization and analysis
        properties:
            rotor_diameter:
                type: object
                default: {}
                description: Adjust the rotor diameter by changing the blade length (all blade properties constant with respect to non-dimensional span coordinates)
                properties:
                    flag: &flag
                        type: boolean
                        default: False
                        description: Activates as a design variable or constraint
                    minimum:
                        type: number
                        default: 0.
                        minimum: 0.0
                        maximum: 1000.0
                        unit: m
                    maximum:
                        type: number
                        default: 0.
                        minimum: 0.0
                        maximum: 1000.0
                        unit: m
            blade:
                type: object
                default: {}
                description: Design variables associated with the wind turbine blades
                properties:
                    aero_shape:
                        type: object
                        default: {}
                        description: Design variables associated with the blade aerodynamic shape
                        properties:
                            twist:
                                type: object
                                default: {}
                                description: Blade twist as a design variable by adding or subtracting radians from the initial value at spline control points along the span.
                                properties:
                                    flag: *flag
                                    inverse:
                                        type: boolean
                                        default: False
                                        description: Words TODO?
                                    n_opt: &nopt
                                        type: integer
                                        default: 8
                                        minimum: 4
                                        description: Number of equally-spaced control points of the spline parametrizing the twist distribution along blade span.
                                    max_decrease:
                                        type: number
                                        description: Maximum allowable decrease of twist at each DV location along blade span.
                                        default: 0.1
                                        unit: rad
                                    max_increase:
                                        type: number
                                        description: Maximum allowable increase of twist at each DV location along blade span.
                                        default: 0.1
                                        unit: rad
                                    index_start: &index_start
                                        type: integer
                                        default: 0
                                        minimum: 0
                                        unit: none
                                        description: First index of the array of design variables/constraints that is optimized/constrained
                                    index_end: &index_end
                                        type: integer
                                        default: 8
                                        minimum: 0
                                        unit: none
                                        description: Last index of the array of design variables/constraints that is optimized/constrained
                            chord:
                                type: object
                                default: {}
                                description: Blade chord as a design variable by scaling (multiplying) the initial value at spline control points along the span.
                                properties:
                                    flag: *flag
                                    n_opt:
                                        type: integer
                                        default: 8
                                        minimum: 4
                                        description: Number of equally-spaced control points of the spline parametrizing the chord distribution along blade span.
                                    max_decrease: &max_decrease
                                        type: number
                                        description: Maximum nondimensional decrease at each optimization location
                                        default: 0.5
                                    max_increase: &max_increase
                                        type: number
                                        description: Maximum nondimensional increase at each optimization location
                                        default: 1.5
                                    index_start: *index_start
                                    index_end: *index_end
                            af_positions:
                                type: object
                                default: {}
                                description: Adjust airfoil positions along the blade span.
                                properties:
                                    flag: *flag
                                    af_start:
                                        type: integer
                                        default: 4
                                        minimum: 1
                                        description: Index of airfoil where the optimization can start shifting airfoil position. The airfoil at blade tip is always locked.
                            t/c:
                                type: object
                                default: {}
                                description: Blade relative thickness as a design variable by scaling (multiplying) the initial value at spline control points along the span. This requires the INN for airfoil design
                                properties:
                                    flag: *flag
                                    n_opt:
                                        type: integer
                                        default: 8
                                        minimum: 4
                                        description: Number of equally-spaced control points of the spline parametrizing the relative thickness distribution along blade span.
                                    max_decrease: *max_decrease
                                    max_increase: *max_increase
                                    index_start: *index_start
                                    index_end: *index_end
                            L/D:
                                type: object
                                default: {}
                                description: Lift to drag ratio as a design variable by scaling (multiplying) the initial value at spline control points along the span. This requires the INN for airfoil design
                                properties:
                                    flag: *flag
                                    n_opt:
                                        type: integer
                                        default: 8
                                        minimum: 4
                                        description: Number of equally-spaced control points of the spline parametrizing the lift to drag ratio distribution along blade span.
                                    max_decrease: *max_decrease
                                    max_increase: *max_increase
                                    index_start: *index_start
                                    index_end: *index_end
                    structure:
                        type: object
                        default: {}
                        description: Design variables associated with the internal blade structure
                        properties:
                            spar_cap_ss:
                                type: object
                                description: Blade suction-side spar cap thickness as a design variable by scaling (multiplying) the initial value at spline control points along the span.
                                default: {}
                                properties:
                                    flag: *flag
                                    n_opt:
                                        type: integer
                                        default: 8
                                        minimum: 4
                                        description: Number of equally-spaced control points of the spline parametrizing the thickness of the spar cap on the suction side. By default, the first point close to blade root and the last point close to blade tip are locked. This is done to impose a pre-defined taper to small thicknesses and mimic a blade manufacturability constraint.
                                    max_decrease: *max_decrease
                                    max_increase: *max_increase
                                    index_start: *index_start
                                    index_end: *index_end
                            spar_cap_ps:
                                type: object
                                description: Blade pressure-side spar cap thickness as a design variable by scaling (multiplying) the initial value at spline control points along the span.
                                default: {}
                                properties:
                                    flag: *flag
                                    equal_to_suction: &equalss
                                        type: boolean
                                        default: true
                                        description: If the pressure side spar cap should be equal to the suction side layer
                                    n_opt:
                                        type: integer
                                        default: 8
                                        minimum: 4
                                        description: Number of equally-spaced control points of the spline parametrizing the thickness of the spar cap on the pressure side. By default, the first point close to blade root and the last point close to blade tip are locked. This is done to impose a pre-defined taper to small thicknesses and mimic a blade manufacturability constraint.
                                    max_decrease: *max_decrease
                                    max_increase: *max_increase
                                    index_start: *index_start
                                    index_end: *index_end
                            te_ss:
                                type: object
                                default: {}
                                description: Blade suction-side trailing edge reinforcement thickness as a design variable by scaling (multiplying) the initial value at spline control points along the span.
                                properties:
                                    flag: *flag
                                    n_opt:
                                        type: integer
                                        default: 8
                                        minimum: 4
                                        description: Number of equally-spaced control points of the spline parametrizing the thickness of the trailing edge reinforcement on the suction side. By default, the first point close to blade root and the last point close to blade tip are locked. This is done to impose a pre-defined taper to small thicknesses and mimic a blade manufacturability constraint.
                                    max_decrease: *max_decrease
                                    max_increase: *max_increase
                                    index_start: *index_start
                                    index_end: *index_end
                            te_ps:
                                type: object
                                description: Blade pressure-side trailing edge reinforcement thickness as a design variable by scaling (multiplying) the initial value at spline control points along the span.
                                default: {}
                                properties:
                                    flag: *flag
                                    equal_to_suction: *equalss
                                    n_opt:
                                        type: integer
                                        default: 8
                                        minimum: 4
                                        description: Number of equally-spaced control points of the spline parametrizing the thickness of the trailing edge reinforcement on the pressure side. By default, the first point close to blade root and the last point close to blade tip are locked. This is done to impose a pre-defined taper to small thicknesses and mimic a blade manufacturability constraint.
                                    max_decrease: *max_decrease
                                    max_increase: *max_increase
                                    index_start: *index_start
                                    index_end: *index_end
            control:
                type: object
                default: {}
                description: Design variables associated with the control of the wind turbine
                properties:
                    tsr:
                        type: object
                        default: {}
                        description: Adjust the tip-speed ratio (ratio between blade tip velocity and steady hub-height wind speed)
                        properties:
                            flag: *flag
                            minimum:
                                type: number
                                default: 0.
                                minimum: 0.0
                                maximum: 30.0
                                unit: none
                                description: Minimum allowable value
                            maximum:
                                type: number
                                default: 0.
                                minimum: 0.0
                                maximum: 30.0
                                unit: none
                                description: Maximum allowable value
            hub:
                type: object
                default: {}
                description: Design variables associated with the hub
                properties:
                    cone:
                        type: object
                        default: {}
                        description: Adjust the blade attachment coning angle (positive values are always away from the tower whether upwind or downwind)
                        properties:
                            flag: *flag
                            lower_bound: &angbound
                                type: number
                                minimum: 0.0
                                maximum: 0.5235987756 # 30 deg
                                default: 0.0
                                unit: rad
                                description: Design variable bound
                            upper_bound: *angbound
                    hub_diameter:
                        type: object
                        default: {}
                        description: Adjust the rotor hub diameter
                        properties:
                            flag: *flag
                            lower_bound:
                                type: number
                                minimum: 0.0
                                maximum: 30.0
                                default: 0.0
                                unit: m
                                description: Lowest value allowable for hub diameter
                            upper_bound:
                                type: number
                                minimum: 0.0
                                maximum: 30.0
                                default: 30.0
                                unit: m
                                description: Highest value allowable for hub diameter
            drivetrain:
                type: object
                default: {}
                description: Design variables associated with the drivetrain
                properties:
                    uptilt:
                        type: object
                        default: {}
                        description: Adjust the drive shaft tilt angle (positive values tilt away from the tower whether upwind or downwind)
                        properties:
                            flag: *flag
                            lower_bound: *angbound
                            upper_bound: *angbound
                    overhang:
                        type: object
                        default: {}
                        description: Adjust the x-distance, parallel to the ground or still water line, from the tower top center to the rotor apex.
                        properties:
                            flag: *flag
                            lower_bound: &drive_dim_low
                                type: number
                                minimum: 0.1
                                maximum: 30.0
                                default: 0.1
                                unit: m
                                description: Lowest value allowable for design variable
                            upper_bound: &drive_dim_up
                                type: number
                                minimum: 0.1
                                maximum: 30.0
                                default: 0.1
                                unit: m
                                description: Highest value allowable for design variable
                    distance_tt_hub:
                        type: object
                        default: {}
                        description: Adjust the z-dimension height from the tower top to the rotor apex
                        properties:
                            flag: *flag
                            lower_bound: *drive_dim_low
                            upper_bound: *drive_dim_up
                    distance_hub_mb:
                        type: object
                        default: {}
                        description: Adjust the distance along the drive staft from the hub flange to the first main bearing
                        properties:
                            flag: *flag
                            lower_bound: *drive_dim_low
                            upper_bound: *drive_dim_up
                    distance_mb_mb:
                        type: object
                        default: {}
                        description: Adjust the distance along the drive staft from the first to the second main bearing
                        properties:
                            flag: *flag
                            lower_bound: *drive_dim_low
                            upper_bound: *drive_dim_up
                    generator_length:
                        type: object
                        default: {}
                        description: Adjust the distance along the drive staft between the generator rotor drive shaft attachment to the stator bedplate attachment
                        properties:
                            flag: *flag
                            lower_bound: *drive_dim_low
                            upper_bound: *drive_dim_up
                    gear_ratio:
                        type: object
                        default: {}
                        description: For geared configurations only, adjust the gear ratio of the gearbox that multiplies the shaft speed and divides the torque
                        properties:
                            flag: *flag
                            lower_bound:
                                type: number
                                minimum: 1.0
                                maximum: 500.0
                                default: 1.0
                                unit: none
                            upper_bound:
                                type: number
                                minimum: 1.0
                                maximum: 1000.0
                                default: 150.0
                                unit: none
                    lss_diameter:
                        type: object
                        default: {}
                        description: Adjust the diameter at the beginning and end of the low speed shaft (assumes a linear taper)
                        properties:
                            flag: *flag
                            lower_bound: *drive_dim_low
                            upper_bound: *drive_dim_up
                    hss_diameter:
                        type: object
                        default: {}
                        description: Adjust the diameter at the beginning and end of the high speed shaft (assumes a linear taper)
                        properties:
                            flag: *flag
                            lower_bound: *drive_dim_low
                            upper_bound: *drive_dim_up
                    nose_diameter:
                        type: object
                        default: {}
                        description: For direct-drive configurations only, adjust the diameter at the beginning and end of the nose/turret (assumes a linear taper)
                        properties:
                            flag: *flag
                            lower_bound: *drive_dim_low
                            upper_bound: *drive_dim_up
                    lss_wall_thickness:
                        type: object
                        default: {}
                        description: Adjust the thickness at the beginning and end of the low speed shaft (assumes a linear taper)
                        properties:
                            flag: *flag
                            lower_bound: &drive_th_low
                                type: number
                                minimum: 0.001
                                maximum: 3.0
                                default: 0.001
                                unit: m
                            upper_bound: &drive_th_up
                                type: number
                                minimum: 0.01
                                maximum: 5.0
                                default: 1.0
                                unit: m
                    hss_wall_thickness:
                        type: object
                        default: {}
                        description: Adjust the thickness at the beginning and end of the high speed shaft (assumes a linear taper)
                        properties:
                            flag: *flag
                            lower_bound: *drive_th_low
                            upper_bound: *drive_th_up
                    nose_wall_thickness:
                        type: object
                        default: {}
                        description: For direct-drive configurations only, adjust the thickness at the beginning and end of the nose/turret (assumes a linear taper)
                        properties:
                            flag: *flag
                            lower_bound: *drive_th_low
                            upper_bound: *drive_th_up
                    bedplate_wall_thickness:
                        type: object
                        default: {}
                        description: For direct-drive configurations only, adjust the wall thickness along the elliptical bedplate
                        properties:
                            flag: *flag
                            lower_bound: *drive_th_low
                            upper_bound: *drive_th_up
                    bedplate_web_thickness:
                        type: object
                        default: {}
                        description: For geared configurations only, adjust the I-beam web thickness of the bedplate
                        properties:
                            flag: *flag
                            lower_bound: *drive_th_low
                            upper_bound: *drive_th_up
                    bedplate_flange_thickness:
                        type: object
                        default: {}
                        description: For geared configurations only, adjust the I-beam flange thickness of the bedplate
                        properties:
                            flag: *flag
                            lower_bound: *drive_th_low
                            upper_bound: *drive_th_up
                    bedplate_flange_width:
                        type: object
                        default: {}
                        description: For geared configurations only, adjust the I-beam flange width of the bedplate
                        properties:
                            flag: *flag
                            lower_bound: *drive_th_low
                            upper_bound: *drive_th_up
            tower: &towdv
                type: object
                description: Design variables associated with the tower or monopile
                default: {}
                properties:
                    outer_diameter:
                        type: object
                        description: Adjust the outer diamter of the cylindrical column at nodes along the height.  Linear tapering is assumed between the nodes, creating conical frustums in each section
                        default: {}
                        properties:
                            flag: *flag
                            lower_bound: &dbound
                                type: number
                                minimum: 0.1
                                maximum: 100.0
                                default: 5.0
                                unit: m
                                description: Design variable bound
                            upper_bound: *dbound
                    layer_thickness:
                        type: object
                        default: {}
                        description: Adjust the layer thickness of each section in the column
                        properties:
                            flag: *flag
                            lower_bound: &tbound
                                type: number
                                minimum: 1e-5
                                maximum: 1.0
                                default: 1e-2
                                unit: m
                                description: Design variable bound
                            upper_bound: *tbound
                    section_height:
                        type: object
                        default: {}
                        description: Adjust the height of each conical section
                        properties:
                            flag: *flag
                            lower_bound: &sbound
                                type: number
                                minimum: 1e-1
                                maximum: 100.0
                                default: 5.0
                                unit: m
                                description: Design variable bound
                            upper_bound: *sbound
                    E:
                        type: object
                        default: {}
                        description: Isotropic Young's modulus
                        properties:
                            flag: *flag
                            lower_bound: &ebound
                                type: number
                                minimum: 1.
                                maximum: 1.e12
                                default: 200.e+009
                                unit: Pa
                                description: Design variable bound
                            upper_bound: *ebound
                    rho:
                        type: object
                        default: {}
                        description: Material density of the tower
                        properties:
                            flag: *flag
                            lower_bound: &rbound
                                type: number
                                minimum: 1.
                                maximum: 1.e5
                                default: 7800
                                unit: kg/m**3
                                description: Design variable bound
                            upper_bound: *rbound
            monopile: *towdv
            floating:
                type: object
                description: Design variables associated with the floating platform
                default: {}
                properties:
                    joints:
                        type: object
                        description: Design variables associated with the node/joint locations used in the floating platform
                        default: {}
                        properties:
                            flag: *flag
                            z_coordinate: &link_m
                                type: array
                                description: List of joints or members by name sets that should be adjusted. A single entry for an independent joint/member or a list of names for joints/members that are linked by symmetry
                                default: []
                                items:
                                    type: object
                                    properties:
                                        names: &floatname
                                            type: array
                                            description: Joint or member names of those that are linked
                                            items:
                                                type: string
                                        lower_bound:
                                            type: number
                                            unit: m
                                            description: Design variable bound
                                        upper_bound:
                                            type: number
                                            unit: m
                                            description: Design variable bound
                            r_coordinate: *link_m
                    members:
                        type: object
                        description: Design variables associated with the members used in the floating platform
                        default: {}
                        properties:
                            flag: *flag
                            groups:
                                type: array
                                description: Sets of members that share the same design
                                default: []
                                items:
                                    type: object
                                    properties:
                                        names: *floatname
                                        diameter:
                                            type: object
                                            description: Diameter optimization of member group
                                            properties:
                                                lower_bound: *dbound
                                                upper_bound: *dbound
                                        thickness:
                                            type: object
                                            description: Thickness optimization of member group
                                            properties:
                                                lower_bound: *tbound
                                                upper_bound: *tbound
                                        ballast:
                                            type: object
                                            description: Ballast volume optimization of member group
                                            properties:
                                                lower_bound:
                                                    type: number
                                                    unit: m^3
                                                    description: Design variable bound
                                                    default: 0.0
                                                    minimum: 0.0
                                                upper_bound:
                                                    type: number
                                                    unit: m^3
                                                    description: Design variable bound
                                                    minimum: 0.0
                                        axial_joints:
                                            type: array
                                            description: List of axial joint sets in this member group that are optimized as one
                                            items:
                                                type: object
                                                properties:
                                                    names: *floatname
                                                    lower_bound:
                                                        type: number
                                                        description: Design variable bound
                                                        default: 0.0
                                                        minimum: 0.0
                                                        maximum: 1.0
                                                    upper_bound:
                                                        type: number
                                                        description: Design variable bound
                                                        minimum: 0.0
                                                        maximum: 1.0
                                                        default: 1.0
                                        stiffeners:
                                            type: object
                                            description: Stiffener optimization of member group
                                            properties:
                                                ring:
                                                    type: object
                                                    description: Ring stiffener optimization of member group
                                                    properties:
                                                        size: # currently not implemented as a DV in gc_PoseOptimization.py
                                                            type: object
                                                            description: Ring stiffener sizing multiplier on T-shape
                                                            properties:
                                                                min_gain:  &mingain
                                                                    type: number
                                                                    default: 0.5
                                                                    unit: none
                                                                    description: Lower bound on scalar multiplier that will be applied to value at control points
                                                                max_gain: &maxgain
                                                                    type: number
                                                                    default: 1.5
                                                                    unit: none
                                                        spacing:
                                                            type: object
                                                            description: Ring stiffener spacing along member axis
                                                            properties:
                                                                lower_bound:
                                                                    type: number
                                                                    unit: none
                                                                    description: Design variable bound
                                                                    default: 0.0
                                                                    minimum: 0.0
                                                                upper_bound:
                                                                    type: number
                                                                    unit: none
                                                                    description: Design variable bound
                                                                    minimum: 0.0
                                                longitudinal:
                                                    type: object
                                                    description: Longitudinal stiffener optimization of member group
                                                    properties:
                                                        size: # currently not implemented as a DV in gc_PoseOptimization.py
                                                            type: object
                                                            description: Longitudinal stiffener sizing multiplier on T-shape
                                                            properties:
                                                                min_gain: *mingain
                                                                max_gain: *maxgain
                                                        spacing:
                                                            type: object
                                                            description: Longitudinal stiffener spacing around member annulus
                                                            properties:
                                                                lower_bound:
                                                                    type: number
                                                                    unit: rad
                                                                    description: Design variable bound
                                                                    default: 0.0
                                                                    minimum: 0.0
                                                                    maximum: 3.141592653589793 #180 deg
                                                                upper_bound:
                                                                    type: number
                                                                    unit: rad
                                                                    description: Design variable bound
                                                                    minimum: 0.0
                                                                    maximum: 3.141592653589793 #180 deg
            mooring:
                type: object
                description: Design variables associated with the mooring system
                default: {}
                properties:
                    line_length:
                        type: object
                        default: {}
                        properties:
                            flag: *flag
                            lower_bound: &lboundm
                                type: number
                                unit: m
                                description: Design variable bound
                                default: 0.0
                                minimum: 0.0
                            upper_bound: &uboundm
                                type: number
                                unit: m
                                description: Design variable bound
                                minimum: 0.0
                    line_diameter:
                        type: object
                        default: {}
                        properties:
                            flag: *flag
                            lower_bound: *lboundm
                            upper_bound: *uboundm
                    line_mass_density_coeff:
                        type: object
                        default: {}
                        properties:
                            flag: *flag
                            lower_bound: *lboundm
                            upper_bound: *uboundm
                    line_stiffness_coeff:
                        type: object
                        default: {}
                        properties:
                            flag: *flag
                            lower_bound: *lboundm
                            upper_bound: *uboundm

    constraints:
        type: object
        default: {}
        description: Activate the constraints that are applied to a design optimization
        properties:
            blade:
                type: object
                default: {}
                description: Constraints associated with the blade design
                properties:
                    strains_spar_cap_ss:
                        type: object
                        default: {}
                        description: Enforce a maximum allowable strain in the suction-side spar caps
                        properties:
                            flag: *flag
                            max: &maxstrain
                                type: number
                                description: Maximum allowable strain value
                                default: 4000.e-6
                                minimum: 1.e-8
                                maximum: 1.e-1
                            index_start: *index_start
                            index_end: *index_end
                    strains_spar_cap_ps:
                        type: object
                        default: {}
                        description: Enforce a maximum allowable strain in the pressure-side spar caps
                        properties:
                            flag: *flag
                            max: *maxstrain
                            index_start: *index_start
                            index_end: *index_end
                    strains_te_ss:
                        type: object
                        default: {}
                        description: Enforce a maximum allowable strain in the suction-side trailing edge reinforcements
                        properties:
                            flag: *flag
                            max: *maxstrain
                            index_start: *index_start
                            index_end: *index_end
                    strains_te_ps:
                        type: object
                        default: {}
                        description: Enforce a maximum allowable strain in the pressure-side trailing edge reinforcements
                        properties:
                            flag: *flag
                            max: *maxstrain
                            index_start: *index_start
                            index_end: *index_end
                    tip_deflection:
                        type: object
                        default: {}
                        description: Enforce a maximum allowable blade tip deflection towards the tower expressed as a safety factor on the parked margin.  Meaning a parked distance to the tower of 30m and a constraint value here of 1.5 would mean that 30/1.5=20m of deflection is the maximum allowable
                        properties:
                            flag: *flag
                            margin:
                                type: number
                                default: 1.4175 #1.35*1.05
                                minimum: 1.0
                                maximum: 10.0
                    rail_transport:
                        type: object
                        default: {}
                        description: Enforce sufficient blade flexibility such that they can be transported on rail cars without exceeding maximum blade strains or derailment.  User can activate either 8-axle flatcars or 4-axle
                        properties:
                            flag: *flag
                            8_axle: *flag
                            4_axle: *flag
                    stall:
                        type: object
                        description: Ensuring blade angles of attacks do not approach the stall point. Margin is expressed in radians from stall.
                        default: {}
                        properties:
                            flag: *flag
                            margin:
                                type: number
                                default: 0.05233 # 3 deg
                                minimum: 0.0
                                maximum: 0.5
                                unit: radians
                    chord:
                        type: object
                        description: Enforcing the maximum chord length limit at all points along blade span.
                        default: {}
                        properties:
                            flag: *flag
                            max:
                                type: number
                                default: 4.75
                                minimum: 0.1
                                maximum: 20.0
                                unit: meter
                    root_circle_diameter:
                        type: object
                        description: Enforcing the minimum blade root circle diameter.
                        default: {}
                        properties:
                            flag: *flag
                            max_ratio:
                                type: number
                                description: Maximum ratio between the recommended root circle diameter and the actual chord at blade root. The optimizer will make sure that the ratio stays below this value.
                                default: 1.
                                minimum: 0.01
                                maximum: 10.0
                    frequency:
                        type: object
                        description: Frequency separation constraint between blade fundamental frequency and blade passing (3P) frequency at rated conditions using gamma_freq margin. Can be activated for blade flap and/or edge modes.
                        default: {}
                        properties:
                            flap_3P: *flag
                            edge_3P: *flag
                    moment_coefficient:
                        type: object
                        description: (EXPERIMENTAL) Targeted blade moment coefficient (useful for managing root flap loads or inverse design approaches that is not recommendend for general use)
                        default: {}
                        properties:
                            flag: *flag
                            min: &cmminmax
                                type: number
                                default: 0.15
                                minimum: 0.01
                                maximum: 5.0
                            max: *cmminmax
                    match_cl_cd:
                        type: object
                        description: (EXPERIMENTAL) Targeted airfoil cl/cd ratio (useful for inverse design approaches that is not recommendend for general use)
                        default: {}
                        properties:
                            flag_cl: *flag
                            flag_cd: *flag
                            filename: &filepath
                                type: string
                                description: file path to constraint data
                                default: ''
                    match_L_D:
                        type: object
                        description: (EXPERIMENTAL) Targeted blade moment coefficient (useful for managing root flap loads or inverse design approaches that is not recommendend for general use)
                        default: {}
                        properties:
                            flag_L: *flag
                            flag_D: *flag
                            filename: *filepath
                    AEP:
                        type: object
                        description: Set a minimum bound on AEP in kWh when optimizing the blade and rotor parameters
                        default: {}
                        properties:
                            flag: *flag
                            min:
                                type: number
                                units: kWh
                                default: 1.0
                                minimum: 1.0
            tower: &towcon
                type: object
                default: {}
                description: Constraints associated with the tower design
                properties:
                    height_constraint:
                        type: object
                        description: Double-sided constraint to ensure total tower height meets target hub height when adjusting section heights
                        default: {}
                        properties:
                            flag: *flag
                            lower_bound: &hbound
                                type: number
                                minimum: 1e-6
                                maximum: 10.0
                                default: 1e-2
                                unit: m
                            upper_bound: *hbound
                    stress: &vonmises
                        type: object
                        default: {}
                        description: Enforce a maximum allowable von Mises stress relative to the material yield stress with safety factor of gamma_f * gamma_m * gamma_n
                        properties:
                            flag: *flag
                    global_buckling: &globalb
                        type: object
                        default: {}
                        description: Enforce a global buckling limit using Eurocode checks with safety factor of gamma_f * gamma_b
                        properties:
                            flag: *flag
                    shell_buckling: &shellb
                        type: object
                        default: {}
                        description: Enforce a shell buckling limit using Eurocode checks with safety factor of gamma_f * gamma_b
                        properties:
                            flag: *flag
                    slope: &slope
                        type: object
                        default: {}
                        description: Ensure that the diameter moving up the tower at any node is always equal or less than the diameter of the node preceding it
                        properties:
                            flag: *flag
                    d_to_t: &d_to_t
                        type: object
                        description: Double-sided constraint to ensure target diameter to thickness ratio for manufacturing and structural objectives
                        default: {}
                        properties:
                            flag: *flag
                            lower_bound: &dtbound
                                type: number
                                minimum: 1.0
                                maximum: 2000.0
                                default: 50.0
                                unit: none
                            upper_bound: *dtbound
                    taper: &taper
                        type: object
                        description: Enforcing a max allowable conical frustum taper ratio per section
                        default: {}
                        properties:
                            flag: *flag
                            lower_bound: &tapbound
                                type: number
                                minimum: 0.001
                                maximum: 1.0
                                default: 0.5
                                unit: none
                    frequency: &towfreq
                        type: object
                        description: Frequency separation constraint between all tower modal frequencies and blade period (1P) and passing (3P) frequencies at rated conditions using gamma_freq margin.
                        default: {}
                        properties:
                            flag: *flag
                    frequency_1: &towfreq1
                        type: object
                        description: Targeted range for tower first frequency constraint.  Since first and second frequencies are generally the same for the tower, this usually governs the second frequency as well (both fore-aft and side-side first frequency)
                        default: {}
                        properties:
                            flag: *flag
                            lower_bound: &fminmax
                                type: number
                                default: 0.1
                                minimum: 0.01
                                maximum: 1.0
                                unit: Hz
                            upper_bound: *fminmax
            monopile:
                type: object
                default: {}
                description: Constraints associated with the monopile design
                properties:
                    stress: *vonmises
                    global_buckling: *globalb
                    shell_buckling: *shellb
                    slope: *slope
                    d_to_t: *d_to_t
                    taper: *taper
                    frequency: *towfreq
                    frequency_1: *towfreq1
                    pile_depth:
                        type: object
                        description: Ensures that the submerged suction pile depth meets a minimum value
                        default: {}
                        properties:
                            flag: *flag
                            lower_bound:
                                type: number
                                minimum: 0.0
                                maximum: 200.0
                                default: 0.0
                                unit: m

            hub:
                type: object
                default: {}
                properties:
                    hub_diameter:
                        type: object
                        default: {}
                        description: Ensure that the diameter of the hub is sufficient to accommodate the number of blades and blade root diameter
                        properties:
                            flag: *flag
            drivetrain:
                type: object
                default: {}
                properties:
                    lss: *vonmises
                    hss: *vonmises
                    bedplate:  *vonmises
                    mb1: &mbcon
                        type: object
                        default: {}
                        description: Ensure that the angular deflection at this meain bearing does not exceed the maximum allowable deflection for the bearing type
                        properties:
                            flag: *flag
                    mb2: *mbcon
                    length:
                        type: object
                        default: {}
                        description: Ensure that the bedplate length is sufficient to meet desired overhang value
                        properties:
                            flag: *flag
                    height:
                        type: object
                        default: {}
                        description: Ensure that the bedplate height is sufficient to meet desired nacelle height value
                        properties:
                            flag: *flag
                    access:
                        type: object
                        default: {}
                        description: For direct-drive configurations only, ensure that the inner diameter of the nose/turret is big enough to allow human access
                        properties:
                            flag: *flag
                            lower_bound:
                                type: number
                                default: 2.0
                                minimum: 0.1
                                maximum: 5.0
                                unit: meter
                                description: Minimum size to ensure human maintenance access
                    ecc:
                        type: object
                        default: {}
                        description: For direct-drive configurations only, ensure that the elliptical bedplate length is greater than its height
                        properties:
                            flag: *flag
            floating:
                type: object
                default: {}
                properties:
                    operational_heel: &heelang
                        type: object
                        default: {}
                        description: Ensure that the mooring system has enough restoring force to keep the heel/pitch angle below this limit
                        properties:
                            upper_bound: &upang
                                type: number
                                default: 0.17453292519943295 # 10 deg
                                minimum: 0.017453292519943295 # 1 deg
                                maximum: 0.7853981633974483 # 45 deg
                                unit: rad
                    survival_heel: *heelang
                    max_surge:
                        type: object
                        default: {}
                        description: Ensure that the mooring system has enough restoring force so that this surge distance, expressed as a fraction of water depth, is not exceeded
                        properties:
                            flag: *flag
                            upper_bound:
                                type: number
                                default: 0.1
                                minimum: 0.01
                                maximum: 1.0
                                unit: none
                    buoyancy:
                        type: object
                        default: {}
                        description: Ensures that the platform displacement is sufficient to support the weight of the turbine system
                        properties:
                            flag: *flag
                    fixed_ballast_capacity:
                        type: object
                        default: {}
                        description: Ensures that there is sufficient volume to hold the specified fixed (permanent) ballast
                        properties:
                            flag: *flag
                    variable_ballast_capacity:
                        type: object
                        default: {}
                        description: Ensures that there is sufficient volume to hold the needed water (variable) ballast to achieve neutral buoyancy
                        properties:
                            flag: *flag
                    metacentric_height:
                        type: object
                        default: {}
                        description: Ensures hydrostatic stability with a positive metacentric height
                        properties:
                            flag: *flag
                    freeboard_margin:
                        type: object
                        default: {}
                        description: Ensures that the freeboard (top points of structure) of floating platform stays above the waterline at the survival heel offset
                        properties:
                            flag: *flag
                    draft_margin:
                        type: object
                        default: {}
                        description: Ensures that the draft (bottom points of structure) of floating platform stays beneath the waterline at the survival heel offset
                        properties:
                            flag: *flag
                    fairlead_depth:
                        type: object
                        default: {}
                        description: Ensures that the mooring line attachment depth (fairlead) is sufficiently beneath the water line that it is not exposed at the significant wave height
                        properties:
                            flag: *flag
                    mooring_surge:
                        type: object
                        default: {}
                        description: Ensures that the mooring lines have sufficient restoring force to overcome rotor thrust at the max surge offset
                        properties:
                            flag: *flag
                    mooring_heel:
                        type: object
                        default: {}
                        description: Ensures that the mooring lines have sufficient restoring force to overcome rotor thrust at the max heel offset
                        properties:
                            flag: *flag
                    mooring_tension:
                        type: object
                        default: {}
                        description: Keep the mooring line tension below its breaking point
                        properties:
                            flag: *flag
                    mooring_length:
                        type: object
                        default: {}
                        description: Keep the mooring line length within the bounds for catenary hang or TLP tension
                        properties:
                            flag: *flag
                    anchor_vertical:
                        type: object
                        default: {}
                        description: Ensure that the maximum vertical force on the anchor does not exceed limit
                        properties:
                            flag: *flag
                    anchor_lateral:
                        type: object
                        default: {}
                        description: Ensure that the maximum lateral force on the anchor does not exceed limit
                        properties:
                            flag: *flag
                    stress: *vonmises
                    global_buckling: *globalb
                    shell_buckling: *shellb


    merit_figure:
        type: string
<<<<<<< HEAD
        description: Objective function / merit figure for optimization (not checked via schema, but in python).  Choices are LCOE- levelized cost of energy, AEP- turbine annual energy production, Cp- rotor power coefficient, blade_mass, tower_mass, tower_cost, monopile_mass, monopile_cost, structural_mass- tower+monopile mass, structural_cost- tower+monopile cost, blade_tip_deflection- blade tip deflection distance towards tower, My_std- blade flap moment standard deviation, flp1_std- trailing flap standard deviation, platform_mass- floating platform mass without ballast, inverse_design- custom inverse design used to match reference values of any arbitrary output
=======
        description: Objective function / merit figure for optimization (not checked via schema, but in python).  Choices are LCOE- levelized cost of energy, AEP- turbine annual energy production, Cp- rotor power coefficient, blade_mass, tower_mass, tower_cost, monopile_mass, monopile_cost, structural_mass- tower+monopile mass, structural_cost- tower+monopile cost, blade_tip_deflection- blade tip deflection distance towards tower, My_std- blade flap moment standard deviation, flp1_std- trailing flap standard deviation, platform_mass- floating platform mass without variable ballast, inverse_design- custom inverse design used to match reference values of any arbitrary output
>>>>>>> 1ded1276
        default: LCOE

    inverse_design:
        type: object
        description: For use with the inverse_design merit_figure. Specifies the reference output variable's 'prom_name' name and the desired value, accepts multiple variables. A normalized difference between the actual value and reference value is calculated for each variable. A Root Mean Square (RMS) is calculated with all variables and the optimizer minimizes the RMS. If the refernce output variable is an array, specify the element index number via "idx".
        default: {}
        additionalProperties:
            type: object
            required:
              - ref_value
            optional:
              - indices
              - units
            properties:
                ref_value:
                    type: [number, array]
                indices:
                    type: array
                    default: [0]
                units:
                    type: string

    driver:
        type: object
        default: {}
        properties:
            optimization:
                type: object
                description: Specification of the optimization driver (optimization algorithm) parameters
                default: {}
                properties:
                    flag: *flag
                    tol:
                        type: number
                        description: Convergence tolerance (relative)
                        default: 1e-6
                        minimum: 1e-12
                        maximum: 1.0
                        unit: none
                    max_iter:
                        type: integer
                        description: Max number of optimization iterations
                        default: 100
                        minimum: 0
                        maximum: 100000
                    max_major_iter:
                        type: integer
                        description: Max number of major optimization iterations of SNOPT
                        default: 10
                        minimum: 0
                        maximum: 100000
                    max_minor_iter:
                        type: integer
                        description: Max number of minor optimization iterations of SNOPT
                        default: 100
                        minimum: 0
                        maximum: 100000
                    max_function_calls:
                        type: integer
                        description: Max number of calls to objective function evaluation
                        default: 100000
                        minimum: 0
                        maximum: 100000000
                    solver:
                        type: string
                        description: Optimization driver.
                        default: SLSQP
                        enum: [SLSQP, CONMIN, COBYLA, SNOPT, Nelder-Mead, GA, GN_DIRECT, GN_DIRECT_L, GN_DIRECT_L_NOSCAL, GN_ORIG_DIRECT, GN_ORIG_DIRECT_L, GN_AGS, GN_ISRES, LN_COBYLA, LD_MMA, LD_CCSAQ, LD_SLSQP, NSGA2]
                    step_size:
                        type: number
                        description: Maximum step size for finite difference approximation
                        default: 1e-3
                        minimum: 1e-10
                        maximum: 100.0
                    form:
                        type: string
                        description: Finite difference calculation mode
                        default: central
                        enum: [central, forward, complex]
                    debug_print:
                        type: boolean
                        default: False
                        description: Toggle driver debug printing
            design_of_experiments:
                type: object
                description: Specification of the design of experiments driver parameters
                default: {}
                properties:
                    flag: *flag
                    run_parallel:
                        type: boolean
                        default: True
                        description: Toggle parallel model runs
                    generator:
                        type: string
                        description: Type of model input generator.
                        default: Uniform
                        enum: [Uniform, FullFact, PlackettBurman, BoxBehnken, LatinHypercube]
                    num_samples:
                        type: integer
                        description: Number of samples to evaluate model at (Uniform and LatinHypercube only)
                        default: 5
                        minimum: 1
                        maximum: 1000000
                    seed:
                        type: integer
                        description: Random seed to use if design is randomized
                        default: 2
                        minimum: 1
                        maximum: 1000000
                    levels:
                        type: integer
                        description: Number of evenly spaced levels between each design variable lower and upper bound (FullFactorial only)
                        default: 2
                        minimum: 1
                        maximum: 1000000
                    criterion:
                        type: string
                        description: Descriptor of sampling method for LatinHypercube generator
                        default: None
                        enum: [None, center, c, maximin, m, centermaximin, cm, correelation, corr]
                    iterations:
                        type: integer
                        description: Number of iterations in maximin and correlations algorithms (LatinHypercube only)
                        default: 2
                        minimum: 1
                        maximum: 1000000
            step_size_study:
                type: object
                description: Specification of the step size study parameters
                default: {}
                properties:
                    flag: *flag
                    step_sizes:
                        type: array
                        default: [1e-2, 5e-3, 1e-3, 5e-4, 1e-4, 5e-5, 1e-5, 5e-6, 1e-6, 5e-7, 1e-7, 5e-8, 1e-8]
                        description: List of step size values to use for the study
                    form:
                        type: string
                        description: Finite difference calculation mode
                        default: central
                        enum: [central, forward, complex]
                    of:
                        type: array
                        description: Functions of interest for which we'll compute total derivatives
                        default: []
                    wrt:
                        type: array
                        description: Design variables we'll perturb for the step size study
                        default: []
                    driver_scaling:
                        type: boolean
                        description: When True, return derivatives that are scaled according to either the adder and scaler or the ref and ref0 values that were specified when add_design_var, add_objective, and add_constraint were called on the model.
                        default: False
    recorder:
        type: object
        default: {}
        description: Optimization iteration recording via OpenMDAO
        properties:
            flag: *flag
            file_name:
                type: string
                description: OpenMDAO recorder output SQL database file
                default: log_opt.sql
            just_dvs:
                type: boolean
                description: If true, only record design variables.
                default: False<|MERGE_RESOLUTION|>--- conflicted
+++ resolved
@@ -1167,11 +1167,7 @@
 
     merit_figure:
         type: string
-<<<<<<< HEAD
-        description: Objective function / merit figure for optimization (not checked via schema, but in python).  Choices are LCOE- levelized cost of energy, AEP- turbine annual energy production, Cp- rotor power coefficient, blade_mass, tower_mass, tower_cost, monopile_mass, monopile_cost, structural_mass- tower+monopile mass, structural_cost- tower+monopile cost, blade_tip_deflection- blade tip deflection distance towards tower, My_std- blade flap moment standard deviation, flp1_std- trailing flap standard deviation, platform_mass- floating platform mass without ballast, inverse_design- custom inverse design used to match reference values of any arbitrary output
-=======
         description: Objective function / merit figure for optimization (not checked via schema, but in python).  Choices are LCOE- levelized cost of energy, AEP- turbine annual energy production, Cp- rotor power coefficient, blade_mass, tower_mass, tower_cost, monopile_mass, monopile_cost, structural_mass- tower+monopile mass, structural_cost- tower+monopile cost, blade_tip_deflection- blade tip deflection distance towards tower, My_std- blade flap moment standard deviation, flp1_std- trailing flap standard deviation, platform_mass- floating platform mass without variable ballast, inverse_design- custom inverse design used to match reference values of any arbitrary output
->>>>>>> 1ded1276
         default: LCOE
 
     inverse_design:
