import numpy as np
import pandas as pd
import copy
import openmdao.api as om
import wisdem.commonse.utilities as util

# -------------------------------------------------------------------------


class MainBearing(om.ExplicitComponent):
    """
    MainBearings class is used to represent the main bearing components of a wind turbine drivetrain.
    This is a simple, regression-based sizing tool for the main bearings.  The same function is called once
    for configurations with one main bearing or twice for configurations with two.  It handles Compact Aligning
    Roller Bearings (CARB), Cylindrical Roller Bearings (CRB), Spherical Roller Bearings (SRB), and
    Tapered Roller Bearings (TRB).

    Parameters
    ----------
    bearing_type : string
        bearing mass type
    D_bearing : float, [m]
        bearing diameter/facewidth
    D_shaft : float, [m]
        Diameter of LSS shaft at bearing location

    Returns
    -------
    mb_max_defl_ang : float, [rad]
        Maximum allowable deflection angle
    mb_mass : float, [kg]
        overall component mass
    mb_I : numpy array[3], [kg*m**2]
        moments of Inertia for the component [Ixx, Iyy, Izz] around its center of mass

    """

    def setup(self):
        self.add_discrete_input("bearing_type", "CARB")
        self.add_input("D_bearing", 0.0, units="m")
        self.add_input("D_shaft", 0.0, units="m")

        self.add_output("mb_max_defl_ang", 0.0, units="rad")
        self.add_output("mb_mass", 0.0, units="kg")
        self.add_output("mb_I", np.zeros(3), units="kg*m**2")

    def compute(self, inputs, outputs, discrete_inputs, discrete_outputs):
        if type(discrete_inputs["bearing_type"]) != type(""):
            raise ValueError("Bearing type input must be a string")
        btype = discrete_inputs["bearing_type"].upper()
        D_shaft = inputs["D_shaft"]

        # assume low load rating for bearing
        if btype == "CARB":  # p = Fr, so X=1, Y=0
            face_width = 0.2663 * D_shaft + 0.0435
            mass = 1561.4 * D_shaft ** 2.6007
            max_ang = np.deg2rad(0.5)

        elif btype == "CRB":
            face_width = 0.1136 * D_shaft
            mass = 304.19 * D_shaft ** 1.8885
            max_ang = np.deg2rad(4.0 / 60.0)

        elif btype == "SRB":
            face_width = 0.2762 * D_shaft
            mass = 876.7 * D_shaft ** 1.7195
            max_ang = 0.078

        # elif btype == 'RB':  # factors depend on ratio Fa/C0, C0 depends on bearing... TODO: add this functionality
        #    face_width = 0.0839
        #    mass = 229.47 * D_shaft**1.8036
        #    max_ang = 0.002

        # elif btype == 'TRB':
        #    face_width = 0.0740
        #    mass = 92.863 * D_shaft**.8399
        #    max_ang = np.deg2rad(3.0 / 60.0)

        elif btype == "TRB":
            face_width = 0.1499 * D_shaft
            mass = 543.01 * D_shaft ** 1.9043
            max_ang = np.deg2rad(3.0 / 60.0)

        else:
            raise ValueError("Bearing type must be CARB / CRB / SRB / TRB")

        # add housing weight, but pg 23 of report says factor is 2.92 whereas this is 2.963
        mass *= 1 + 80.0 / 27.0

        # Consider the bearings a torus for MoI (https://en.wikipedia.org/wiki/List_of_moments_of_inertia)
        D_bearing = inputs["D_bearing"] if inputs["D_bearing"] > 0.0 else face_width
        I0 = 0.25 * mass * (4 * (0.5 * D_shaft) ** 2 + 3 * (0.5 * D_bearing) ** 2)
        I1 = 0.125 * mass * (4 * (0.5 * D_shaft) ** 2 + 5 * (0.5 * D_bearing) ** 2)
        I = np.r_[I0, I1, I1]
        outputs["mb_mass"] = mass
        outputs["mb_I"] = I
        outputs["mb_max_defl_ang"] = max_ang


# -------------------------------------------------------------------


class Brake(om.ExplicitComponent):
    """
    The brake attaches to the high speed shaft for geared configurations or directly on the
    low speed shaft for direct drive configurations.  It is regression based, but also allows
    for a user override of the total mass value.

    Compute brake mass in the form of :math:`mass = k*torque`.
    Value of :math:`k` was updated in 2020 to be 0.00122.

    Parameters
    ----------
    rotor_diameter : float, [m]
        rotor diameter
    rated_torque : float, [N*m]
        rotor torque at rated power
    brake_mass_user : float, [kg]
        User override of brake mass
    D_shaft_end : float, [m]
        low speed shaft outer diameter
    s_rotor : float, [m]
        Generator rotor attachment to shaft s-coordinate
    s_gearbox : float, [m]
        Gearbox s-coordinate measured from bedplate
    rho : float, [kg/m**3]
        material density

    Returns
    -------
    brake_mass : float, [kg]
        overall component mass
    brake_cm : float, [m]
        center of mass of the component in [x,y,z] for an arbitrary coordinate system
    brake_I : numpy array[3], [kg*m**2]
        moments of Inertia for the component [Ixx, Iyy, Izz] around its center of mass
    """

    def initialize(self):
        self.options.declare("direct_drive", default=True)

    def setup(self):
        self.add_input("rotor_diameter", 0.0, units="m")
        self.add_input("rated_torque", 0.0, units="N*m")
        self.add_input("brake_mass_user", 0.0, units="kg")
        self.add_input("s_rotor", 0.0, units="m")
        self.add_input("s_gearbox", 0.0, units="m")

        self.add_output("brake_mass", 0.0, units="kg")
        self.add_output("brake_cm", 0.0, units="m")
        self.add_output("brake_I", np.zeros(3), units="kg*m**2")

    def compute(self, inputs, outputs):

        # Unpack inputs
        D_rotor = float(inputs["rotor_diameter"])
        Q_rotor = float(inputs["rated_torque"])
        m_brake = float(inputs["brake_mass_user"])
        s_rotor = float(inputs["s_rotor"])
        s_gearbox = float(inputs["s_gearbox"])

        # Regression based sizing derived by J.Keller under FOA 1981 support project
        if m_brake == 0.0:
            coeff = 0.00122
            m_brake = coeff * Q_rotor

        # Assume brake disc diameter and simple MoI
        D_disc = 0.01 * D_rotor
        Ib = np.zeros(3)
        Ib[0] = 0.5 * m_brake * (0.5 * D_disc) ** 2
        Ib[1:] = 0.5 * Ib[0]

        cm = s_rotor if self.options["direct_drive"] else 0.5 * (s_rotor + s_gearbox)

        outputs["brake_mass"] = m_brake
        outputs["brake_I"] = Ib
        outputs["brake_cm"] = cm


# ----------------------------------------------------------------------------------------------


class RPM_Input(om.ExplicitComponent):
    """
    Generates vector of possible rpm values from min to max.
    The max value is assumed to be the rated rpm value.

    Parameters
    ----------
    minimum_rpm : float, [rpm]
        Minimum shaft rotations-per-minute (rpm), usually set by controller
    rated_rpm : float, [rpm]
        Rated shaft rotations-per-minute (rpm)
    gear_ratio : float
        overall gearbox ratio

    Returns
    -------
    shaft_rpm : float, [rpm]
        Vector of possible rpm values
    """

    def initialize(self):
        self.options.declare("n_pc", default=20)

    def setup(self):
        n_pc = self.options["n_pc"]
        self.add_input("minimum_rpm", val=1.0, units="rpm")
        self.add_input("rated_rpm", val=0.0, units="rpm")
        self.add_input("gear_ratio", val=1.0)

        self.add_output("lss_rpm", val=np.zeros(n_pc), units="rpm")
        self.add_output("hss_rpm", val=np.zeros(n_pc), units="rpm")

    def compute(self, inputs, outputs):
        min_rpm = np.maximum(0.1, float(inputs["minimum_rpm"]))
        max_rpm = float(inputs["rated_rpm"])
        ratio = float(inputs["gear_ratio"])
        rpm_full = np.linspace(min_rpm, max_rpm, self.options["n_pc"])
        outputs["lss_rpm"] = rpm_full
        outputs["hss_rpm"] = ratio * rpm_full


# ----------------------------------------------------------------------------------------------


class GeneratorSimple(om.ExplicitComponent):
    """
    The Generator class is used to represent the generator of a wind turbine drivetrain
    using simple scaling laws.  For a more detailed electromagnetic and structural design,
    please see the other generator components.

    Parameters
    ----------
    rotor_diameter : float, [m]
        rotor diameter
    machine_rating : float, [kW]
        machine rating of generator
    rated_torque : float, [N*m]
        rotor torque at rated power
    shaft_rpm : numpy array[n_pc], [rpm]
        Input shaft rotations-per-minute (rpm)
    generator_mass_user : float, [kg]
        User input override of generator mass

    Returns
    -------
    R_generator : float, [m]
        center of mass of the component in [x,y,z] for an arbitrary coordinate system
    generator_mass : float, [kg]
        overall component mass
    generator_I : numpy array[3], [kg*m**2]
        moments of Inertia for the component [Ixx, Iyy, Izz] around its center of mass
    generator_efficiency : numpy array[n_pc]
        Generator efficiency at various rpm values
    lss_rpm : numpy array[n_pc], [rpm]
        Low speed shaft rpm values at which the generator efficiency is given
    """

    def initialize(self):
        self.options.declare("direct_drive", default=True)
        self.options.declare("n_pc", default=20)

    def setup(self):
        n_pc = self.options["n_pc"]

        # variables
        self.add_input("rotor_diameter", val=0.0, units="m")
        self.add_input("machine_rating", val=0.0, units="kW")
        self.add_input("rated_torque", 0.0, units="N*m")
        self.add_input("lss_rpm", np.zeros(n_pc), units="rpm")
        self.add_input("generator_mass_user", 0.0, units="kg")
        self.add_input("generator_efficiency_user", val=np.zeros((n_pc, 2)))

        self.add_output("R_generator", val=0.0, units="m")
        self.add_output("generator_mass", val=0.0, units="kg")
        self.add_output("stator_mass", val=0.0, units="kg")
        self.add_output("generator_rotor_mass", val=0.0, units="kg")
        self.add_output("generator_stator_mass", val=0.0, units="kg")
        self.add_output("generator_efficiency", val=np.zeros(n_pc))
        self.add_output("generator_rotor_I", val=np.zeros(3), units="kg*m**2")
        self.add_output("generator_stator_I", val=np.zeros(3), units="kg*m**2")
        self.add_output("generator_I", val=np.zeros(3), units="kg*m**2")

    def compute(self, inputs, outputs):

        # Unpack inputs
        rating = float(inputs["machine_rating"])
        D_rotor = float(inputs["rotor_diameter"])
        Q_rotor = float(inputs["rated_torque"])
        mass = float(inputs["generator_mass_user"])
        eff_user = inputs["generator_efficiency_user"]

        if mass == 0.0:
            if self.options["direct_drive"]:
                massCoeff = 1e-3 * 37.68
                mass = massCoeff * Q_rotor
            else:
                massCoeff = np.mean([6.4737, 10.51, 5.34])
                massExp = 0.9223
                mass = massCoeff * rating ** massExp
        outputs["generator_mass"] = mass
        outputs["generator_rotor_mass"] = outputs["generator_stator_mass"] = 0.5 * mass

        # calculate mass properties
        length = 1.8 * 0.015 * D_rotor
        R_generator = 0.5 * 0.015 * D_rotor
        outputs["R_generator"] = R_generator

        I = np.zeros(3)
        I[0] = 0.5 * R_generator ** 2
        I[1:] = (1.0 / 12.0) * (3 * R_generator ** 2 + length ** 2)
        outputs["generator_I"] = mass * I
        outputs["generator_rotor_I"] = outputs["generator_stator_I"] = 0.5 * mass * I

        # Efficiency performance- borrowed and adapted from servose
        # Note: Have to use lss_rpm no matter what here because servose interpolation based on lss shaft rpm
        rpm_full = inputs["lss_rpm"]
        if np.any(eff_user):
            eff = np.interp(rpm_full, eff_user[:, 0], eff_user[:, 1])

        else:
            if self.options["direct_drive"]:
                constant = 0.01007
                linear = 0.02000
                quadratic = 0.06899
            else:
                constant = 0.01289
                linear = 0.08510
                quadratic = 0.0

            # Normalize by rated
            ratio = rpm_full / rpm_full[-1]
            eff = 1.0 - (constant / ratio + linear + quadratic * ratio)

        eff = np.maximum(1e-3, eff)
        outputs["generator_efficiency"] = eff


# -------------------------------------------------------------------------------


class Electronics(om.ExplicitComponent):
    """
    Estimate mass of electronics based on rating, rotor diameter, and tower top diameter.
    Empirical only, no load analysis.

    Parameters
    ----------
    machine_rating : float, [kW]
        machine rating of the turbine
    rotor_diameter : float, [m]
        rotor diameter of turbine
    D_top : float, [m]
        Tower top outer diameter
    converter_mass_user : float, [kg]
        Override regular regression-based calculation of converter mass with this value
    transformer_mass_user : float, [kg]
        Override regular regression-based calculation of transformer mass with this value

    Returns
    -------
    converter_mass : float, [kg]
        overall component mass
    converter_cm : numpy array[3], [m]
        center of mass of the component in [x,y,z] for an arbitrary coordinate system
    converter_I : numpy array[3], [kg*m**2]
        moments of Inertia for the component [Ixx, Iyy, Izz] around its center of mass
    transformer_mass : float, [kg]
        overall component mass
    transformer_cm : numpy array[3], [m]
        center of mass of the component in [x,y,z] for an arbitrary coordinate system
    transformer_I : numpy array[3], [kg*m**2]
        moments of Inertia for the component [Ixx, Iyy, Izz] around its center of mass

    """

    def setup(self):
        self.add_input("machine_rating", 0.0, units="kW")
        self.add_input("rotor_diameter", 0.0, units="m")
        self.add_input("D_top", 0.0, units="m")
        self.add_input("converter_mass_user", 0.0, units="kg")
        self.add_input("transformer_mass_user", 0.0, units="kg")

        self.add_output("converter_mass", 0.0, units="kg")
        self.add_output("converter_cm", np.zeros(3), units="m")
        self.add_output("converter_I", np.zeros(3), units="kg*m**2")
        self.add_output("transformer_mass", 0.0, units="kg")
        self.add_output("transformer_cm", np.zeros(3), units="m")
        self.add_output("transformer_I", np.zeros(3), units="kg*m**2")

    def compute(self, inputs, outputs):

        # Unpack inputs
        rating = float(inputs["machine_rating"])
        D_rotor = float(inputs["rotor_diameter"])
        D_top = float(inputs["D_top"])
        m_conv_usr = float(inputs["converter_mass_user"])
        m_trans_usr = float(inputs["transformer_mass_user"])

        # Correlation based trends, assume box
        m_converter = (
            m_conv_usr if m_conv_usr > 0.0 else 0.77875 * rating + 302.6
        )  # coeffs=1e-3*np.mean([740., 817.5]), np.mean([101.37, 503.83])
        m_transformer = m_trans_usr if m_trans_usr > 0.0 else 1.915 * rating + 1910.0

        # CM location, just assume off to the side of the bedplate
        cm = np.zeros(3)
        sides = 0.015 * D_rotor
        cm[1] = 0.5 * D_top + 0.5 * sides
        cm[2] = 0.5 * sides

        # Outputs
        outputs["converter_mass"] = m_converter
        outputs["converter_cm"] = cm
        outputs["converter_I"] = (1.0 / 6.0) * m_converter * sides ** 2 * np.ones(3)

        outputs["transformer_mass"] = m_transformer
        outputs["transformer_cm"] = cm
        outputs["transformer_I"] = (1.0 / 6.0) * m_transformer * sides ** 2 * np.ones(3)


# ---------------------------------------------------------------------------------------------------------------


class YawSystem(om.ExplicitComponent):
    """
    Estimate mass of yaw system based on rotor diameter and tower top diameter.
    Empirical only, no load analysis.

    Parameters
    ----------
    rotor_diameter : float, [m]
        rotor diameter
    D_top : float, [m]
        Tower top outer diameter
    rho : float, [kg/m**3]
        material density

    Returns
    -------
    yaw_mass : float, [kg]
        overall component mass
    yaw_cm : numpy array[3], [m]
        center of mass of the component in [x,y,z] for an arbitrary coordinate system
    yaw_I : numpy array[3], [kg*m**2]
        moments of Inertia for the component [Ixx, Iyy, Izz] around its center of mass

    """

    def setup(self):
        # variables
        self.add_input("rotor_diameter", 0.0, units="m")
        self.add_input("D_top", 0.0, units="m")
        self.add_input("rho", 0.0, units="kg/m**3")

        self.add_output("yaw_mass", 0.0, units="kg")
        self.add_output("yaw_cm", np.zeros(3), units="m")
        self.add_output("yaw_I", np.zeros(3), units="kg*m**2")

    def compute(self, inputs, outputs):
        # Unpack inputs
        D_rotor = float(inputs["rotor_diameter"])
        D_top = float(inputs["D_top"])
        rho = float(inputs["rho"])

        # Estimate the number of yaw motors (borrowed from old DriveSE utilities)
        n_motors = 2 * np.ceil(D_rotor / 30.0) - 2

        # Assume same yaw motors as Vestas V80 for now: Bonfiglioli 709T2M
        m_motor = 190.0

        # Assume friction plate surface width is 1/10 the diameter and thickness scales with rotor diameter
        m_frictionPlate = rho * np.pi * D_top * (0.1 * D_top) * (1e-3 * D_rotor)

        # Total mass estimate
        outputs["yaw_mass"] = m_frictionPlate + n_motors * m_motor

        # Assume cm is at tower top (cm=0,0,0) and mass is non-rotating (I=0,..), so leave at default value of 0s
        outputs["yaw_cm"] = np.zeros(3)
        outputs["yaw_I"] = np.zeros(3)


# ---------------------------------------------------------------------------------------------------------------


class MiscNacelleComponents(om.ExplicitComponent):
    """
    Estimate mass properties of miscellaneous other ancillary components in the nacelle.

    Parameters
    ----------
    upwind : boolean
        Flag whether the design is upwind or downwind
    machine_rating : float, [kW]
        machine rating of the turbine
    hvac_mass_coeff : float, [kg/kW]
        Regression-based scaling coefficient on machine rating to get HVAC system mass
    H_bedplate : float, [m]
        height of bedplate
    D_top : float, [m]
        Tower top outer diameter
    bedplate_mass : float, [kg]
        Bedplate mass
    bedplate_I : numpy array[6], [kg*m**2]
        Bedplate mass moment of inertia about base
    R_generator : float, [m]
        Generatour outer diameter
    overhang : float, [m]
        Overhang of rotor from tower along x-axis in yaw-aligned c.s.
    cm_generator : float, [m]
        Generator center of mass s-coordinate
    rho_fiberglass : float, [kg/m**3]
        material density of fiberglass

    Returns
    -------
    hvac_mass : float, [kg]
        component mass
    hvac_cm : float, [m]
        component center of mass
    hvac_I : numpy array[3], [m]
        component mass moments of inertia
    platform_mass : float, [kg]
        component mass
    platform_cm : numpy array[3], [m]
        component center of mass
    platform_I : numpy array[3], [m]
        component mass moments of inertia
    cover_mass : float, [kg]
        component mass
    cover_cm : numpy array[3], [m]
        component center of mass
    cover_I : numpy array[3], [m]
        component mass moments of inertia

    """

    def initialize(self):
<<<<<<< HEAD
        self.options.declare('direct_drive', default=True)
        
    def setup(self):
        self.add_discrete_input('upwind', True)
        self.add_input('machine_rating', 0.0, units='kW')
        self.add_input('hvac_mass_coeff', 0.025, units='kg/kW/m')
        self.add_input('H_bedplate', 0.0, units='m')
        self.add_input('D_top', 0.0, units='m')
        self.add_input('L_bedplate', 0.0, units='m')
        self.add_input('R_generator', 0.0, units='m')
        self.add_input('overhang', 0.0, units='m')
        self.add_input('generator_cm', 0.0, units='m')
        self.add_input('rho_fiberglass', 0.0, units='kg/m**3')
        self.add_input('rho_castiron', 0.0, units='kg/m**3')

        self.add_output('hvac_mass', 0.0, units='kg')
        self.add_output('hvac_cm', 0.0, units='m')
        self.add_output('hvac_I', np.zeros(3), units='m')
        self.add_output('platform_mass', 0.0, units='kg')
        self.add_output('platform_cm', np.zeros(3), units='m')
        self.add_output('platform_I', np.zeros(3), units='m')
        self.add_output('cover_mass', 0.0, units='kg')
        self.add_output('cover_cm', np.zeros(3), units='m')
        self.add_output('cover_I', np.zeros(3), units='m')
=======
        self.options.declare("direct_drive", default=True)

    def setup(self):
        self.add_discrete_input("upwind", True)
        self.add_input("machine_rating", 0.0, units="kW")
        self.add_input("hvac_mass_coeff", 0.025, units="kg/kW/m")
        self.add_input("H_bedplate", 0.0, units="m")
        self.add_input("D_top", 0.0, units="m")
        self.add_input("L_bedplate", 0.0, units="m")
        self.add_input("R_generator", 0.0, units="m")
        self.add_input("overhang", 0.0, units="m")
        self.add_input("generator_cm", 0.0, units="m")
        self.add_input("rho_fiberglass", 0.0, units="kg/m**3")
        self.add_input("rho_castiron", 0.0, units="kg/m**3")

        self.add_output("hvac_mass", 0.0, units="kg")
        self.add_output("hvac_cm", 0.0, units="m")
        self.add_output("hvac_I", np.zeros(3), units="m")
        self.add_output("platform_mass", 0.0, units="kg")
        self.add_output("platform_cm", np.zeros(3), units="m")
        self.add_output("platform_I", np.zeros(3), units="m")
        self.add_output("cover_mass", 0.0, units="kg")
        self.add_output("cover_cm", np.zeros(3), units="m")
        self.add_output("cover_I", np.zeros(3), units="m")
>>>>>>> 0163a1b3

    def compute(self, inputs, outputs, discrete_inputs, discrete_outputs):

        # Unpack inputs
<<<<<<< HEAD
        direct      = self.options['direct_drive']
        upwind      = discrete_inputs['upwind']
        rating      = float(inputs['machine_rating'])
        coeff       = float(inputs['hvac_mass_coeff'])
        H_bedplate  = float(inputs['H_bedplate'])
        D_top       = float(inputs['D_top'])
        L_bedplate  = float(inputs['L_bedplate'])
        R_generator = float(inputs['R_generator'])
        overhang    = float(inputs['overhang'])
        s_generator = float(inputs['generator_cm'])
        rho_fiberglass = float(inputs['rho_fiberglass'])
        rho_castiron   = float(inputs['rho_castiron'])

        # For the nacelle cover, imagine a box from the bedplate to the hub in length and around the generator in width, height, with 10% margin in each dim
        L_cover  = 1.1 * L_bedplate if direct else 1.1 * (overhang + D_top)
        W_cover  = 1.1 * 2*R_generator
        H_cover  = 1.1 * (R_generator + np.maximum(R_generator,H_bedplate))
        A_cover  = 2*(L_cover*W_cover + L_cover*H_cover + H_cover*W_cover)
        t_cover  = 0.02
        m_cover  = A_cover * t_cover * rho_fiberglass
        cm_cover = np.array([0.5*L_cover-0.5*L_bedplate, 0.0, 0.5*H_cover])
        I_cover  = m_cover*np.array([H_cover**2 + W_cover**2 - (H_cover-t_cover)**2 - (W_cover-t_cover)**2,
                                     H_cover**2 + L_cover**2 - (H_cover-t_cover)**2 - (L_cover-t_cover)**2,
                                     W_cover**2 + L_cover**2 - (W_cover-t_cover)**2 - (L_cover-t_cover)**2]) / 12.
        if upwind: cm_cover[0] *= -1.0
        outputs['cover_mass'] = m_cover
        outputs['cover_cm']   = cm_cover
        outputs['cover_I' ]   = I_cover
        
        # Regression based estimate on HVAC mass
        m_hvac       = coeff * rating * 2 * np.pi * (0.75*R_generator)
        cm_hvac      = s_generator
        I_hvac       = m_hvac * (0.75*R_generator)**2
        outputs['hvac_mass'] = m_hvac
        outputs['hvac_cm']   = cm_hvac
        outputs['hvac_I' ]   = I_hvac*np.array([1.0, 0.5, 0.5])

        # Platforms as a fraction of bedplate mass and bundling it to call it 'platforms'
        L_platform = 2*D_top if direct else L_cover 
        W_platform = 2*D_top if direct else W_cover 
        t_platform = 0.05
        m_platform = L_platform * W_platform * t_platform * rho_castiron
        I_platform = m_platform * np.array([t_platform**2 + W_platform**2,
                                            t_platform**2 + L_platform**2,
                                            W_platform**2 + L_platform**2]) / 12.
        outputs['platform_mass'] = m_platform
        outputs['platform_cm']   = np.zeros(3)
        outputs['platform_I' ]   = I_platform

#--------------------------------------------
class NacelleSystemAdder(om.ExplicitComponent): #added to drive to include electronics
=======
        direct = self.options["direct_drive"]
        upwind = discrete_inputs["upwind"]
        rating = float(inputs["machine_rating"])
        coeff = float(inputs["hvac_mass_coeff"])
        H_bedplate = float(inputs["H_bedplate"])
        D_top = float(inputs["D_top"])
        L_bedplate = float(inputs["L_bedplate"])
        R_generator = float(inputs["R_generator"])
        overhang = float(inputs["overhang"])
        s_generator = float(inputs["generator_cm"])
        rho_fiberglass = float(inputs["rho_fiberglass"])
        rho_castiron = float(inputs["rho_castiron"])

        # For the nacelle cover, imagine a box from the bedplate to the hub in length and around the generator in width, height, with 10% margin in each dim
        L_cover = 1.1 * L_bedplate if direct else 1.1 * (overhang + D_top)
        W_cover = 1.1 * 2 * R_generator
        H_cover = 1.1 * (R_generator + np.maximum(R_generator, H_bedplate))
        A_cover = 2 * (L_cover * W_cover + L_cover * H_cover + H_cover * W_cover)
        t_cover = 0.02
        m_cover = A_cover * t_cover * rho_fiberglass
        cm_cover = np.array([0.5 * L_cover - 0.5 * L_bedplate, 0.0, 0.5 * H_cover])
        I_cover = (
            m_cover
            * np.array(
                [
                    H_cover ** 2 + W_cover ** 2 - (H_cover - t_cover) ** 2 - (W_cover - t_cover) ** 2,
                    H_cover ** 2 + L_cover ** 2 - (H_cover - t_cover) ** 2 - (L_cover - t_cover) ** 2,
                    W_cover ** 2 + L_cover ** 2 - (W_cover - t_cover) ** 2 - (L_cover - t_cover) ** 2,
                ]
            )
            / 12.0
        )
        if upwind:
            cm_cover[0] *= -1.0
        outputs["cover_mass"] = m_cover
        outputs["cover_cm"] = cm_cover
        outputs["cover_I"] = I_cover

        # Regression based estimate on HVAC mass
        m_hvac = coeff * rating * 2 * np.pi * (0.75 * R_generator)
        cm_hvac = s_generator
        I_hvac = m_hvac * (0.75 * R_generator) ** 2
        outputs["hvac_mass"] = m_hvac
        outputs["hvac_cm"] = cm_hvac
        outputs["hvac_I"] = I_hvac * np.array([1.0, 0.5, 0.5])

        # Platforms as a fraction of bedplate mass and bundling it to call it 'platforms'
        L_platform = 2 * D_top if direct else L_cover
        W_platform = 2 * D_top if direct else W_cover
        t_platform = 0.05
        m_platform = L_platform * W_platform * t_platform * rho_castiron
        I_platform = (
            m_platform
            * np.array(
                [
                    t_platform ** 2 + W_platform ** 2,
                    t_platform ** 2 + L_platform ** 2,
                    W_platform ** 2 + L_platform ** 2,
                ]
            )
            / 12.0
        )
        outputs["platform_mass"] = m_platform
        outputs["platform_cm"] = np.zeros(3)
        outputs["platform_I"] = I_platform


# --------------------------------------------
class NacelleSystemAdder(om.ExplicitComponent):  # added to drive to include electronics
>>>>>>> 0163a1b3
    """
    The Nacelle class is used to represent the overall nacelle of a wind turbine.

    Parameters
    ----------
    upwind : boolean
        Flag whether the design is upwind or downwind
    uptower : boolean
        Power electronics are placed in the nacelle at the tower top
    tilt : float, [deg]
        Shaft tilt
    mb1_mass : float, [kg]
        component mass
    mb1_cm : float, [m]
        component CM
    mb1_I : numpy array[3], [kg*m**2]
        component I
    mb2_mass : float, [kg]
        component mass
    mb2_cm : float, [m]
        component CM
    mb2_I : numpy array[3], [kg*m**2]
        component I
    gearbox_mass : float, [kg]
        component mass
    gearbox_cm : numpy array[3], [m]
        component CM
    gearbox_I : numpy array[3], [kg*m**2]
        component I
    hss_mass : float, [kg]
        component mass
    hss_cm : float, [m]
        component CM
    hss_I : numpy array[3], [kg*m**2]
        component I
    brake_mass : float, [kg]
        component mass
    brake_cm : float, [m]
        component CM
    brake_I : numpy array[3], [kg*m**2]
        component I
    generator_mass : float, [kg]
        component mass
    generator_cm : float, [m]
        component CM
    generator_I : numpy array[3], [kg*m**2]
        component I
    nose_mass : float, [kg]
        Nose mass
    nose_cm : float, [m]
        Nose center of mass along nose axis from bedplate
    nose_I : numpy array[3], [kg*m**2]
        Nose moment of inertia around cm in axial (hub-aligned) c.s.
    lss_mass : float, [kg]
        LSS mass
    lss_cm : float, [m]
        LSS center of mass along shaft axis from bedplate
    lss_I : numpy array[3], [kg*m**2]
        LSS moment of inertia around cm in axial (hub-aligned) c.s.
    converter_mass : float, [kg]
        overall component mass
    converter_cm : numpy array[3], [m]
        center of mass of the component in [x,y,z] for an arbitrary coordinate system
    converter_I : numpy array[3], [kg*m**2]
        moments of Inertia for the component [Ixx, Iyy, Izz] around its center of mass
    transformer_mass : float, [kg]
        overall component mass
    transformer_cm : numpy array[3], [m]
        center of mass of the component in [x,y,z] for an arbitrary coordinate system
    transformer_I : numpy array[3], [kg*m**2]
        moments of Inertia for the component [Ixx, Iyy, Izz] around its center of mass
    yaw_mass : float, [kg]
        overall component mass
    yaw_cm : numpy array[3], [m]
        center of mass of the component in [x,y,z] for an arbitrary coordinate system
    yaw_I : numpy array[3], [kg*m**2]
        moments of Inertia for the component [Ixx, Iyy, Izz] around its center of mass
    bedplate_mass : float, [kg]
        component mass
    bedplate_cm : numpy array[3], [m]
        component CM
    bedplate_I : numpy array[6], [kg*m**2]
        component I
    hvac_mass : float, [kg]
        component mass
    hvac_cm : float, [m]
        component center of mass
    hvac_I : numpy array[3], [m]
        component mass moments of inertia
    platform_mass : float, [kg]
        component mass
    platform_cm : numpy array[3], [m]
        component center of mass
    platform_I : numpy array[3], [m]
        component mass moments of inertia
    cover_mass : float, [kg]
        component mass
    cover_cm : numpy array[3], [m]
        component center of mass
    cover_I : numpy array[3], [m]
        component mass moments of inertia

    Returns
    -------
    other_mass : float, [kg]
        mass of high speed shaft, hvac, main frame, yaw, cover, and electronics
    mean_bearing_mass : float, [kg]
        average mass of all bearings (currently 2) for summary mass and cost calculations
    total_bedplate_mass : float, [kg]
        bedplate and nose mass for summary mass and cost calculations
    above_yaw_mass : float, [kg]
       overall nacelle mass excluding yaw
    nacelle_mass : float, [kg]
        overall nacelle mass including yaw
    nacelle_cm : numpy array[3], [m]
        coordinates of the center of mass of the nacelle (including yaw) in tower top coordinate system [x,y,z]
    above_yaw_cm : numpy array[3], [m]
        coordinates of the center of mass of the nacelle (excluding yaw) in tower top coordinate system [x,y,z]
    nacelle_I : numpy array[6], [kg*m**2]
        moments of inertia for the nacelle (including yaw) [Ixx, Iyy, Izz, Ixy, Ixz, Iyz] around its center of mass
    above_yaw_I : numpy array[6], [kg*m**2]
        moments of inertia for the nacelle (excluding yaw) [Ixx, Iyy, Izz, Ixy, Ixz, Iyz] around its center of mass
    """

    def setup(self):
<<<<<<< HEAD
        self.add_discrete_input('upwind', True)
        self.add_discrete_input('uptower', True)
        self.add_input('tilt', 0.0, units='deg')
        self.add_input('mb1_mass', 0.0, units='kg')
        self.add_input('mb1_cm', 0.0, units='m')
        self.add_input('mb1_I', np.zeros(3), units='kg*m**2')
        self.add_input('mb2_mass', 0.0, units='kg')
        self.add_input('mb2_cm', 0.0, units='m')
        self.add_input('mb2_I', np.zeros(3), units='kg*m**2')
        self.add_input('gearbox_mass', 0.0, units='kg')
        self.add_input('gearbox_cm', 0.0, units='m')
        self.add_input('gearbox_I', np.zeros(3), units='kg*m**2')
        self.add_input('hss_mass', 0.0, units='kg')
        self.add_input('hss_cm', 0.0, units='m')
        self.add_input('hss_I', np.zeros(3), units='kg*m**2')
        self.add_input('brake_mass', 0.0, units='kg')
        self.add_input('brake_cm', 0.0, units='m')
        self.add_input('brake_I', np.zeros(3), units='kg*m**2')
        self.add_input('generator_mass', 0.0, units='kg')
        self.add_input('generator_cm', 0.0, units='m')
        self.add_input('generator_I', np.zeros(3), units='kg*m**2')
        self.add_input('nose_mass', val=0.0, units='kg')
        self.add_input('nose_cm', val=0.0, units='m')
        self.add_input('nose_I', val=np.zeros(3), units='kg*m**2')
        self.add_input('lss_mass', val=0.0, units='kg')
        self.add_input('lss_cm', val=0.0, units='m')
        self.add_input('lss_I', val=np.zeros(3), units='kg*m**2')
        self.add_input('converter_mass', 0.0, units='kg')
        self.add_input('converter_cm', np.zeros(3), units='m')
        self.add_input('converter_I', np.zeros(3), units='kg*m**2')
        self.add_input('transformer_mass', 0.0, units='kg')
        self.add_input('transformer_cm', np.zeros(3), units='m')
        self.add_input('transformer_I', np.zeros(3), units='kg*m**2')
        self.add_input('yaw_mass', 0.0, units='kg')
        self.add_input('yaw_cm', np.zeros(3), units='m')
        self.add_input('yaw_I', np.zeros(3), units='kg*m**2')
        self.add_input('bedplate_mass', 0.0, units='kg')
        self.add_input('bedplate_cm', np.zeros(3), units='m')
        self.add_input('bedplate_I', np.zeros(6), units='kg*m**2')
        self.add_input('hvac_mass', 0.0, units='kg')
        self.add_input('hvac_cm', 0.0, units='m')
        self.add_input('hvac_I', np.zeros(3), units='m')
        self.add_input('platform_mass', 0.0, units='kg')
        self.add_input('platform_cm', np.zeros(3), units='m')
        self.add_input('platform_I', np.zeros(3), units='m')
        self.add_input('cover_mass', 0.0, units='kg')
        self.add_input('cover_cm', np.zeros(3), units='m')
        self.add_input('cover_I', np.zeros(3), units='m')

        self.add_output('other_mass', 0.0, units='kg')
        self.add_output('mean_bearing_mass', 0.0, units='kg')
        self.add_output('total_bedplate_mass', 0.0, units='kg')
        self.add_output('nacelle_mass', 0.0, units='kg')
        self.add_output('above_yaw_mass', 0.0, units='kg')
        self.add_output('nacelle_cm',   np.zeros(3), units='m')
        self.add_output('above_yaw_cm', np.zeros(3), units='m')
        self.add_output('nacelle_I',    np.zeros(6), units='kg*m**2')
        self.add_output('above_yaw_I',  np.zeros(6), units='kg*m**2')

        self._mass_table = None
        
    def compute(self, inputs, outputs, discrete_inputs, discrete_outputs):

        Cup  = -1.0 if discrete_inputs['upwind'] else 1.0
        tilt = float(np.deg2rad(inputs['tilt']))
        
        components = ['mb1','mb2','lss','hss','brake','gearbox','generator','hvac',
                      'nose','bedplate','platform','cover']
        if discrete_inputs['uptower']: components.extend(['transformer','converter'])
=======
        self.add_discrete_input("upwind", True)
        self.add_discrete_input("uptower", True)
        self.add_input("tilt", 0.0, units="deg")
        self.add_input("mb1_mass", 0.0, units="kg")
        self.add_input("mb1_cm", 0.0, units="m")
        self.add_input("mb1_I", np.zeros(3), units="kg*m**2")
        self.add_input("mb2_mass", 0.0, units="kg")
        self.add_input("mb2_cm", 0.0, units="m")
        self.add_input("mb2_I", np.zeros(3), units="kg*m**2")
        self.add_input("gearbox_mass", 0.0, units="kg")
        self.add_input("gearbox_cm", 0.0, units="m")
        self.add_input("gearbox_I", np.zeros(3), units="kg*m**2")
        self.add_input("hss_mass", 0.0, units="kg")
        self.add_input("hss_cm", 0.0, units="m")
        self.add_input("hss_I", np.zeros(3), units="kg*m**2")
        self.add_input("brake_mass", 0.0, units="kg")
        self.add_input("brake_cm", 0.0, units="m")
        self.add_input("brake_I", np.zeros(3), units="kg*m**2")
        self.add_input("generator_mass", 0.0, units="kg")
        self.add_input("generator_cm", 0.0, units="m")
        self.add_input("generator_I", np.zeros(3), units="kg*m**2")
        self.add_input("nose_mass", val=0.0, units="kg")
        self.add_input("nose_cm", val=0.0, units="m")
        self.add_input("nose_I", val=np.zeros(3), units="kg*m**2")
        self.add_input("lss_mass", val=0.0, units="kg")
        self.add_input("lss_cm", val=0.0, units="m")
        self.add_input("lss_I", val=np.zeros(3), units="kg*m**2")
        self.add_input("converter_mass", 0.0, units="kg")
        self.add_input("converter_cm", np.zeros(3), units="m")
        self.add_input("converter_I", np.zeros(3), units="kg*m**2")
        self.add_input("transformer_mass", 0.0, units="kg")
        self.add_input("transformer_cm", np.zeros(3), units="m")
        self.add_input("transformer_I", np.zeros(3), units="kg*m**2")
        self.add_input("yaw_mass", 0.0, units="kg")
        self.add_input("yaw_cm", np.zeros(3), units="m")
        self.add_input("yaw_I", np.zeros(3), units="kg*m**2")
        self.add_input("bedplate_mass", 0.0, units="kg")
        self.add_input("bedplate_cm", np.zeros(3), units="m")
        self.add_input("bedplate_I", np.zeros(6), units="kg*m**2")
        self.add_input("hvac_mass", 0.0, units="kg")
        self.add_input("hvac_cm", 0.0, units="m")
        self.add_input("hvac_I", np.zeros(3), units="m")
        self.add_input("platform_mass", 0.0, units="kg")
        self.add_input("platform_cm", np.zeros(3), units="m")
        self.add_input("platform_I", np.zeros(3), units="m")
        self.add_input("cover_mass", 0.0, units="kg")
        self.add_input("cover_cm", np.zeros(3), units="m")
        self.add_input("cover_I", np.zeros(3), units="m")

        self.add_output("other_mass", 0.0, units="kg")
        self.add_output("mean_bearing_mass", 0.0, units="kg")
        self.add_output("total_bedplate_mass", 0.0, units="kg")
        self.add_output("nacelle_mass", 0.0, units="kg")
        self.add_output("above_yaw_mass", 0.0, units="kg")
        self.add_output("nacelle_cm", np.zeros(3), units="m")
        self.add_output("above_yaw_cm", np.zeros(3), units="m")
        self.add_output("nacelle_I", np.zeros(6), units="kg*m**2")
        self.add_output("above_yaw_I", np.zeros(6), units="kg*m**2")

        self._mass_table = None

    def compute(self, inputs, outputs, discrete_inputs, discrete_outputs):

        Cup = -1.0 if discrete_inputs["upwind"] else 1.0
        tilt = float(np.deg2rad(inputs["tilt"]))

        components = [
            "mb1",
            "mb2",
            "lss",
            "hss",
            "brake",
            "gearbox",
            "generator",
            "hvac",
            "nose",
            "bedplate",
            "platform",
            "cover",
        ]
        if discrete_inputs["uptower"]:
            components.extend(["transformer", "converter"])
>>>>>>> 0163a1b3

        # Mass and CofM summaries first because will need them for I later
        m_nac = 0.0
        cm_nac = np.zeros(3)
        for k in components:
            m_i = inputs[k + "_mass"]
            cm_i = inputs[k + "_cm"]

            # If cm is (x,y,z) then it is already in tower-top c.s.  If it is a scalar, it is in distance from tower and we have to convert
            if len(cm_i) == 1:
                cm_i = cm_i * np.array([Cup * np.cos(tilt), 0.0, np.sin(tilt)])

            m_nac += m_i
            cm_nac += m_i * cm_i

        # Complete CofM calculation
        cm_nac /= m_nac

        # Now find total I about nacelle CofM
<<<<<<< HEAD
        I_nac   = np.zeros(6)
        m_list  = np.zeros( (len(components)+1,  ) )
        cm_list = np.zeros( (len(components)+1, 3) )
        I_list  = np.zeros( (len(components)+1, 6) )
        for ic,c in enumerate(components):
            m_i  = inputs[c+'_mass']
            cm_i = inputs[c+'_cm']
            I_i  = inputs[c+'_I']
=======
        I_nac = np.zeros(6)
        m_list = np.zeros((len(components) + 1,))
        cm_list = np.zeros((len(components) + 1, 3))
        I_list = np.zeros((len(components) + 1, 6))
        for ic, c in enumerate(components):
            m_i = inputs[c + "_mass"]
            cm_i = inputs[c + "_cm"]
            I_i = inputs[c + "_I"]
>>>>>>> 0163a1b3

            # Rotate MofI if in hub c.s.
            if len(cm_i) == 1:
                cm_i = cm_i * np.array([Cup * np.cos(tilt), 0.0, np.sin(tilt)])
                I_i = util.rotateI(I_i, -Cup * tilt, axis="y")
            else:
<<<<<<< HEAD
                I_i  = np.r_[I_i, np.zeros(3)]
                
            r       = cm_i - cm_nac
            I_add   = util.assembleI(I_i) + m_i*(np.dot(r, r)*np.eye(3) - np.outer(r, r))
            I_add   = util.unassembleI(I_add)
            I_nac  += I_add

            m_list[ic]    = m_i
            cm_list[ic,:] = cm_i
            I_list[ic,:]  = I_add

        outputs['above_yaw_mass'] = copy.copy(m_nac)
        outputs['above_yaw_cm']   = copy.copy(cm_nac)
        outputs['above_yaw_I']    = copy.copy(I_nac)

        components.append('yaw')
        m_nac  += inputs['yaw_mass']
        cm_nac  = (outputs['above_yaw_mass'] * outputs['above_yaw_cm'] + inputs['yaw_cm'] * inputs['yaw_mass']) / m_nac
        r       = inputs['yaw_cm'] - cm_nac
        I_add   = util.assembleI(np.r_[inputs['yaw_I'], np.zeros(3)]) + inputs['yaw_mass']*(np.dot(r, r)*np.eye(3) - np.outer(r, r))
        I_add   = util.unassembleI(I_add)
        I_nac  += I_add

        # Wrap up nacelle mass table
        m_list[-1]    = inputs['yaw_mass']
        cm_list[-1,:] = inputs['yaw_cm']
        I_list[-1,:]  = I_add
        self._mass_table = pd.DataFrame()
        self._mass_table['Component'] = components
        self._mass_table['Mass'] = m_list
        self._mass_table['CoM_x'] = cm_list[:,0]
        self._mass_table['CoM_y'] = cm_list[:,1]
        self._mass_table['CoM_z'] = cm_list[:,2]
        self._mass_table['MoI_xx'] = I_list[:,0]
        self._mass_table['MoI_yy'] = I_list[:,1]
        self._mass_table['MoI_zz'] = I_list[:,2]
        self._mass_table['MoI_xy'] = I_list[:,3]
        self._mass_table['MoI_xz'] = I_list[:,4]
        self._mass_table['MoI_yz'] = I_list[:,5]
        self._mass_table.set_index('Component')
        self._mass_table.loc['Total'] = self._mass_table.sum()
        
        outputs['nacelle_mass'] = m_nac
        outputs['nacelle_cm']   = cm_nac
        outputs['nacelle_I']    = I_nac
        outputs['other_mass']   = (inputs['hvac_mass'] + inputs['platform_mass'] + inputs['cover_mass'] + 
                                   inputs['yaw_mass'] + inputs['converter_mass'] + inputs['transformer_mass'])
        outputs['mean_bearing_mass'] = 0.5*(inputs['mb1_mass'] + inputs['mb2_mass'])
        outputs['total_bedplate_mass'] = inputs['nose_mass'] + inputs['bedplate_mass']

#--------------------------------------------
=======
                I_i = np.r_[I_i, np.zeros(3)]

            r = cm_i - cm_nac
            I_add = util.assembleI(I_i) + m_i * (np.dot(r, r) * np.eye(3) - np.outer(r, r))
            I_add = util.unassembleI(I_add)
            I_nac += I_add

            m_list[ic] = m_i
            cm_list[ic, :] = cm_i
            I_list[ic, :] = I_add

        outputs["above_yaw_mass"] = copy.copy(m_nac)
        outputs["above_yaw_cm"] = copy.copy(cm_nac)
        outputs["above_yaw_I"] = copy.copy(I_nac)

        components.append("yaw")
        m_nac += inputs["yaw_mass"]
        cm_nac = (outputs["above_yaw_mass"] * outputs["above_yaw_cm"] + inputs["yaw_cm"] * inputs["yaw_mass"]) / m_nac
        r = inputs["yaw_cm"] - cm_nac
        I_add = util.assembleI(np.r_[inputs["yaw_I"], np.zeros(3)]) + inputs["yaw_mass"] * (
            np.dot(r, r) * np.eye(3) - np.outer(r, r)
        )
        I_add = util.unassembleI(I_add)
        I_nac += I_add

        # Wrap up nacelle mass table
        m_list[-1] = inputs["yaw_mass"]
        cm_list[-1, :] = inputs["yaw_cm"]
        I_list[-1, :] = I_add
        self._mass_table = pd.DataFrame()
        self._mass_table["Component"] = components
        self._mass_table["Mass"] = m_list
        self._mass_table["CoM_x"] = cm_list[:, 0]
        self._mass_table["CoM_y"] = cm_list[:, 1]
        self._mass_table["CoM_z"] = cm_list[:, 2]
        self._mass_table["MoI_xx"] = I_list[:, 0]
        self._mass_table["MoI_yy"] = I_list[:, 1]
        self._mass_table["MoI_zz"] = I_list[:, 2]
        self._mass_table["MoI_xy"] = I_list[:, 3]
        self._mass_table["MoI_xz"] = I_list[:, 4]
        self._mass_table["MoI_yz"] = I_list[:, 5]
        self._mass_table.set_index("Component")
        self._mass_table.loc["Total"] = self._mass_table.sum()

        outputs["nacelle_mass"] = m_nac
        outputs["nacelle_cm"] = cm_nac
        outputs["nacelle_I"] = I_nac
        outputs["other_mass"] = (
            inputs["hvac_mass"]
            + inputs["platform_mass"]
            + inputs["cover_mass"]
            + inputs["yaw_mass"]
            + inputs["converter_mass"]
            + inputs["transformer_mass"]
        )
        outputs["mean_bearing_mass"] = 0.5 * (inputs["mb1_mass"] + inputs["mb2_mass"])
        outputs["total_bedplate_mass"] = inputs["nose_mass"] + inputs["bedplate_mass"]


# --------------------------------------------
>>>>>>> 0163a1b3


class RNA_Adder(om.ExplicitComponent):
    """
    Compute mass and moments of inertia for RNA system.

    Parameters
    ----------
    upwind : boolean
        Flag whether the design is upwind or downwind
    tilt : float, [deg]
        Shaft tilt
    L_drive : float, [m]
        Length of drivetrain from bedplate to hub flang
    blades_mass : float, [kg]
        Mass of all bladea
    hub_system_mass : float, [kg]
        Mass of hub system (hub + spinner + pitch)
    nacelle_mass : float, [kg]
        Mass of nacelle system
    hub_system_cm : float, [m]
        Hub center of mass from hub flange in hub c.s.
    nacelle_cm : numpy array[3], [m]
        Nacelle center of mass relative to tower top in yaw-aligned c.s.
    blades_I : numpy array[6], [kg*m**2]
        Mass moments of inertia of all blades about hub center
    hub_system_I : numpy array[6], [kg*m**2]
        Mass moments of inertia of hub system about its CofM
    nacelle_I : numpy array[6], [kg*m**2]
        Mass moments of inertia of nacelle about its CofM

    Returns
    -------
    rotor_mass : float, [kg]
        Mass of blades and hub system
    rna_mass : float, [kg]
        Total RNA mass
    rna_cm : numpy array[3], [m]
        RNA center of mass relative to tower top in yaw-aligned c.s.
    rna_I_TT : numpy array[6], [kg*m**2]
        Mass moments of inertia of RNA about tower top in yaw-aligned coordinate system
    """

    def setup(self):

        self.add_discrete_input("upwind", True)
        self.add_input("tilt", 0.0, units="deg")
        self.add_input("L_drive", 0.0, units="m")
        self.add_input("blades_mass", 0.0, units="kg")
        self.add_input("hub_system_mass", 0.0, units="kg")
        self.add_input("nacelle_mass", 0.0, units="kg")
        self.add_input("hub_system_cm", 0.0, units="m")
        self.add_input("nacelle_cm", np.zeros(3), units="m")
        self.add_input("blades_I", np.zeros(6), units="kg*m**2")
        self.add_input("hub_system_I", np.zeros(6), units="kg*m**2")
        self.add_input("nacelle_I", np.zeros(6), units="kg*m**2")

        self.add_output("rotor_mass", 0.0, units="kg")
        self.add_output("rna_mass", 0.0, units="kg")
        self.add_output("rna_cm", np.zeros(3), units="m")
        self.add_output("rna_I_TT", np.zeros(6), units="kg*m**2")

    def compute(self, inputs, outputs, discrete_inputs, discrete_outputs):

        Cup = -1.0 if discrete_inputs["upwind"] else 1.0
        tilt = float(np.deg2rad(inputs["tilt"]))

        rotor_mass = inputs["blades_mass"] + inputs["hub_system_mass"]
        nac_mass = inputs["nacelle_mass"]

        # rna mass
        outputs["rotor_mass"] = rotor_mass
        outputs["rna_mass"] = rotor_mass + nac_mass

        # rna cm
        hub_cm = inputs["hub_system_cm"]
        L_drive = inputs["L_drive"]
        hub_cm = (L_drive + hub_cm) * np.array([Cup * np.cos(tilt), 0.0, np.sin(tilt)])
        outputs["rna_cm"] = (rotor_mass * hub_cm + nac_mass * inputs["nacelle_cm"]) / outputs["rna_mass"]

        # rna I
        hub_I = util.assembleI(util.rotateI(inputs["hub_system_I"], -Cup * tilt, axis="y"))
        blades_I = util.assembleI(inputs["blades_I"])
        nac_I = util.assembleI(inputs["nacelle_I"])
        rotor_I = blades_I + hub_I

        R = hub_cm
        rotor_I_TT = rotor_I + rotor_mass * (np.dot(R, R) * np.eye(3) - np.outer(R, R))

        R = inputs["nacelle_cm"]
        nac_I_TT = nac_I + nac_mass * (np.dot(R, R) * np.eye(3) - np.outer(R, R))

        outputs["rna_I_TT"] = util.unassembleI(rotor_I_TT + nac_I_TT)


# --------------------------------------------<|MERGE_RESOLUTION|>--- conflicted
+++ resolved
@@ -537,32 +537,6 @@
     """
 
     def initialize(self):
-<<<<<<< HEAD
-        self.options.declare('direct_drive', default=True)
-        
-    def setup(self):
-        self.add_discrete_input('upwind', True)
-        self.add_input('machine_rating', 0.0, units='kW')
-        self.add_input('hvac_mass_coeff', 0.025, units='kg/kW/m')
-        self.add_input('H_bedplate', 0.0, units='m')
-        self.add_input('D_top', 0.0, units='m')
-        self.add_input('L_bedplate', 0.0, units='m')
-        self.add_input('R_generator', 0.0, units='m')
-        self.add_input('overhang', 0.0, units='m')
-        self.add_input('generator_cm', 0.0, units='m')
-        self.add_input('rho_fiberglass', 0.0, units='kg/m**3')
-        self.add_input('rho_castiron', 0.0, units='kg/m**3')
-
-        self.add_output('hvac_mass', 0.0, units='kg')
-        self.add_output('hvac_cm', 0.0, units='m')
-        self.add_output('hvac_I', np.zeros(3), units='m')
-        self.add_output('platform_mass', 0.0, units='kg')
-        self.add_output('platform_cm', np.zeros(3), units='m')
-        self.add_output('platform_I', np.zeros(3), units='m')
-        self.add_output('cover_mass', 0.0, units='kg')
-        self.add_output('cover_cm', np.zeros(3), units='m')
-        self.add_output('cover_I', np.zeros(3), units='m')
-=======
         self.options.declare("direct_drive", default=True)
 
     def setup(self):
@@ -587,64 +561,10 @@
         self.add_output("cover_mass", 0.0, units="kg")
         self.add_output("cover_cm", np.zeros(3), units="m")
         self.add_output("cover_I", np.zeros(3), units="m")
->>>>>>> 0163a1b3
 
     def compute(self, inputs, outputs, discrete_inputs, discrete_outputs):
 
         # Unpack inputs
-<<<<<<< HEAD
-        direct      = self.options['direct_drive']
-        upwind      = discrete_inputs['upwind']
-        rating      = float(inputs['machine_rating'])
-        coeff       = float(inputs['hvac_mass_coeff'])
-        H_bedplate  = float(inputs['H_bedplate'])
-        D_top       = float(inputs['D_top'])
-        L_bedplate  = float(inputs['L_bedplate'])
-        R_generator = float(inputs['R_generator'])
-        overhang    = float(inputs['overhang'])
-        s_generator = float(inputs['generator_cm'])
-        rho_fiberglass = float(inputs['rho_fiberglass'])
-        rho_castiron   = float(inputs['rho_castiron'])
-
-        # For the nacelle cover, imagine a box from the bedplate to the hub in length and around the generator in width, height, with 10% margin in each dim
-        L_cover  = 1.1 * L_bedplate if direct else 1.1 * (overhang + D_top)
-        W_cover  = 1.1 * 2*R_generator
-        H_cover  = 1.1 * (R_generator + np.maximum(R_generator,H_bedplate))
-        A_cover  = 2*(L_cover*W_cover + L_cover*H_cover + H_cover*W_cover)
-        t_cover  = 0.02
-        m_cover  = A_cover * t_cover * rho_fiberglass
-        cm_cover = np.array([0.5*L_cover-0.5*L_bedplate, 0.0, 0.5*H_cover])
-        I_cover  = m_cover*np.array([H_cover**2 + W_cover**2 - (H_cover-t_cover)**2 - (W_cover-t_cover)**2,
-                                     H_cover**2 + L_cover**2 - (H_cover-t_cover)**2 - (L_cover-t_cover)**2,
-                                     W_cover**2 + L_cover**2 - (W_cover-t_cover)**2 - (L_cover-t_cover)**2]) / 12.
-        if upwind: cm_cover[0] *= -1.0
-        outputs['cover_mass'] = m_cover
-        outputs['cover_cm']   = cm_cover
-        outputs['cover_I' ]   = I_cover
-        
-        # Regression based estimate on HVAC mass
-        m_hvac       = coeff * rating * 2 * np.pi * (0.75*R_generator)
-        cm_hvac      = s_generator
-        I_hvac       = m_hvac * (0.75*R_generator)**2
-        outputs['hvac_mass'] = m_hvac
-        outputs['hvac_cm']   = cm_hvac
-        outputs['hvac_I' ]   = I_hvac*np.array([1.0, 0.5, 0.5])
-
-        # Platforms as a fraction of bedplate mass and bundling it to call it 'platforms'
-        L_platform = 2*D_top if direct else L_cover 
-        W_platform = 2*D_top if direct else W_cover 
-        t_platform = 0.05
-        m_platform = L_platform * W_platform * t_platform * rho_castiron
-        I_platform = m_platform * np.array([t_platform**2 + W_platform**2,
-                                            t_platform**2 + L_platform**2,
-                                            W_platform**2 + L_platform**2]) / 12.
-        outputs['platform_mass'] = m_platform
-        outputs['platform_cm']   = np.zeros(3)
-        outputs['platform_I' ]   = I_platform
-
-#--------------------------------------------
-class NacelleSystemAdder(om.ExplicitComponent): #added to drive to include electronics
-=======
         direct = self.options["direct_drive"]
         upwind = discrete_inputs["upwind"]
         rating = float(inputs["machine_rating"])
@@ -714,7 +634,6 @@
 
 # --------------------------------------------
 class NacelleSystemAdder(om.ExplicitComponent):  # added to drive to include electronics
->>>>>>> 0163a1b3
     """
     The Nacelle class is used to represent the overall nacelle of a wind turbine.
 
@@ -840,77 +759,6 @@
     """
 
     def setup(self):
-<<<<<<< HEAD
-        self.add_discrete_input('upwind', True)
-        self.add_discrete_input('uptower', True)
-        self.add_input('tilt', 0.0, units='deg')
-        self.add_input('mb1_mass', 0.0, units='kg')
-        self.add_input('mb1_cm', 0.0, units='m')
-        self.add_input('mb1_I', np.zeros(3), units='kg*m**2')
-        self.add_input('mb2_mass', 0.0, units='kg')
-        self.add_input('mb2_cm', 0.0, units='m')
-        self.add_input('mb2_I', np.zeros(3), units='kg*m**2')
-        self.add_input('gearbox_mass', 0.0, units='kg')
-        self.add_input('gearbox_cm', 0.0, units='m')
-        self.add_input('gearbox_I', np.zeros(3), units='kg*m**2')
-        self.add_input('hss_mass', 0.0, units='kg')
-        self.add_input('hss_cm', 0.0, units='m')
-        self.add_input('hss_I', np.zeros(3), units='kg*m**2')
-        self.add_input('brake_mass', 0.0, units='kg')
-        self.add_input('brake_cm', 0.0, units='m')
-        self.add_input('brake_I', np.zeros(3), units='kg*m**2')
-        self.add_input('generator_mass', 0.0, units='kg')
-        self.add_input('generator_cm', 0.0, units='m')
-        self.add_input('generator_I', np.zeros(3), units='kg*m**2')
-        self.add_input('nose_mass', val=0.0, units='kg')
-        self.add_input('nose_cm', val=0.0, units='m')
-        self.add_input('nose_I', val=np.zeros(3), units='kg*m**2')
-        self.add_input('lss_mass', val=0.0, units='kg')
-        self.add_input('lss_cm', val=0.0, units='m')
-        self.add_input('lss_I', val=np.zeros(3), units='kg*m**2')
-        self.add_input('converter_mass', 0.0, units='kg')
-        self.add_input('converter_cm', np.zeros(3), units='m')
-        self.add_input('converter_I', np.zeros(3), units='kg*m**2')
-        self.add_input('transformer_mass', 0.0, units='kg')
-        self.add_input('transformer_cm', np.zeros(3), units='m')
-        self.add_input('transformer_I', np.zeros(3), units='kg*m**2')
-        self.add_input('yaw_mass', 0.0, units='kg')
-        self.add_input('yaw_cm', np.zeros(3), units='m')
-        self.add_input('yaw_I', np.zeros(3), units='kg*m**2')
-        self.add_input('bedplate_mass', 0.0, units='kg')
-        self.add_input('bedplate_cm', np.zeros(3), units='m')
-        self.add_input('bedplate_I', np.zeros(6), units='kg*m**2')
-        self.add_input('hvac_mass', 0.0, units='kg')
-        self.add_input('hvac_cm', 0.0, units='m')
-        self.add_input('hvac_I', np.zeros(3), units='m')
-        self.add_input('platform_mass', 0.0, units='kg')
-        self.add_input('platform_cm', np.zeros(3), units='m')
-        self.add_input('platform_I', np.zeros(3), units='m')
-        self.add_input('cover_mass', 0.0, units='kg')
-        self.add_input('cover_cm', np.zeros(3), units='m')
-        self.add_input('cover_I', np.zeros(3), units='m')
-
-        self.add_output('other_mass', 0.0, units='kg')
-        self.add_output('mean_bearing_mass', 0.0, units='kg')
-        self.add_output('total_bedplate_mass', 0.0, units='kg')
-        self.add_output('nacelle_mass', 0.0, units='kg')
-        self.add_output('above_yaw_mass', 0.0, units='kg')
-        self.add_output('nacelle_cm',   np.zeros(3), units='m')
-        self.add_output('above_yaw_cm', np.zeros(3), units='m')
-        self.add_output('nacelle_I',    np.zeros(6), units='kg*m**2')
-        self.add_output('above_yaw_I',  np.zeros(6), units='kg*m**2')
-
-        self._mass_table = None
-        
-    def compute(self, inputs, outputs, discrete_inputs, discrete_outputs):
-
-        Cup  = -1.0 if discrete_inputs['upwind'] else 1.0
-        tilt = float(np.deg2rad(inputs['tilt']))
-        
-        components = ['mb1','mb2','lss','hss','brake','gearbox','generator','hvac',
-                      'nose','bedplate','platform','cover']
-        if discrete_inputs['uptower']: components.extend(['transformer','converter'])
-=======
         self.add_discrete_input("upwind", True)
         self.add_discrete_input("uptower", True)
         self.add_input("tilt", 0.0, units="deg")
@@ -993,7 +841,6 @@
         ]
         if discrete_inputs["uptower"]:
             components.extend(["transformer", "converter"])
->>>>>>> 0163a1b3
 
         # Mass and CofM summaries first because will need them for I later
         m_nac = 0.0
@@ -1013,16 +860,6 @@
         cm_nac /= m_nac
 
         # Now find total I about nacelle CofM
-<<<<<<< HEAD
-        I_nac   = np.zeros(6)
-        m_list  = np.zeros( (len(components)+1,  ) )
-        cm_list = np.zeros( (len(components)+1, 3) )
-        I_list  = np.zeros( (len(components)+1, 6) )
-        for ic,c in enumerate(components):
-            m_i  = inputs[c+'_mass']
-            cm_i = inputs[c+'_cm']
-            I_i  = inputs[c+'_I']
-=======
         I_nac = np.zeros(6)
         m_list = np.zeros((len(components) + 1,))
         cm_list = np.zeros((len(components) + 1, 3))
@@ -1031,66 +868,12 @@
             m_i = inputs[c + "_mass"]
             cm_i = inputs[c + "_cm"]
             I_i = inputs[c + "_I"]
->>>>>>> 0163a1b3
 
             # Rotate MofI if in hub c.s.
             if len(cm_i) == 1:
                 cm_i = cm_i * np.array([Cup * np.cos(tilt), 0.0, np.sin(tilt)])
                 I_i = util.rotateI(I_i, -Cup * tilt, axis="y")
             else:
-<<<<<<< HEAD
-                I_i  = np.r_[I_i, np.zeros(3)]
-                
-            r       = cm_i - cm_nac
-            I_add   = util.assembleI(I_i) + m_i*(np.dot(r, r)*np.eye(3) - np.outer(r, r))
-            I_add   = util.unassembleI(I_add)
-            I_nac  += I_add
-
-            m_list[ic]    = m_i
-            cm_list[ic,:] = cm_i
-            I_list[ic,:]  = I_add
-
-        outputs['above_yaw_mass'] = copy.copy(m_nac)
-        outputs['above_yaw_cm']   = copy.copy(cm_nac)
-        outputs['above_yaw_I']    = copy.copy(I_nac)
-
-        components.append('yaw')
-        m_nac  += inputs['yaw_mass']
-        cm_nac  = (outputs['above_yaw_mass'] * outputs['above_yaw_cm'] + inputs['yaw_cm'] * inputs['yaw_mass']) / m_nac
-        r       = inputs['yaw_cm'] - cm_nac
-        I_add   = util.assembleI(np.r_[inputs['yaw_I'], np.zeros(3)]) + inputs['yaw_mass']*(np.dot(r, r)*np.eye(3) - np.outer(r, r))
-        I_add   = util.unassembleI(I_add)
-        I_nac  += I_add
-
-        # Wrap up nacelle mass table
-        m_list[-1]    = inputs['yaw_mass']
-        cm_list[-1,:] = inputs['yaw_cm']
-        I_list[-1,:]  = I_add
-        self._mass_table = pd.DataFrame()
-        self._mass_table['Component'] = components
-        self._mass_table['Mass'] = m_list
-        self._mass_table['CoM_x'] = cm_list[:,0]
-        self._mass_table['CoM_y'] = cm_list[:,1]
-        self._mass_table['CoM_z'] = cm_list[:,2]
-        self._mass_table['MoI_xx'] = I_list[:,0]
-        self._mass_table['MoI_yy'] = I_list[:,1]
-        self._mass_table['MoI_zz'] = I_list[:,2]
-        self._mass_table['MoI_xy'] = I_list[:,3]
-        self._mass_table['MoI_xz'] = I_list[:,4]
-        self._mass_table['MoI_yz'] = I_list[:,5]
-        self._mass_table.set_index('Component')
-        self._mass_table.loc['Total'] = self._mass_table.sum()
-        
-        outputs['nacelle_mass'] = m_nac
-        outputs['nacelle_cm']   = cm_nac
-        outputs['nacelle_I']    = I_nac
-        outputs['other_mass']   = (inputs['hvac_mass'] + inputs['platform_mass'] + inputs['cover_mass'] + 
-                                   inputs['yaw_mass'] + inputs['converter_mass'] + inputs['transformer_mass'])
-        outputs['mean_bearing_mass'] = 0.5*(inputs['mb1_mass'] + inputs['mb2_mass'])
-        outputs['total_bedplate_mass'] = inputs['nose_mass'] + inputs['bedplate_mass']
-
-#--------------------------------------------
-=======
                 I_i = np.r_[I_i, np.zeros(3)]
 
             r = cm_i - cm_nac
@@ -1151,7 +934,6 @@
 
 
 # --------------------------------------------
->>>>>>> 0163a1b3
 
 
 class RNA_Adder(om.ExplicitComponent):
