--- conflicted
+++ resolved
@@ -173,13 +173,7 @@
 
 def test_kwargs_for_export_install_in_ProjectManager():
 
-<<<<<<< HEAD
-    new_export_system = {
-        "cable": {"linear_density": 50.0, "sections": [1000], "number": 1}
-    }
-=======
     new_export_system = {"cable": {"linear_density": 50.0, "sections": [1000], "number": 1}}
->>>>>>> 0163a1b3
     new_site = {"distance": 50, "depth": 20}
     base = deepcopy(base_config)
     base["export_system"] = new_export_system
