import unittest
from wisdem.drivetrainse.drivetrain import DrivetrainSE
import openmdao.api as om
import numpy as np
import traceback, sys

npts = 12


def set_common(prob, opt):
    prob["n_blades"] = 3
    prob["rotor_diameter"] = 120.0
    prob["machine_rating"] = 5e3
    prob["D_top"] = 6.5

    prob["F_hub"] = np.array([2409.750e3, 0.0, 74.3529e2]).reshape((3, 1))
    prob["M_hub"] = np.array([-1.83291e4, 6171.7324e2, 5785.82946e2]).reshape((3, 1))

    prob["E_mat"] = 210e9 * np.ones((1, 3))
    prob["G_mat"] = 80.8e9 * np.ones((1, 3))
    prob["Xt_mat"] = 1e7 * np.ones((1, 3))
    prob["rho_mat"] = 7850.0 * np.ones(1)
    prob["sigma_y_mat"] = 250e6 * np.ones(1)
    prob["unit_cost_mat"] = 3.0 * np.ones(1)
    prob["lss_material"] = prob["hss_material"] = prob["hub_material"] = prob["spinner_material"] = prob[
        "bedplate_material"
    ] = "steel"
    prob["material_names"] = ["steel"]

    prob["blade_mass"] = 17000.0
    prob["pitch_system.BRFM"] = 1.0e6
    prob["pitch_system_scaling_factor"] = 0.54

    prob["blade_root_diameter"] = 4.0
    prob["flange_t2shell_t"] = 4.0
    prob["flange_OD2hub_D"] = 0.5
    prob["flange_ID2flange_OD"] = 0.8
    prob["hub_rho"] = 7200.0
    prob["hub_Xy"] = 200.0e6
    prob["hub_stress_concentration"] = 2.5

    prob["n_front_brackets"] = 3
    prob["n_rear_brackets"] = 3
    prob["clearance_hub_spinner"] = 0.5
    prob["spin_hole_incr"] = 1.2
    prob["spinner_gust_ws"] = 70.0

    prob["hub_diameter"] = 6.235382907247958
    prob["minimum_rpm"] = 2  # 8.68                # rpm 9.6
    prob["rated_rpm"] = 10  # 8.68                # rpm 9.6
    prob["blades_I"] = 1e3 * np.ones(6)
    prob["blades_I"][0] = 199200777.51 * 30.0 * 5 / 10.0 / np.pi

    prob["bear1.bearing_type"] = "CARB"
    prob["bear2.bearing_type"] = "SRB"

    return prob


class TestGroup(unittest.TestCase):
    def testDirectDrive_withGen(self):

        opt = {}
<<<<<<< HEAD
        opt['DriveSE'] = {}
        opt['DriveSE']['direct'] = True
        opt['DriveSE']['hub'] = {}
        opt['DriveSE']['hub']['hub_gamma'] = 2.0
        opt['DriveSE']['hub']['spinner_gamma'] = 1.5
        opt['DriveSE']['gamma_f'] = 1.35
        opt['DriveSE']['gamma_m'] = 1.3
        opt['DriveSE']['gamma_n'] = 1.0
        opt['RotorSE'] = {}
        opt['RotorSE']['n_pc'] = 20
        opt['materials'] = {}
        opt['materials']['n_mat'] = 1
        opt['GeneratorSE'] = {}
        opt['GeneratorSE']['type'] = 'pmsg_outer'
        opt['flags'] = {}
        opt['flags']['generator'] = True
=======
        opt["DriveSE"] = {}
        opt["DriveSE"]["direct"] = True
        opt["DriveSE"]["hub"] = {}
        opt["DriveSE"]["hub"]["hub_gamma"] = 2.0
        opt["DriveSE"]["hub"]["spinner_gamma"] = 1.5
        opt["DriveSE"]["gamma_f"] = 1.35
        opt["DriveSE"]["gamma_m"] = 1.3
        opt["DriveSE"]["gamma_n"] = 1.0
        opt["RotorSE"] = {}
        opt["RotorSE"]["n_pc"] = 20
        opt["materials"] = {}
        opt["materials"]["n_mat"] = 1
        opt["GeneratorSE"] = {}
        opt["GeneratorSE"]["type"] = "pmsg_outer"
        opt["flags"] = {}
        opt["flags"]["generator"] = True
>>>>>>> 0163a1b3

        prob = om.Problem()
        prob.model = DrivetrainSE(modeling_options=opt, n_dlcs=1)
        prob.setup()
        prob = set_common(prob, opt)

<<<<<<< HEAD
        prob['upwind'] = True

        prob['L_12'] = 2.0
        prob['L_h1'] = 1.0
        prob['L_generator'] = 3.25
        prob['overhang'] = 6.25
        prob['drive_height'] = 4.875
        prob['tilt'] = 4.0
        prob['access_diameter'] = 0.9

        myones = np.ones(2)
        prob['lss_diameter'] = 3.3*myones
        prob['nose_diameter'] = 2.2*myones
        prob['lss_wall_thickness'] = 0.45*myones
        prob['nose_wall_thickness'] = 0.1*myones
        prob['bedplate_wall_thickness'] = 0.06*np.ones(4)
        prob['bear1.D_shaft'] = 2.2
        prob['bear2.D_shaft'] = 2.2
        prob['generator.D_shaft'] = 3.3
        prob['generator.D_nose'] = 2.2
        
        prob['rated_torque']        = 10.25e6       #rev 1 9.94718e6
        prob['generator.P_mech']         = 10.71947704e6 #rev 1 9.94718e6
        prob['generator.rad_ag']            = 4.0           # rev 1  4.92
        prob['generator.len_s']          = 1.7           # rev 2.3
        prob['generator.h_s']            = 0.7            # rev 1 0.3
        prob['generator.p']              = 70            #100.0    # rev 1 160
        prob['generator.h_m']            = 0.005         # rev 1 0.034
        prob['generator.h_ys']           = 0.04          # rev 1 0.045
        prob['generator.h_yr']           = 0.06          # rev 1 0.045
        prob['generator.b']              = 2.
        prob['generator.c']              = 5.0
        prob['generator.B_tmax']         = 1.9
        prob['generator.E_p']            = 3300/np.sqrt(3)
        prob['generator.t_r']            = 0.05          # Rotor disc thickness
        prob['generator.h_sr']           = 0.04          # Rotor cylinder thickness
        prob['generator.t_s']            = 0.053         # Stator disc thickness
        prob['generator.h_ss']           = 0.04          # Stator cylinder thickness
        prob['generator.u_allow_pcent']  = 8.5            # % radial deflection
        prob['generator.y_allow_pcent']  = 1.0            # % axial deflection
        prob['generator.z_allow_deg']    = 0.05           # torsional twist
        prob['generator.sigma']          = 60.0e3         # Shear stress
        prob['generator.B_r']            = 1.279
        prob['generator.ratio_mw2pp']    = 0.8
        prob['generator.h_0']            = 5e-3
        prob['generator.h_w']            = 4e-3
        prob['generator.k_fes']          = 0.8
        prob['generator.C_Cu']         = 4.786         # Unit cost of Copper $/kg
        prob['generator.C_Fe']         = 0.556         # Unit cost of Iron $/kg
        prob['generator.C_Fes']        = 0.50139       # specific cost of Structural_mass $/kg
        prob['generator.C_PM']         =   95.0
        prob['generator.rho_Fe']       = 7700.0        # Steel density Kg/m3
        prob['generator.rho_Fes']      = 7850          # structural Steel density Kg/m3
        prob['generator.rho_Copper']   = 8900.0        # copper density Kg/m3
        prob['generator.rho_PM']       = 7450.0        # typical density Kg/m3 of neodymium magnets
=======
        prob["upwind"] = True

        prob["L_12"] = 2.0
        prob["L_h1"] = 1.0
        prob["L_generator"] = 3.25
        prob["overhang"] = 6.25
        prob["drive_height"] = 4.875
        prob["tilt"] = 4.0
        prob["access_diameter"] = 0.9

        myones = np.ones(2)
        prob["lss_diameter"] = 3.3 * myones
        prob["nose_diameter"] = 2.2 * myones
        prob["lss_wall_thickness"] = 0.45 * myones
        prob["nose_wall_thickness"] = 0.1 * myones
        prob["bedplate_wall_thickness"] = 0.06 * np.ones(4)
        prob["bear1.D_shaft"] = 2.2
        prob["bear2.D_shaft"] = 2.2
        prob["generator.D_shaft"] = 3.3
        prob["generator.D_nose"] = 2.2

        prob["rated_torque"] = 10.25e6  # rev 1 9.94718e6
        prob["generator.P_mech"] = 10.71947704e6  # rev 1 9.94718e6
        prob["generator.rad_ag"] = 4.0  # rev 1  4.92
        prob["generator.len_s"] = 1.7  # rev 2.3
        prob["generator.h_s"] = 0.7  # rev 1 0.3
        prob["generator.p"] = 70  # 100.0    # rev 1 160
        prob["generator.h_m"] = 0.005  # rev 1 0.034
        prob["generator.h_ys"] = 0.04  # rev 1 0.045
        prob["generator.h_yr"] = 0.06  # rev 1 0.045
        prob["generator.b"] = 2.0
        prob["generator.c"] = 5.0
        prob["generator.B_tmax"] = 1.9
        prob["generator.E_p"] = 3300 / np.sqrt(3)
        prob["generator.t_r"] = 0.05  # Rotor disc thickness
        prob["generator.h_sr"] = 0.04  # Rotor cylinder thickness
        prob["generator.t_s"] = 0.053  # Stator disc thickness
        prob["generator.h_ss"] = 0.04  # Stator cylinder thickness
        prob["generator.u_allow_pcent"] = 8.5  # % radial deflection
        prob["generator.y_allow_pcent"] = 1.0  # % axial deflection
        prob["generator.z_allow_deg"] = 0.05  # torsional twist
        prob["generator.sigma"] = 60.0e3  # Shear stress
        prob["generator.B_r"] = 1.279
        prob["generator.ratio_mw2pp"] = 0.8
        prob["generator.h_0"] = 5e-3
        prob["generator.h_w"] = 4e-3
        prob["generator.k_fes"] = 0.8
        prob["generator.C_Cu"] = 4.786  # Unit cost of Copper $/kg
        prob["generator.C_Fe"] = 0.556  # Unit cost of Iron $/kg
        prob["generator.C_Fes"] = 0.50139  # specific cost of Structural_mass $/kg
        prob["generator.C_PM"] = 95.0
        prob["generator.rho_Fe"] = 7700.0  # Steel density Kg/m3
        prob["generator.rho_Fes"] = 7850  # structural Steel density Kg/m3
        prob["generator.rho_Copper"] = 8900.0  # copper density Kg/m3
        prob["generator.rho_PM"] = 7450.0  # typical density Kg/m3 of neodymium magnets
>>>>>>> 0163a1b3

        try:
            prob.run_model()
            self.assertTrue(True)
        except Exception:
            traceback.print_exc(file=sys.stdout)
            self.assertTrue(False)

    def testDirectDrive_withSimpleGen(self):

        opt = {}
<<<<<<< HEAD
        opt['DriveSE'] = {}
        opt['DriveSE']['direct'] = True
        opt['DriveSE']['hub'] = {}
        opt['DriveSE']['hub']['hub_gamma'] = 2.0
        opt['DriveSE']['hub']['spinner_gamma'] = 1.5
        opt['DriveSE']['gamma_f'] = 1.35
        opt['DriveSE']['gamma_m'] = 1.3
        opt['DriveSE']['gamma_n'] = 1.0
        opt['RotorSE'] = {}
        opt['RotorSE']['n_pc'] = 20
        opt['materials'] = {}
        opt['materials']['n_mat'] = 1
        opt['flags'] = {}
        opt['flags']['generator'] = False
=======
        opt["DriveSE"] = {}
        opt["DriveSE"]["direct"] = True
        opt["DriveSE"]["hub"] = {}
        opt["DriveSE"]["hub"]["hub_gamma"] = 2.0
        opt["DriveSE"]["hub"]["spinner_gamma"] = 1.5
        opt["DriveSE"]["gamma_f"] = 1.35
        opt["DriveSE"]["gamma_m"] = 1.3
        opt["DriveSE"]["gamma_n"] = 1.0
        opt["RotorSE"] = {}
        opt["RotorSE"]["n_pc"] = 20
        opt["materials"] = {}
        opt["materials"]["n_mat"] = 1
        opt["flags"] = {}
        opt["flags"]["generator"] = False
>>>>>>> 0163a1b3

        prob = om.Problem()
        prob.model = DrivetrainSE(modeling_options=opt, n_dlcs=1)
        prob.setup()
        prob = set_common(prob, opt)

        prob["upwind"] = True

        prob["L_12"] = 2.0
        prob["L_h1"] = 1.0
        prob["L_generator"] = 3.25
        prob["overhang"] = 6.25
        prob["drive_height"] = 4.875
        prob["tilt"] = 4.0
        prob["access_diameter"] = 0.9

        myones = np.ones(2)
<<<<<<< HEAD
        prob['lss_diameter'] = 3.3*myones
        prob['nose_diameter'] = 2.2*myones
        prob['lss_wall_thickness'] = 0.45*myones
        prob['nose_wall_thickness'] = 0.1*myones
        prob['bedplate_wall_thickness'] = 0.06*np.ones(4)
        prob['bear1.D_shaft'] = 2.2
        prob['bear2.D_shaft'] = 2.2
=======
        prob["lss_diameter"] = 3.3 * myones
        prob["nose_diameter"] = 2.2 * myones
        prob["lss_wall_thickness"] = 0.45 * myones
        prob["nose_wall_thickness"] = 0.1 * myones
        prob["bedplate_wall_thickness"] = 0.06 * np.ones(4)
        prob["bear1.D_shaft"] = 2.2
        prob["bear2.D_shaft"] = 2.2
>>>>>>> 0163a1b3

        prob["generator_efficiency_user"] = np.zeros((20, 2))

        try:
            prob.run_model()
            self.assertTrue(True)
        except Exception:
            traceback.print_exc(file=sys.stdout)
            self.assertTrue(False)

    def testGeared_withGen(self):

        opt = {}
<<<<<<< HEAD
        opt['DriveSE'] = {}
        opt['DriveSE']['direct'] = False
        opt['DriveSE']['hub'] = {}
        opt['DriveSE']['hub']['hub_gamma'] = 2.0
        opt['DriveSE']['hub']['spinner_gamma'] = 1.5
        opt['DriveSE']['gamma_f'] = 1.35
        opt['DriveSE']['gamma_m'] = 1.3
        opt['DriveSE']['gamma_n'] = 1.0
        opt['GeneratorSE'] = {}
        opt['GeneratorSE']['type'] = 'dfig'
        opt['RotorSE'] = {}
        opt['RotorSE']['n_pc'] = 20
        opt['materials'] = {}
        opt['materials']['n_mat'] = 1
        opt['flags'] = {}
        opt['flags']['generator'] = True
=======
        opt["DriveSE"] = {}
        opt["DriveSE"]["direct"] = False
        opt["DriveSE"]["hub"] = {}
        opt["DriveSE"]["hub"]["hub_gamma"] = 2.0
        opt["DriveSE"]["hub"]["spinner_gamma"] = 1.5
        opt["DriveSE"]["gamma_f"] = 1.35
        opt["DriveSE"]["gamma_m"] = 1.3
        opt["DriveSE"]["gamma_n"] = 1.0
        opt["GeneratorSE"] = {}
        opt["GeneratorSE"]["type"] = "dfig"
        opt["RotorSE"] = {}
        opt["RotorSE"]["n_pc"] = 20
        opt["materials"] = {}
        opt["materials"]["n_mat"] = 1
        opt["flags"] = {}
        opt["flags"]["generator"] = True
>>>>>>> 0163a1b3

        prob = om.Problem()
        prob.model = DrivetrainSE(modeling_options=opt, n_dlcs=1)
        prob.setup()
        prob = set_common(prob, opt)

<<<<<<< HEAD
        prob['upwind'] = True

        prob['L_12'] = 2.0
        prob['L_h1'] = 1.0
        prob['overhang'] = 2.0
        prob['drive_height'] = 4.875
        prob['L_hss'] = 1.5
        prob['L_generator'] = 1.25
        prob['L_gearbox'] = 1.1
        prob['tilt'] = 5.0

        myones = np.ones(2)
        prob['lss_diameter'] = 2.3*myones
        prob['lss_wall_thickness'] = 0.05*myones
        prob['hss_diameter'] = 2.0*myones
        prob['hss_wall_thickness'] = 0.05*myones

        prob['bedplate_flange_width'] = 1.5
        prob['bedplate_flange_thickness'] = 0.05
        #prob['bedplate_web_height'] = 1.0
        prob['bedplate_web_thickness'] = 0.05
        prob['bear1.D_shaft'] = 2.3
        prob['bear2.D_shaft'] = 2.3

        prob['planet_numbers'] = np.array([3, 3, 0])
        prob['gear_configuration'] = 'eep'
        #prob['shaft_factor'] = 'normal'
        prob['gear_ratio'] = 90.0

        prob['generator.rho_Fe']         = 7700.0
        prob['generator.rho_Fes']        = 7850.0
        prob['generator.rho_Copper']     = 8900.0
        prob['generator.rho_PM']         = 7450.0
        prob['generator.B_r']            = 1.2
        prob['generator.E']              = 2e11
        prob['generator.G']              = 79.3e9
        prob['generator.P_Fe0e']         = 1.0
        prob['generator.P_Fe0h']         = 4.0
        prob['generator.S_N']            = -0.002
        prob['generator.alpha_p']        = 0.5*np.pi*0.7
        prob['generator.b_r_tau_r']      = 0.45
        prob['generator.b_ro']           = 0.004
        prob['generator.b_s_tau_s']      = 0.45
        prob['generator.b_so']           = 0.004
        prob['generator.cofi']           = 0.85
        prob['generator.freq']           = 60
        prob['generator.h_i']            = 0.001
        prob['generator.h_sy0']          = 0.0
        prob['generator.h_w']            = 0.005
        prob['generator.k_fes']          = 0.9
        prob['generator.k_s']            = 0.2
        prob['generator.m']     = 3
        prob['generator.mu_0']           = np.pi*4e-7
        prob['generator.mu_r']           = 1.06
        prob['generator.p']              = 3.0
        prob['generator.phi']            = np.deg2rad(90)
        prob['generator.ratio_mw2pp']    = 0.7
        prob['generator.resist_Cu']      = 1.8e-8*1.4
        prob['generator.sigma']          = 40e3
        prob['generator.v']              = 0.3
        prob['generator.y_tau_p']        = 1.0
        prob['generator.y_tau_pr']       = 10. / 12
        prob['generator.cofi']               = 0.9
        prob['generator.y_tau_p']            = 12./15.
        prob['generator.sigma']              = 21.5e3
        prob['generator.rad_ag']             = 0.61
        prob['generator.len_s']              = 0.49
        prob['generator.h_s']                = 0.08
        prob['generator.I_0']                = 40.0
        prob['generator.B_symax']            = 1.3
        prob['generator.S_Nmax']             = -0.2
        prob['generator.h_0']                = 0.01
        prob['generator.k_fillr']        = 0.55
        prob['generator.k_fills']        = 0.65
        prob['generator.q1']    = 5
        prob['generator.q2']    = 4

        #prob['generator.D_shaft'] = 2.3
        
=======
        prob["upwind"] = True

        prob["L_12"] = 2.0
        prob["L_h1"] = 1.0
        prob["overhang"] = 2.0
        prob["drive_height"] = 4.875
        prob["L_hss"] = 1.5
        prob["L_generator"] = 1.25
        prob["L_gearbox"] = 1.1
        prob["tilt"] = 5.0

        myones = np.ones(2)
        prob["lss_diameter"] = 2.3 * myones
        prob["lss_wall_thickness"] = 0.05 * myones
        prob["hss_diameter"] = 2.0 * myones
        prob["hss_wall_thickness"] = 0.05 * myones

        prob["bedplate_flange_width"] = 1.5
        prob["bedplate_flange_thickness"] = 0.05
        # prob['bedplate_web_height'] = 1.0
        prob["bedplate_web_thickness"] = 0.05
        prob["bear1.D_shaft"] = 2.3
        prob["bear2.D_shaft"] = 2.3

        prob["planet_numbers"] = np.array([3, 3, 0])
        prob["gear_configuration"] = "eep"
        # prob['shaft_factor'] = 'normal'
        prob["gear_ratio"] = 90.0

        prob["generator.rho_Fe"] = 7700.0
        prob["generator.rho_Fes"] = 7850.0
        prob["generator.rho_Copper"] = 8900.0
        prob["generator.rho_PM"] = 7450.0
        prob["generator.B_r"] = 1.2
        prob["generator.E"] = 2e11
        prob["generator.G"] = 79.3e9
        prob["generator.P_Fe0e"] = 1.0
        prob["generator.P_Fe0h"] = 4.0
        prob["generator.S_N"] = -0.002
        prob["generator.alpha_p"] = 0.5 * np.pi * 0.7
        prob["generator.b_r_tau_r"] = 0.45
        prob["generator.b_ro"] = 0.004
        prob["generator.b_s_tau_s"] = 0.45
        prob["generator.b_so"] = 0.004
        prob["generator.cofi"] = 0.85
        prob["generator.freq"] = 60
        prob["generator.h_i"] = 0.001
        prob["generator.h_sy0"] = 0.0
        prob["generator.h_w"] = 0.005
        prob["generator.k_fes"] = 0.9
        prob["generator.k_s"] = 0.2
        prob["generator.m"] = 3
        prob["generator.mu_0"] = np.pi * 4e-7
        prob["generator.mu_r"] = 1.06
        prob["generator.p"] = 3.0
        prob["generator.phi"] = np.deg2rad(90)
        prob["generator.ratio_mw2pp"] = 0.7
        prob["generator.resist_Cu"] = 1.8e-8 * 1.4
        prob["generator.sigma"] = 40e3
        prob["generator.v"] = 0.3
        prob["generator.y_tau_p"] = 1.0
        prob["generator.y_tau_pr"] = 10.0 / 12
        prob["generator.cofi"] = 0.9
        prob["generator.y_tau_p"] = 12.0 / 15.0
        prob["generator.sigma"] = 21.5e3
        prob["generator.rad_ag"] = 0.61
        prob["generator.len_s"] = 0.49
        prob["generator.h_s"] = 0.08
        prob["generator.I_0"] = 40.0
        prob["generator.B_symax"] = 1.3
        prob["generator.S_Nmax"] = -0.2
        prob["generator.h_0"] = 0.01
        prob["generator.k_fillr"] = 0.55
        prob["generator.k_fills"] = 0.65
        prob["generator.q1"] = 5
        prob["generator.q2"] = 4

        # prob['generator.D_shaft'] = 2.3

>>>>>>> 0163a1b3
        try:
            prob.run_model()
            self.assertTrue(True)
        except Exception:
            traceback.print_exc(file=sys.stdout)
            self.assertTrue(False)

    def testGeared_withSimpleGen(self):

        opt = {}
<<<<<<< HEAD
        opt['DriveSE'] = {}
        opt['DriveSE']['direct'] = False
        opt['DriveSE']['hub'] = {}
        opt['DriveSE']['hub']['hub_gamma'] = 2.0
        opt['DriveSE']['hub']['spinner_gamma'] = 1.5
        opt['DriveSE']['gamma_f'] = 1.35
        opt['DriveSE']['gamma_m'] = 1.3
        opt['DriveSE']['gamma_n'] = 1.0
        opt['flags'] = {}
        opt['flags']['generator'] = False
        opt['RotorSE'] = {}
        opt['RotorSE']['n_pc'] = 20
        opt['materials'] = {}
        opt['materials']['n_mat'] = 1
=======
        opt["DriveSE"] = {}
        opt["DriveSE"]["direct"] = False
        opt["DriveSE"]["hub"] = {}
        opt["DriveSE"]["hub"]["hub_gamma"] = 2.0
        opt["DriveSE"]["hub"]["spinner_gamma"] = 1.5
        opt["DriveSE"]["gamma_f"] = 1.35
        opt["DriveSE"]["gamma_m"] = 1.3
        opt["DriveSE"]["gamma_n"] = 1.0
        opt["flags"] = {}
        opt["flags"]["generator"] = False
        opt["RotorSE"] = {}
        opt["RotorSE"]["n_pc"] = 20
        opt["materials"] = {}
        opt["materials"]["n_mat"] = 1
>>>>>>> 0163a1b3

        prob = om.Problem()
        prob.model = DrivetrainSE(modeling_options=opt, n_dlcs=1)
        prob.setup()
        prob = set_common(prob, opt)

<<<<<<< HEAD
        prob['upwind'] = True

        prob['L_12'] = 2.0
        prob['L_h1'] = 1.0
        prob['overhang'] = 2.0
        prob['drive_height'] = 4.875
        prob['L_hss'] = 1.5
        prob['L_generator'] = 1.25
        prob['L_gearbox'] = 1.1
        prob['tilt'] = 5.0

        myones = np.ones(2)
        prob['lss_diameter'] = 2.3*myones
        prob['lss_wall_thickness'] = 0.05*myones
        prob['hss_diameter'] = 2.0*myones
        prob['hss_wall_thickness'] = 0.05*myones

        prob['bedplate_flange_width'] = 1.5
        prob['bedplate_flange_thickness'] = 0.05
        #prob['bedplate_web_height'] = 1.0
        prob['bedplate_web_thickness'] = 0.05
        prob['bear1.D_shaft'] = 2.3
        prob['bear2.D_shaft'] = 2.3
        #prob['generator.D_shaft'] = 2.3

        prob['planet_numbers'] = np.array([3, 3, 0])
        prob['gear_configuration'] = 'eep'
        #prob['shaft_factor'] = 'normal'
        prob['gear_ratio'] = 90.0

        prob['generator_efficiency_user'] = np.zeros((20,2))
=======
        prob["upwind"] = True

        prob["L_12"] = 2.0
        prob["L_h1"] = 1.0
        prob["overhang"] = 2.0
        prob["drive_height"] = 4.875
        prob["L_hss"] = 1.5
        prob["L_generator"] = 1.25
        prob["L_gearbox"] = 1.1
        prob["tilt"] = 5.0

        myones = np.ones(2)
        prob["lss_diameter"] = 2.3 * myones
        prob["lss_wall_thickness"] = 0.05 * myones
        prob["hss_diameter"] = 2.0 * myones
        prob["hss_wall_thickness"] = 0.05 * myones

        prob["bedplate_flange_width"] = 1.5
        prob["bedplate_flange_thickness"] = 0.05
        # prob['bedplate_web_height'] = 1.0
        prob["bedplate_web_thickness"] = 0.05
        prob["bear1.D_shaft"] = 2.3
        prob["bear2.D_shaft"] = 2.3
        # prob['generator.D_shaft'] = 2.3

        prob["planet_numbers"] = np.array([3, 3, 0])
        prob["gear_configuration"] = "eep"
        # prob['shaft_factor'] = 'normal'
        prob["gear_ratio"] = 90.0

        prob["generator_efficiency_user"] = np.zeros((20, 2))
>>>>>>> 0163a1b3

        try:
            prob.run_model()
            self.assertTrue(True)
        except Exception:
            traceback.print_exc(file=sys.stdout)
            self.assertTrue(False)


def suite():
    suite = unittest.TestSuite()
    suite.addTest(unittest.makeSuite(TestGroup))
    return suite


if __name__ == "__main__":
    unittest.TextTestRunner().run(suite())<|MERGE_RESOLUTION|>--- conflicted
+++ resolved
@@ -61,24 +61,6 @@
     def testDirectDrive_withGen(self):
 
         opt = {}
-<<<<<<< HEAD
-        opt['DriveSE'] = {}
-        opt['DriveSE']['direct'] = True
-        opt['DriveSE']['hub'] = {}
-        opt['DriveSE']['hub']['hub_gamma'] = 2.0
-        opt['DriveSE']['hub']['spinner_gamma'] = 1.5
-        opt['DriveSE']['gamma_f'] = 1.35
-        opt['DriveSE']['gamma_m'] = 1.3
-        opt['DriveSE']['gamma_n'] = 1.0
-        opt['RotorSE'] = {}
-        opt['RotorSE']['n_pc'] = 20
-        opt['materials'] = {}
-        opt['materials']['n_mat'] = 1
-        opt['GeneratorSE'] = {}
-        opt['GeneratorSE']['type'] = 'pmsg_outer'
-        opt['flags'] = {}
-        opt['flags']['generator'] = True
-=======
         opt["DriveSE"] = {}
         opt["DriveSE"]["direct"] = True
         opt["DriveSE"]["hub"] = {}
@@ -95,70 +77,12 @@
         opt["GeneratorSE"]["type"] = "pmsg_outer"
         opt["flags"] = {}
         opt["flags"]["generator"] = True
->>>>>>> 0163a1b3
 
         prob = om.Problem()
         prob.model = DrivetrainSE(modeling_options=opt, n_dlcs=1)
         prob.setup()
         prob = set_common(prob, opt)
 
-<<<<<<< HEAD
-        prob['upwind'] = True
-
-        prob['L_12'] = 2.0
-        prob['L_h1'] = 1.0
-        prob['L_generator'] = 3.25
-        prob['overhang'] = 6.25
-        prob['drive_height'] = 4.875
-        prob['tilt'] = 4.0
-        prob['access_diameter'] = 0.9
-
-        myones = np.ones(2)
-        prob['lss_diameter'] = 3.3*myones
-        prob['nose_diameter'] = 2.2*myones
-        prob['lss_wall_thickness'] = 0.45*myones
-        prob['nose_wall_thickness'] = 0.1*myones
-        prob['bedplate_wall_thickness'] = 0.06*np.ones(4)
-        prob['bear1.D_shaft'] = 2.2
-        prob['bear2.D_shaft'] = 2.2
-        prob['generator.D_shaft'] = 3.3
-        prob['generator.D_nose'] = 2.2
-        
-        prob['rated_torque']        = 10.25e6       #rev 1 9.94718e6
-        prob['generator.P_mech']         = 10.71947704e6 #rev 1 9.94718e6
-        prob['generator.rad_ag']            = 4.0           # rev 1  4.92
-        prob['generator.len_s']          = 1.7           # rev 2.3
-        prob['generator.h_s']            = 0.7            # rev 1 0.3
-        prob['generator.p']              = 70            #100.0    # rev 1 160
-        prob['generator.h_m']            = 0.005         # rev 1 0.034
-        prob['generator.h_ys']           = 0.04          # rev 1 0.045
-        prob['generator.h_yr']           = 0.06          # rev 1 0.045
-        prob['generator.b']              = 2.
-        prob['generator.c']              = 5.0
-        prob['generator.B_tmax']         = 1.9
-        prob['generator.E_p']            = 3300/np.sqrt(3)
-        prob['generator.t_r']            = 0.05          # Rotor disc thickness
-        prob['generator.h_sr']           = 0.04          # Rotor cylinder thickness
-        prob['generator.t_s']            = 0.053         # Stator disc thickness
-        prob['generator.h_ss']           = 0.04          # Stator cylinder thickness
-        prob['generator.u_allow_pcent']  = 8.5            # % radial deflection
-        prob['generator.y_allow_pcent']  = 1.0            # % axial deflection
-        prob['generator.z_allow_deg']    = 0.05           # torsional twist
-        prob['generator.sigma']          = 60.0e3         # Shear stress
-        prob['generator.B_r']            = 1.279
-        prob['generator.ratio_mw2pp']    = 0.8
-        prob['generator.h_0']            = 5e-3
-        prob['generator.h_w']            = 4e-3
-        prob['generator.k_fes']          = 0.8
-        prob['generator.C_Cu']         = 4.786         # Unit cost of Copper $/kg
-        prob['generator.C_Fe']         = 0.556         # Unit cost of Iron $/kg
-        prob['generator.C_Fes']        = 0.50139       # specific cost of Structural_mass $/kg
-        prob['generator.C_PM']         =   95.0
-        prob['generator.rho_Fe']       = 7700.0        # Steel density Kg/m3
-        prob['generator.rho_Fes']      = 7850          # structural Steel density Kg/m3
-        prob['generator.rho_Copper']   = 8900.0        # copper density Kg/m3
-        prob['generator.rho_PM']       = 7450.0        # typical density Kg/m3 of neodymium magnets
-=======
         prob["upwind"] = True
 
         prob["L_12"] = 2.0
@@ -214,7 +138,6 @@
         prob["generator.rho_Fes"] = 7850  # structural Steel density Kg/m3
         prob["generator.rho_Copper"] = 8900.0  # copper density Kg/m3
         prob["generator.rho_PM"] = 7450.0  # typical density Kg/m3 of neodymium magnets
->>>>>>> 0163a1b3
 
         try:
             prob.run_model()
@@ -226,22 +149,6 @@
     def testDirectDrive_withSimpleGen(self):
 
         opt = {}
-<<<<<<< HEAD
-        opt['DriveSE'] = {}
-        opt['DriveSE']['direct'] = True
-        opt['DriveSE']['hub'] = {}
-        opt['DriveSE']['hub']['hub_gamma'] = 2.0
-        opt['DriveSE']['hub']['spinner_gamma'] = 1.5
-        opt['DriveSE']['gamma_f'] = 1.35
-        opt['DriveSE']['gamma_m'] = 1.3
-        opt['DriveSE']['gamma_n'] = 1.0
-        opt['RotorSE'] = {}
-        opt['RotorSE']['n_pc'] = 20
-        opt['materials'] = {}
-        opt['materials']['n_mat'] = 1
-        opt['flags'] = {}
-        opt['flags']['generator'] = False
-=======
         opt["DriveSE"] = {}
         opt["DriveSE"]["direct"] = True
         opt["DriveSE"]["hub"] = {}
@@ -256,7 +163,6 @@
         opt["materials"]["n_mat"] = 1
         opt["flags"] = {}
         opt["flags"]["generator"] = False
->>>>>>> 0163a1b3
 
         prob = om.Problem()
         prob.model = DrivetrainSE(modeling_options=opt, n_dlcs=1)
@@ -274,15 +180,6 @@
         prob["access_diameter"] = 0.9
 
         myones = np.ones(2)
-<<<<<<< HEAD
-        prob['lss_diameter'] = 3.3*myones
-        prob['nose_diameter'] = 2.2*myones
-        prob['lss_wall_thickness'] = 0.45*myones
-        prob['nose_wall_thickness'] = 0.1*myones
-        prob['bedplate_wall_thickness'] = 0.06*np.ones(4)
-        prob['bear1.D_shaft'] = 2.2
-        prob['bear2.D_shaft'] = 2.2
-=======
         prob["lss_diameter"] = 3.3 * myones
         prob["nose_diameter"] = 2.2 * myones
         prob["lss_wall_thickness"] = 0.45 * myones
@@ -290,7 +187,6 @@
         prob["bedplate_wall_thickness"] = 0.06 * np.ones(4)
         prob["bear1.D_shaft"] = 2.2
         prob["bear2.D_shaft"] = 2.2
->>>>>>> 0163a1b3
 
         prob["generator_efficiency_user"] = np.zeros((20, 2))
 
@@ -304,24 +200,6 @@
     def testGeared_withGen(self):
 
         opt = {}
-<<<<<<< HEAD
-        opt['DriveSE'] = {}
-        opt['DriveSE']['direct'] = False
-        opt['DriveSE']['hub'] = {}
-        opt['DriveSE']['hub']['hub_gamma'] = 2.0
-        opt['DriveSE']['hub']['spinner_gamma'] = 1.5
-        opt['DriveSE']['gamma_f'] = 1.35
-        opt['DriveSE']['gamma_m'] = 1.3
-        opt['DriveSE']['gamma_n'] = 1.0
-        opt['GeneratorSE'] = {}
-        opt['GeneratorSE']['type'] = 'dfig'
-        opt['RotorSE'] = {}
-        opt['RotorSE']['n_pc'] = 20
-        opt['materials'] = {}
-        opt['materials']['n_mat'] = 1
-        opt['flags'] = {}
-        opt['flags']['generator'] = True
-=======
         opt["DriveSE"] = {}
         opt["DriveSE"]["direct"] = False
         opt["DriveSE"]["hub"] = {}
@@ -338,94 +216,12 @@
         opt["materials"]["n_mat"] = 1
         opt["flags"] = {}
         opt["flags"]["generator"] = True
->>>>>>> 0163a1b3
 
         prob = om.Problem()
         prob.model = DrivetrainSE(modeling_options=opt, n_dlcs=1)
         prob.setup()
         prob = set_common(prob, opt)
 
-<<<<<<< HEAD
-        prob['upwind'] = True
-
-        prob['L_12'] = 2.0
-        prob['L_h1'] = 1.0
-        prob['overhang'] = 2.0
-        prob['drive_height'] = 4.875
-        prob['L_hss'] = 1.5
-        prob['L_generator'] = 1.25
-        prob['L_gearbox'] = 1.1
-        prob['tilt'] = 5.0
-
-        myones = np.ones(2)
-        prob['lss_diameter'] = 2.3*myones
-        prob['lss_wall_thickness'] = 0.05*myones
-        prob['hss_diameter'] = 2.0*myones
-        prob['hss_wall_thickness'] = 0.05*myones
-
-        prob['bedplate_flange_width'] = 1.5
-        prob['bedplate_flange_thickness'] = 0.05
-        #prob['bedplate_web_height'] = 1.0
-        prob['bedplate_web_thickness'] = 0.05
-        prob['bear1.D_shaft'] = 2.3
-        prob['bear2.D_shaft'] = 2.3
-
-        prob['planet_numbers'] = np.array([3, 3, 0])
-        prob['gear_configuration'] = 'eep'
-        #prob['shaft_factor'] = 'normal'
-        prob['gear_ratio'] = 90.0
-
-        prob['generator.rho_Fe']         = 7700.0
-        prob['generator.rho_Fes']        = 7850.0
-        prob['generator.rho_Copper']     = 8900.0
-        prob['generator.rho_PM']         = 7450.0
-        prob['generator.B_r']            = 1.2
-        prob['generator.E']              = 2e11
-        prob['generator.G']              = 79.3e9
-        prob['generator.P_Fe0e']         = 1.0
-        prob['generator.P_Fe0h']         = 4.0
-        prob['generator.S_N']            = -0.002
-        prob['generator.alpha_p']        = 0.5*np.pi*0.7
-        prob['generator.b_r_tau_r']      = 0.45
-        prob['generator.b_ro']           = 0.004
-        prob['generator.b_s_tau_s']      = 0.45
-        prob['generator.b_so']           = 0.004
-        prob['generator.cofi']           = 0.85
-        prob['generator.freq']           = 60
-        prob['generator.h_i']            = 0.001
-        prob['generator.h_sy0']          = 0.0
-        prob['generator.h_w']            = 0.005
-        prob['generator.k_fes']          = 0.9
-        prob['generator.k_s']            = 0.2
-        prob['generator.m']     = 3
-        prob['generator.mu_0']           = np.pi*4e-7
-        prob['generator.mu_r']           = 1.06
-        prob['generator.p']              = 3.0
-        prob['generator.phi']            = np.deg2rad(90)
-        prob['generator.ratio_mw2pp']    = 0.7
-        prob['generator.resist_Cu']      = 1.8e-8*1.4
-        prob['generator.sigma']          = 40e3
-        prob['generator.v']              = 0.3
-        prob['generator.y_tau_p']        = 1.0
-        prob['generator.y_tau_pr']       = 10. / 12
-        prob['generator.cofi']               = 0.9
-        prob['generator.y_tau_p']            = 12./15.
-        prob['generator.sigma']              = 21.5e3
-        prob['generator.rad_ag']             = 0.61
-        prob['generator.len_s']              = 0.49
-        prob['generator.h_s']                = 0.08
-        prob['generator.I_0']                = 40.0
-        prob['generator.B_symax']            = 1.3
-        prob['generator.S_Nmax']             = -0.2
-        prob['generator.h_0']                = 0.01
-        prob['generator.k_fillr']        = 0.55
-        prob['generator.k_fills']        = 0.65
-        prob['generator.q1']    = 5
-        prob['generator.q2']    = 4
-
-        #prob['generator.D_shaft'] = 2.3
-        
-=======
         prob["upwind"] = True
 
         prob["L_12"] = 2.0
@@ -505,7 +301,6 @@
 
         # prob['generator.D_shaft'] = 2.3
 
->>>>>>> 0163a1b3
         try:
             prob.run_model()
             self.assertTrue(True)
@@ -516,22 +311,6 @@
     def testGeared_withSimpleGen(self):
 
         opt = {}
-<<<<<<< HEAD
-        opt['DriveSE'] = {}
-        opt['DriveSE']['direct'] = False
-        opt['DriveSE']['hub'] = {}
-        opt['DriveSE']['hub']['hub_gamma'] = 2.0
-        opt['DriveSE']['hub']['spinner_gamma'] = 1.5
-        opt['DriveSE']['gamma_f'] = 1.35
-        opt['DriveSE']['gamma_m'] = 1.3
-        opt['DriveSE']['gamma_n'] = 1.0
-        opt['flags'] = {}
-        opt['flags']['generator'] = False
-        opt['RotorSE'] = {}
-        opt['RotorSE']['n_pc'] = 20
-        opt['materials'] = {}
-        opt['materials']['n_mat'] = 1
-=======
         opt["DriveSE"] = {}
         opt["DriveSE"]["direct"] = False
         opt["DriveSE"]["hub"] = {}
@@ -546,46 +325,12 @@
         opt["RotorSE"]["n_pc"] = 20
         opt["materials"] = {}
         opt["materials"]["n_mat"] = 1
->>>>>>> 0163a1b3
 
         prob = om.Problem()
         prob.model = DrivetrainSE(modeling_options=opt, n_dlcs=1)
         prob.setup()
         prob = set_common(prob, opt)
 
-<<<<<<< HEAD
-        prob['upwind'] = True
-
-        prob['L_12'] = 2.0
-        prob['L_h1'] = 1.0
-        prob['overhang'] = 2.0
-        prob['drive_height'] = 4.875
-        prob['L_hss'] = 1.5
-        prob['L_generator'] = 1.25
-        prob['L_gearbox'] = 1.1
-        prob['tilt'] = 5.0
-
-        myones = np.ones(2)
-        prob['lss_diameter'] = 2.3*myones
-        prob['lss_wall_thickness'] = 0.05*myones
-        prob['hss_diameter'] = 2.0*myones
-        prob['hss_wall_thickness'] = 0.05*myones
-
-        prob['bedplate_flange_width'] = 1.5
-        prob['bedplate_flange_thickness'] = 0.05
-        #prob['bedplate_web_height'] = 1.0
-        prob['bedplate_web_thickness'] = 0.05
-        prob['bear1.D_shaft'] = 2.3
-        prob['bear2.D_shaft'] = 2.3
-        #prob['generator.D_shaft'] = 2.3
-
-        prob['planet_numbers'] = np.array([3, 3, 0])
-        prob['gear_configuration'] = 'eep'
-        #prob['shaft_factor'] = 'normal'
-        prob['gear_ratio'] = 90.0
-
-        prob['generator_efficiency_user'] = np.zeros((20,2))
-=======
         prob["upwind"] = True
 
         prob["L_12"] = 2.0
@@ -617,7 +362,6 @@
         prob["gear_ratio"] = 90.0
 
         prob["generator_efficiency_user"] = np.zeros((20, 2))
->>>>>>> 0163a1b3
 
         try:
             prob.run_model()
