--- conflicted
+++ resolved
@@ -172,14 +172,6 @@
         self.options.declare("modeling_options")
 
     def setup(self):
-<<<<<<< HEAD
-        blade_init_options = self.options['modeling_options']['RotorSE']
-        self.n_span        = n_span    = blade_init_options['n_span']
-        af_init_options = self.options['modeling_options']['airfoils']
-        self.n_aoa         = n_aoa     = af_init_options['n_aoa']  # Number of angle of attacks
-        self.n_Re          = n_Re      = af_init_options['n_Re']  # Number of Reynolds
-        self.n_tab         = n_tab     = af_init_options['n_tab']  # Number of tabulated data. For distributed aerodynamic control this could be > 1
-=======
         rotorse_options = self.options["modeling_options"]["RotorSE"]
         self.n_span = n_span = rotorse_options["n_span"]
         self.n_aoa = n_aoa = rotorse_options["n_aoa"]  # Number of angle of attacks
@@ -187,7 +179,6 @@
         self.n_tab = n_tab = rotorse_options[
             "n_tab"
         ]  # Number of tabulated data. For distributed aerodynamic control this could be > 1
->>>>>>> 0163a1b3
 
         # inputs
         self.add_input("V_load", val=20.0, units="m/s")
@@ -392,15 +383,9 @@
         self.options.declare("opt_options")
 
     def setup(self):
-<<<<<<< HEAD
-        modeling_options = self.options['modeling_options']
-        opt_options      = self.options['opt_options']
-        self.n_span      = n_span    = modeling_options['RotorSE']['n_span']
-=======
         modeling_options = self.options["modeling_options"]
         opt_options = self.options["opt_options"]
         self.n_span = n_span = modeling_options["RotorSE"]["n_span"]
->>>>>>> 0163a1b3
         # self.n_af          = n_af      = af_init_options['n_af'] # Number of airfoils
         self.n_aoa = n_aoa = modeling_options["RotorSE"]["n_aoa"]  # Number of angle of attacks
         self.n_Re = n_Re = modeling_options["RotorSE"]["n_Re"]  # Number of Reynolds, so far hard set at 1
@@ -411,76 +396,6 @@
         n_opt_twist = opt_options["optimization_variables"]["blade"]["aero_shape"]["twist"]["n_opt"]
 
         # Inputs
-<<<<<<< HEAD
-        self.add_input('Uhub',          val=9.,               units='m/s',          desc='Undisturbed wind speed')
-
-        self.add_input('tsr',           val=0.0,                                    desc='Tip speed ratio')
-        self.add_input('pitch',         val=0.0,              units='deg',          desc='Pitch angle')     
-        self.add_input('r',             val=np.zeros(n_span), units='m',            desc='radial locations where blade is defined (should be increasing and not go all the way to hub or tip)')
-        self.add_input('s_opt_chord',   val=np.zeros(n_opt_chord),                  desc='1D array of the non-dimensional spanwise grid defined along blade axis to optimize the blade chord')
-        self.add_input('s_opt_twist',   val=np.zeros(n_opt_twist),                  desc='1D array of the non-dimensional spanwise grid defined along blade axis to optimize the blade twist')
-        self.add_input('chord',         val=np.zeros(n_span), units='m',            desc='chord length at each section')
-        self.add_input('twist',         val=np.zeros(n_span), units='rad',          desc='twist angle at each section (positive decreases angle of attack)')
-        self.add_input('airfoils_aoa',  val=np.zeros((n_aoa)),units='deg',          desc='angle of attack grid for polars')
-        self.add_input('airfoils_cl',   val=np.zeros((n_span, n_aoa, n_Re, n_tab)), desc='lift coefficients, spanwise')
-        self.add_input('airfoils_cd',   val=np.zeros((n_span, n_aoa, n_Re, n_tab)), desc='drag coefficients, spanwise')
-        self.add_input('airfoils_cm',   val=np.zeros((n_span, n_aoa, n_Re, n_tab)), desc='moment coefficients, spanwise')
-        self.add_input('airfoils_Re',   val=np.zeros((n_Re)),                       desc='Reynolds numbers of polars')
-        self.add_input('Rhub',          val=0.0,     units='m',                     desc='hub radius')
-        self.add_input('Rtip',          val=0.0,     units='m',                     desc='tip radius')
-        self.add_input('rthick',        val=np.zeros(n_span),                       desc='1D array of the relative thicknesses of the blade defined along span.')
-        self.add_input('precurve',      val=np.zeros(n_span), units='m',            desc='precurve at each section')
-        self.add_input('precurveTip',   val=0.0,              units='m',            desc='precurve at tip')
-        self.add_input('presweep',      val=np.zeros(n_span), units='m',            desc='presweep at each section')
-        self.add_input('presweepTip',   val=0.0,              units='m',            desc='presweep at tip')
-        self.add_input('hub_height',    val=0.0,     units='m',                     desc='hub height')            
-        self.add_input('precone',       val=0.0,     units='deg',                   desc='precone angle', )
-        self.add_input('tilt',          val=0.0,     units='deg',                   desc='shaft tilt', )
-        self.add_input('yaw',           val=0.0,     units='deg',                   desc='yaw error', )
-        self.add_discrete_input('nBlades',val=0,                                    desc='number of blades')
-        self.add_input('rho',           val=1.225,   units='kg/m**3',               desc='density of air')
-        self.add_input('mu',            val=1.81e-5, units='kg/(m*s)',              desc='dynamic viscosity of air')
-        self.add_input('shearExp',      val=0.0,                                    desc='shear exponent')
-        self.add_discrete_input('nSector',   val=4,                                 desc='number of sectors to divide rotor face into in computing thrust and power')
-        self.add_discrete_input('tiploss',   val=True,                              desc='include Prandtl tip loss model')
-        self.add_discrete_input('hubloss',   val=True,                              desc='include Prandtl hub loss model')
-        self.add_discrete_input('wakerotation',val=True,                            desc='include effect of wake rotation (i.e., tangential induction factor is nonzero)')
-        self.add_discrete_input('usecd',     val=True,                              desc='use drag coefficient in computing induction factors')
-        self.add_input('gearbox_efficiency',     val=0.0,                           desc='Gearbox efficiency')
-        self.add_input('generator_efficiency',   val=0.0,                           desc='Generator efficiency')
-
-
-        # Outputs   
-        self.add_output('theta', val=np.zeros(n_span), units='rad',   desc='Twist angle at each section (positive decreases angle of attack)')
-        self.add_output('CP',    val=0.0,                             desc='Rotor power coefficient')
-        self.add_output('GenPwr',val=0.0,              units='W',     desc='Generator electrical power')
-        self.add_output('P',     val=0.0,              units='W',     desc='Rotor aerodynamic power')
-        self.add_output('T',     val=0.0,              units='N*m',   desc='Rotor aerodynamic thrust')
-        self.add_output('Q',     val=0.0,              units='N*m',   desc='Rotor aerodynamic torque')
-        self.add_output('M',     val=0.0,              units='N*m',   desc='Blade root flapwise moment')
-        self.add_output('CM',    val=0.0,                             desc='Blade flapwise moment coefficient')
-        self.add_output('a',     val=np.zeros(n_span),                desc='Axial induction  along blade span')
-        self.add_output('ap',    val=np.zeros(n_span),                desc='Tangential induction along blade span')
-        self.add_output('alpha', val=np.zeros(n_span), units='deg',   desc='Angles of attack along blade span')
-        self.add_output('cl',    val=np.zeros(n_span),                desc='Lift coefficients along blade span')
-        self.add_output('cd',    val=np.zeros(n_span),                desc='Drag coefficients along blade span')
-        n_opt = opt_options['optimization_variables']['blade']['aero_shape']['twist']['n_opt']
-        self.add_output('cl_n_opt',    val=np.zeros(n_opt),           desc='Lift coefficients along blade span')
-        self.add_output('cd_n_opt',    val=np.zeros(n_opt),           desc='Drag coefficients along blade span')
-        self.add_output('Px_b',  val=np.zeros(n_span), units='N/m',   desc='Distributed loads in blade-aligned x-direction')
-        self.add_output('Py_b',  val=np.zeros(n_span), units='N/m',   desc='Distributed loads in blade-aligned y-direction')
-        self.add_output('Pz_b',  val=np.zeros(n_span), units='N/m',   desc='Distributed loads in blade-aligned z-direction')
-        self.add_output('Px_af', val=np.zeros(n_span), units='N/m',   desc='Distributed loads in airfoil x-direction')
-        self.add_output('Py_af', val=np.zeros(n_span), units='N/m',   desc='Distributed loads in airfoil y-direction')
-        self.add_output('Pz_af', val=np.zeros(n_span), units='N/m',   desc='Distributed loads in airfoil z-direction')
-        self.add_output('LiftF', val=np.zeros(n_span), units='N/m',   desc='Distributed lift force')
-        self.add_output('DragF', val=np.zeros(n_span), units='N/m',   desc='Distributed drag force')
-        self.add_output('L_n_opt', val=np.zeros(n_opt),units='N/m',   desc='Distributed lift force')
-        self.add_output('D_n_opt', val=np.zeros(n_opt),units='N/m',   desc='Distributed drag force')
-        
-        self.declare_partials('*', '*', method='fd')
-                
-=======
         self.add_input("Uhub", val=9.0, units="m/s", desc="Undisturbed wind speed")
 
         self.add_input("tsr", val=0.0, desc="Tip speed ratio")
@@ -593,7 +508,6 @@
 
         self.declare_partials("*", "*", method="fd")
 
->>>>>>> 0163a1b3
     def compute(self, inputs, outputs, discrete_inputs, discrete_outputs):
 
         # Create Airfoil class instances
@@ -759,12 +673,6 @@
         myout, derivs = get_cp_cm.evaluate([inputs["Uhub"]], [Omega], [inputs["pitch"]], coefficients=True)
         _, _, _, _, CP, CT, CQ, CM = [myout[key] for key in ["P", "T", "Q", "M", "CP", "CT", "CQ", "CM"]]
 
-<<<<<<< HEAD
-        myout, derivs = get_cp_cm.evaluate([inputs['Uhub']], [Omega], [inputs['pitch']], coefficients=True)
-        P, T, Q, M, CP, CT, CQ, CM = [myout[key] for key in ['P','T','Q','M','CP','CT','CQ','CM']]
-                
-=======
->>>>>>> 0163a1b3
         # if self.options['opt_options']['optimization_variables']['blade']['aero_shape']['twist']['flag']:
         get_cp_cm.induction = False
         get_cp_cm.induction_inflow = True
@@ -773,24 +681,6 @@
         # Np, Tp = get_cp_cm.distributedAeroLoads(inputs['Uhub'][0], Omega[0], inputs['pitch'][0], 0.0)
 
         # Return twist angle
-<<<<<<< HEAD
-        outputs['theta']   = twist
-        outputs['CP']      = CP[0]
-        outputs['CM']      = CM[0]
-        outputs['GenPwr']  = P*inputs['gearbox_efficiency']*inputs['generator_efficiency']
-        outputs['P']       = P
-        outputs['M']       = M
-        outputs['T']       = T
-        outputs['Q']       = Q
-        outputs['a']       = loads['a']
-        outputs['ap']      = loads['ap']
-        outputs['alpha']   = loads['alpha']
-        outputs['cl']      = loads['Cl']
-        outputs['cd']      = loads['Cd']
-        s                  = (inputs['r'] - inputs['r'][0]) / (inputs['r'][-1] - inputs['r'][0])
-        outputs['cl_n_opt']  = np.interp(inputs['s_opt_twist'], s, loads['Cl'])
-        outputs['cd_n_opt']  = np.interp(inputs['s_opt_twist'], s, loads['Cd'])
-=======
         outputs["theta"] = twist
         outputs["CP"] = CP[0]
         outputs["CM"] = CM[0]
@@ -802,7 +692,6 @@
         s = (inputs["r"] - inputs["r"][0]) / (inputs["r"][-1] - inputs["r"][0])
         outputs["cl_n_opt"] = np.interp(inputs["s_opt_twist"], s, loads["Cl"])
         outputs["cd_n_opt"] = np.interp(inputs["s_opt_twist"], s, loads["Cd"])
->>>>>>> 0163a1b3
         # Forces in the blade coordinate system, pag 21 of https://www.nrel.gov/docs/fy13osti/58819.pdf
         outputs["Px_b"] = loads["Np"]
         outputs["Py_b"] = -loads["Tp"]
@@ -910,13 +799,8 @@
         self.options.declare("modeling_options")
 
     def setup(self):
-<<<<<<< HEAD
-        blade_init_options = self.options['modeling_options']['RotorSE']
-        n_blades           = self.options['modeling_options']['assembly']['number_of_blades']
-=======
         rotorse_options = self.options["modeling_options"]["RotorSE"]
         n_blades = self.options["modeling_options"]["assembly"]["number_of_blades"]
->>>>>>> 0163a1b3
 
         self.n_span = n_span = rotorse_options["n_span"]
         self.n_aoa = n_aoa = rotorse_options["n_aoa"]  # Number of angle of attacks
@@ -1145,14 +1029,6 @@
         self.options.declare("modeling_options")
 
     def setup(self):
-<<<<<<< HEAD
-        blade_init_options = self.options['modeling_options']['RotorSE']
-        self.n_span        = n_span    = blade_init_options['n_span']
-        af_init_options = self.options['modeling_options']['airfoils']
-        self.n_aoa         = n_aoa     = af_init_options['n_aoa']  # Number of angle of attacks
-        self.n_Re          = n_Re      = af_init_options['n_Re']  # Number of Reynolds
-        self.n_tab         = n_tab     = af_init_options['n_tab']  # Number of tabulated data. For distributed aerodynamic control this could be > 1
-=======
         rotorse_init_options = self.options["modeling_options"]["RotorSE"]
         self.n_span = n_span = rotorse_init_options["n_span"]
         self.n_aoa = n_aoa = rotorse_init_options["n_aoa"]  # Number of angle of attacks
@@ -1160,7 +1036,6 @@
         self.n_tab = n_tab = rotorse_init_options[
             "n_tab"
         ]  # Number of tabulated data. For distributed aerodynamic control this could be > 1
->>>>>>> 0163a1b3
 
         # inputs
         self.add_input("V_load", val=20.0, units="m/s")
