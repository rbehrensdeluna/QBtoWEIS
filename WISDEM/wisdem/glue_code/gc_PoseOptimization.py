import os

import numpy as np

import openmdao.api as om


class PoseOptimization(object):
    def __init__(self, modeling_options, analysis_options):
        self.modeling = modeling_options
        self.opt = analysis_options

    def get_number_design_variables(self):
        # Determine the number of design variables
        n_DV = 0

        rotorD_opt = self.opt["design_variables"]["rotor_diameter"]
        blade_opt = self.opt["design_variables"]["blade"]
        tower_opt = self.opt["design_variables"]["tower"]
        mono_opt = self.opt["design_variables"]["monopile"]
        hub_opt = self.opt["design_variables"]["hub"]
        drive_opt = self.opt["design_variables"]["drivetrain"]
        float_opt = self.opt["design_variables"]["floating"]

        if rotorD_opt["flag"]:
            n_DV += 1
        if blade_opt["aero_shape"]["twist"]["flag"]:
            n_DV += blade_opt["aero_shape"]["twist"]["n_opt"] - (
                blade_opt["aero_shape"]["twist"]["lock_root"] + blade_opt["aero_shape"]["twist"]["lock_tip"]
            )
        if blade_opt["aero_shape"]["chord"]["flag"]:
            n_DV += blade_opt["aero_shape"]["chord"]["n_opt"] - (
                blade_opt["aero_shape"]["chord"]["lock_root"] + blade_opt["aero_shape"]["chord"]["lock_tip"]
            )
        if blade_opt["aero_shape"]["af_positions"]["flag"]:
            n_DV += (
                self.modeling["WISDEM"]["RotorSE"]["n_af_span"]
                - blade_opt["aero_shape"]["af_positions"]["af_start"]
                - 1
            )
        if blade_opt["structure"]["spar_cap_ss"]["flag"]:
            n_DV += blade_opt["structure"]["spar_cap_ss"]["n_opt"] - (
<<<<<<< HEAD
                    blade_opt["structure"]["spar_cap_ss"]["lock_root"] +
                    blade_opt["structure"]["spar_cap_ss"]["lock_tip"])
=======
                blade_opt["structure"]["spar_cap_ss"]["lock_root"] + blade_opt["structure"]["spar_cap_ss"]["lock_tip"]
            )
>>>>>>> e278441f
        if (
            blade_opt["structure"]["spar_cap_ps"]["flag"]
            and not blade_opt["structure"]["spar_cap_ps"]["equal_to_suction"]
        ):
            n_DV += blade_opt["structure"]["spar_cap_ps"]["n_opt"] - (
<<<<<<< HEAD
                    blade_opt["structure"]["spar_cap_ps"]["lock_root"] +
                    blade_opt["structure"]["spar_cap_ps"]["lock_tip"])
=======
                blade_opt["structure"]["spar_cap_ps"]["lock_root"] + blade_opt["structure"]["spar_cap_ps"]["lock_tip"]
            )
>>>>>>> e278441f
        if self.opt["design_variables"]["control"]["tsr"]["flag"]:
            n_DV += 1

        if tower_opt["outer_diameter"]["flag"]:
            n_DV += self.modeling["WISDEM"]["TowerSE"]["n_height_tower"]
        if tower_opt["layer_thickness"]["flag"]:
            n_DV += (
                self.modeling["WISDEM"]["TowerSE"]["n_height_tower"]
                * self.modeling["WISDEM"]["TowerSE"]["n_layers_tower"]
            )
        if mono_opt["outer_diameter"]["flag"]:
            n_DV += self.modeling["WISDEM"]["TowerSE"]["n_height_monopile"]
        if mono_opt["layer_thickness"]["flag"]:
            n_DV += (
                self.modeling["WISDEM"]["TowerSE"]["n_height_monopile"]
                * self.modeling["WISDEM"]["TowerSE"]["n_layers_monopile"]
            )
        if hub_opt["cone"]["flag"]:
            n_DV += 1
        if hub_opt["hub_diameter"]["flag"]:
            n_DV += 1
        for k in [
            "uptilt",
            "overhang",
            "distance_tt_hub",
            "distance_hub_mb",
            "distance_mb_mb",
            "generator_length",
            "gear_ratio",
            "generator_length",
            "bedplate_web_thickness",
            "bedplate_flange_thickness",
            "bedplate_flange_width",
        ]:
            if drive_opt[k]["flag"]:
                n_DV += 1
        for k in [
            "lss_diameter",
            "lss_wall_thickness",
            "hss_diameter",
            "hss_wall_thickness",
            "nose_diameter",
            "nose_wall_thickness",
        ]:
            if drive_opt[k]["flag"]:
                n_DV += 2
        if drive_opt["bedplate_wall_thickness"]["flag"]:
            n_DV += 4

        if float_opt["joints"]["flag"]:
            n_DV += len(float_opt["joints"]["z_coordinate"]) + len(float_opt["joints"]["r_coordinate"])

        if float_opt["members"]["flag"]:
            for k, kgrp in enumerate(float_opt["members"]["groups"]):
                memname = kgrp["names"][0]
                memidx = self.modeling["floating"]["members"]["name"].index(memname)
                n_grid = len(self.modeling["floating"]["members"]["grid_member_" + memname])
                n_layers = self.modeling["floating"]["members"]["n_layers"][memidx]
                if "diameter" in kgrp:
                    n_DV += n_grid
                if "thickness" in kgrp:
                    n_DV += n_grid * n_layers
                if "ballast" in kgrp:
                    n_DV += self.modeling["floating"]["members"]["ballast_flag_member_" + memname].count(False)
                if "stiffeners" in kgrp:
                    if "ring" in kgrp["stiffeners"]:
                        if "size" in kgrp["stiffeners"]["ring"]:
                            pass
                        if "spacing" in kgrp["stiffeners"]["ring"]:
                            n_DV += 1
                    if "longitudinal" in kgrp["stiffeners"]:
                        if "size" in kgrp["stiffeners"]["longitudinal"]:
                            pass
                        if "spacing" in kgrp["stiffeners"]["longitudinal"]:
                            n_DV += 1
                if "axial_joints" in kgrp:
                    n_DV += len(kgrp["axial_joints"])

        # Wrap-up at end with multiplier for finite differencing
        if self.opt["driver"]["optimization"]["form"] == "central":
            n_DV *= 2

        return n_DV

    def _get_step_size(self):
        # If a step size for the driver-level finite differencing is provided, use that step size. Otherwise use a default value.
        return (
            1.0e-6
            if not "step_size" in self.opt["driver"]["optimization"]
            else self.opt["driver"]["optimization"]["step_size"]
        )

    def set_driver(self, wt_opt):
        folder_output = self.opt["general"]["folder_output"]

        if self.opt["driver"]["optimization"]["flag"]:
            step_size = self._get_step_size()

            # Solver has specific meaning in OpenMDAO
            wt_opt.model.approx_totals(method="fd", step=step_size, form=self.opt["driver"]["optimization"]["form"])

            # Set optimization solver and options. First, Scipy's SLSQP
            if self.opt["driver"]["optimization"]["solver"] == "SLSQP":
                wt_opt.driver = om.ScipyOptimizeDriver()
                wt_opt.driver.options["optimizer"] = self.opt["driver"]["optimization"]["solver"]
                wt_opt.driver.options["tol"] = self.opt["driver"]["optimization"]["tol"]
                wt_opt.driver.options["maxiter"] = self.opt["driver"]["optimization"]["max_iter"]

            # The next two optimization methods require pyOptSparse.
            elif self.opt["driver"]["optimization"]["solver"] == "CONMIN":
                try:
                    from openmdao.api import pyOptSparseDriver
                except:
                    raise ImportError(
                        "You requested the optimization solver CONMIN, but you have not installed the pyOptSparseDriver. Please do so and rerun."
                    )
                wt_opt.driver = pyOptSparseDriver()
                wt_opt.driver.options["optimizer"] = self.opt["driver"]["optimization"]["solver"]
                wt_opt.driver.opt_settings["ITMAX"] = self.opt["driver"]["optimization"]["max_iter"]

            elif self.opt["driver"]["optimization"]["solver"] == "SNOPT":
                try:
                    from openmdao.api import pyOptSparseDriver
                except:
                    raise ImportError(
                        "You requested the optimization solver SNOPT, but you have not installed the pyOptSparseDriver. Please do so and rerun."
                    )
                wt_opt.driver = pyOptSparseDriver()
                try:
                    wt_opt.driver.options["optimizer"] = self.opt["driver"]["optimization"]["solver"]
                except:
                    raise ImportError(
                        "You requested the optimization solver SNOPT, but you have not installed it within the pyOptSparseDriver. Please do so and rerun."
                    )
                wt_opt.driver.opt_settings["Major optimality tolerance"] = float(
                    self.opt["driver"]["optimization"]["tol"]
                )
                wt_opt.driver.opt_settings["Major iterations limit"] = int(
                    self.opt["driver"]["optimization"]["max_major_iter"]
                )
                wt_opt.driver.opt_settings["Iterations limit"] = int(
                    self.opt["driver"]["optimization"]["max_minor_iter"]
                )
                wt_opt.driver.opt_settings["Major feasibility tolerance"] = float(
                    self.opt["driver"]["optimization"]["tol"]
                )
                wt_opt.driver.opt_settings["Summary file"] = os.path.join(folder_output, "SNOPT_Summary_file.txt")
                wt_opt.driver.opt_settings["Print file"] = os.path.join(folder_output, "SNOPT_Print_file.txt")
                if "hist_file_name" in self.opt["driver"]["optimization"]:
                    wt_opt.driver.hist_file = self.opt["driver"]["optimization"]["hist_file_name"]
                if "verify_level" in self.opt["driver"]["optimization"]:
                    wt_opt.driver.opt_settings["Verify level"] = self.opt["driver"]["optimization"]["verify_level"]
                else:
                    wt_opt.driver.opt_settings["Verify level"] = -1
                # wt_opt.driver.declare_coloring()
                if "hotstart_file" in self.opt["driver"]["optimization"]:
                    wt_opt.driver.hotstart_file = self.opt["driver"]["optimization"]["hotstart_file"]

            else:
                raise ValueError(
                    "The optimizer " + self.opt["driver"]["optimization"]["solver"] + "is not yet supported!"
                )

        elif self.opt["driver"]["design_of_experiments"]["flag"]:
            if self.opt["driver"]["design_of_experiments"]["generator"].lower() == "uniform":
                generator = om.UniformGenerator(
                    num_samples=self.opt["driver"]["design_of_experiments"]["num_samples"],
                    seed=self.opt["driver"]["design_of_experiments"]["seed"],
                )
            elif self.opt["driver"]["design_of_experiments"]["generator"].lower() == "fullfact":
                generator = om.FullFactorialGenerator(levels=self.opt["driver"]["design_of_experiments"]["num_samples"])
            elif self.opt["driver"]["design_of_experiments"]["generator"].lower() == "plackettburman":
                generator = om.PlackettBurmanGenerator()
            elif self.opt["driver"]["design_of_experiments"]["generator"].lower() == "boxbehnken":
                generator = om.BoxBehnkenGenerator()
            elif self.opt["driver"]["design_of_experiments"]["generator"].lower() == "latinhypercube":
                generator = om.LatinHypercubeGenerator(
                    samples=self.opt["driver"]["design_of_experiments"]["num_samples"],
                    criterion=self.opt["driver"]["design_of_experiments"]["criterion"],
                    seed=self.opt["driver"]["design_of_experiments"]["seed"],
                )
            else:
                raise Exception(
                    "The generator type {} is unsupported.".format(
                        self.opt["driver"]["design_of_experiments"]["generator"]
                    )
                )

            # Initialize driver
            wt_opt.driver = om.DOEDriver(generator)

            # options
            wt_opt.driver.options["run_parallel"] = self.opt["driver"]["design_of_experiments"]["run_parallel"]

        else:
            raise Exception(
                "Design variables are set to be optimized or studied, but no driver is selected. Please enable a driver."
            )

        return wt_opt

    def set_objective(self, wt_opt):

        # Set merit figure. Each objective has its own scaling.
        if self.opt["merit_figure"] == "AEP":
            wt_opt.model.add_objective("rp.AEP", ref=-1.0e6)

        elif self.opt["merit_figure"] == "blade_mass":
            wt_opt.model.add_objective("re.precomp.blade_mass", ref=1.0e4)

        elif self.opt["merit_figure"] == "LCOE":
            wt_opt.model.add_objective("financese.lcoe", ref=0.1)

        elif self.opt["merit_figure"] == "blade_tip_deflection":
            wt_opt.model.add_objective("tcons.tip_deflection_ratio")

        elif self.opt["merit_figure"] == "tower_mass":
            wt_opt.model.add_objective("towerse.tower_mass", ref=1e6)

        elif self.opt["merit_figure"] == "mononpile_mass":
            wt_opt.model.add_objective("towerse.mononpile_mass", ref=1e6)

        elif self.opt["merit_figure"] == "structural_mass":
            wt_opt.model.add_objective("towerse.structural_mass", ref=1e6)

        elif self.opt["merit_figure"] == "tower_cost":
            wt_opt.model.add_objective("tcc.tower_cost", ref=1e6)

        elif self.opt["merit_figure"] == "hub_mass":
            wt_opt.model.add_objective("drivese.hub_system_mass", ref=1e5)

        elif self.opt["merit_figure"] == "nacelle_mass":
            wt_opt.model.add_objective("drivese.nacelle_mass", ref=1e6)

        elif self.opt["merit_figure"] == "nacelle_cost":
            wt_opt.model.add_objective("tcc.nacelle_cost", ref=1e6)

        elif self.opt["merit_figure"] == "Cp":
            if self.modeling["flags"]["blade"]:
                wt_opt.model.add_objective("rp.powercurve.Cp_regII", ref=-1.0)
            else:
                wt_opt.model.add_objective("ccblade.CP", ref=-1.0)
        else:
            raise ValueError("The merit figure " + self.opt["merit_figure"] + " is unknown or not supported.")

        return wt_opt

    def set_design_variables(self, wt_opt, wt_init):

        # Set optimization design variables.
        rotorD_opt = self.opt["design_variables"]["rotor_diameter"]
        blade_opt = self.opt["design_variables"]["blade"]
        tower_opt = self.opt["design_variables"]["tower"]
        monopile_opt = self.opt["design_variables"]["monopile"]
        control_opt = self.opt["design_variables"]["control"]
        hub_opt = self.opt["design_variables"]["hub"]
        drive_opt = self.opt["design_variables"]["drivetrain"]
        float_opt = self.opt["design_variables"]["floating"]

        # -- Rotor & Blade --
        if rotorD_opt["flag"]:
            wt_opt.model.add_design_var(
                "configuration.rotor_diameter_user", lower=rotorD_opt["minimum"], upper=rotorD_opt["minimum"], ref=1.0e2
            )

        twist_options = blade_opt["aero_shape"]["twist"]
        if twist_options["flag"]:
            indices = range(twist_options["lock_root"], twist_options["n_opt"] - twist_options["lock_tip"])
            wt_opt.model.add_design_var("blade.opt_var.twist_opt_gain", indices=indices, lower=0.0, upper=1.0)

        chord_options = blade_opt["aero_shape"]["chord"]
        if chord_options["flag"]:
            indices = range(chord_options["lock_root"], chord_options["n_opt"] - chord_options["lock_tip"])
            wt_opt.model.add_design_var(
                "blade.opt_var.chord_opt_gain",
                indices=indices,
                lower=chord_options["min_gain"],
                upper=chord_options["max_gain"],
            )

        if blade_opt["aero_shape"]["af_positions"]["flag"]:
            n_af = self.modeling["WISDEM"]["RotorSE"]["n_af_span"]
            indices = range(blade_opt["aero_shape"]["af_positions"]["af_start"], n_af - 1)
            af_pos_init = wt_init["components"]["blade"]["outer_shape_bem"]["airfoil_position"]["grid"]
            step_size = self._get_step_size()
            lb_af = np.zeros(n_af)
            ub_af = np.zeros(n_af)
            for i in range(1, indices[0]):
                lb_af[i] = ub_af[i] = af_pos_init[i]
            for i in indices:
                lb_af[i] = 0.5 * (af_pos_init[i - 1] + af_pos_init[i]) + step_size
                ub_af[i] = 0.5 * (af_pos_init[i + 1] + af_pos_init[i]) - step_size
            lb_af[-1] = ub_af[-1] = 1.0
            wt_opt.model.add_design_var(
                "blade.opt_var.af_position", indices=indices, lower=lb_af[indices], upper=ub_af[indices]
            )

        spar_cap_ss_options = blade_opt["structure"]["spar_cap_ss"]
        if spar_cap_ss_options["flag"]:
            indices = range(
                spar_cap_ss_options["lock_root"], spar_cap_ss_options["n_opt"] - spar_cap_ss_options["lock_tip"]
            )
            wt_opt.model.add_design_var(
                "blade.opt_var.spar_cap_ss_opt_gain",
                indices=indices,
                lower=spar_cap_ss_options["min_gain"],
                upper=spar_cap_ss_options["max_gain"],
            )

        # Only add the pressure side design variables if we do set
        # `equal_to_suction` as False in the optimization yaml.
        spar_cap_ps_options = blade_opt["structure"]["spar_cap_ps"]
        if spar_cap_ps_options["flag"] and not spar_cap_ps_options["equal_to_suction"]:
            indices = range(
                spar_cap_ps_options["lock_root"], spar_cap_ps_options["n_opt"] - spar_cap_ps_options["lock_tip"]
            )
            wt_opt.model.add_design_var(
                "blade.opt_var.spar_cap_ps_opt_gain",
                indices=indices,
                lower=spar_cap_ps_options["min_gain"],
                upper=spar_cap_ps_options["max_gain"],
            )

        # -- Tower & Monopile --
        if tower_opt["outer_diameter"]["flag"]:
            wt_opt.model.add_design_var(
                "tower.diameter",
                lower=tower_opt["outer_diameter"]["lower_bound"],
                upper=tower_opt["outer_diameter"]["upper_bound"],
                ref=5.0,
            )

        if tower_opt["layer_thickness"]["flag"]:
            wt_opt.model.add_design_var(
                "tower.layer_thickness",
                lower=tower_opt["layer_thickness"]["lower_bound"],
                upper=tower_opt["layer_thickness"]["upper_bound"],
                ref=1e-2,
            )

        if monopile_opt["outer_diameter"]["flag"]:
            wt_opt.model.add_design_var(
                "monopile.diameter",
                lower=monopile_opt["outer_diameter"]["lower_bound"],
                upper=monopile_opt["outer_diameter"]["upper_bound"],
                ref=5.0,
            )

        if monopile_opt["layer_thickness"]["flag"]:
            wt_opt.model.add_design_var(
                "monopile.layer_thickness",
                lower=monopile_opt["layer_thickness"]["lower_bound"],
                upper=monopile_opt["layer_thickness"]["upper_bound"],
                ref=1e-2,
            )

        # -- Control --
        if control_opt["tsr"]["flag"]:
            wt_opt.model.add_design_var(
                "control.rated_TSR", lower=control_opt["tsr"]["minimum"], upper=control_opt["tsr"]["maximum"], ref=1e1
            )
        # -- Hub & Drivetrain --
        if hub_opt["cone"]["flag"]:
            wt_opt.model.add_design_var(
                "hub.cone", lower=hub_opt["cone"]["lower_bound"], upper=hub_opt["cone"]["upper_bound"], ref=1e-2
            )
        if hub_opt["hub_diameter"]["flag"]:
            wt_opt.model.add_design_var(
                "hub.diameter",
                lower=hub_opt["hub_diameter"]["lower_bound"],
                upper=hub_opt["hub_diameter"]["upper_bound"],
            )
        if drive_opt["uptilt"]["flag"]:
            wt_opt.model.add_design_var(
                "nacelle.uptilt",
                lower=drive_opt["uptilt"]["lower_bound"],
                upper=drive_opt["uptilt"]["upper_bound"],
                ref=1e-2,
            )

        if drive_opt["generator_length"]["flag"]:
            wt_opt.model.add_design_var(
                "nacelle.L_generator",
                lower=drive_opt["generator_length"]["lower_bound"],
                upper=drive_opt["generator_length"]["upper_bound"],
            )

        for k in [
            "overhang",
            "distance_tt_hub",
            "distance_hub_mb",
            "distance_mb_mb",
            "gear_ratio",
            "bedplate_flange_width",
            "lss_diameter",
            "hss_diameter",
            "nose_diameter",
        ]:
            if drive_opt[k]["flag"]:
                wt_opt.model.add_design_var(
                    "nacelle." + k, lower=drive_opt[k]["lower_bound"], upper=drive_opt[k]["upper_bound"]
                )

        for k in [
            "bedplate_wall_thickness",
            "bedplate_web_thickness",
            "bedplate_flange_thickness",
            "lss_wall_thickness",
            "hss_wall_thickness",
            "nose_wall_thickness",
        ]:
            if drive_opt[k]["flag"]:
                wt_opt.model.add_design_var(
                    "nacelle." + k, lower=drive_opt[k]["lower_bound"], upper=drive_opt[k]["upper_bound"], ref=1e-2
                )

        # -- Floating & Mooring --
        if float_opt["joints"]["flag"]:
            jointz = float_opt["joints"]["z_coordinate"]
            jointr = float_opt["joints"]["r_coordinate"]

            count = 0
            for k in range(len(jointz)):
                wt_opt.model.add_design_var(
                    f"floating.jointdv_{count}",
                    lower=jointz[k]["lower_bound"],
                    upper=jointz[k]["upper_bound"],
                )
                count += 1

            for k in range(len(jointr)):
                wt_opt.model.add_design_var(
                    f"floating.jointdv_{count}",
                    lower=jointr[k]["lower_bound"],
                    upper=jointr[k]["upper_bound"],
                )
                count += 1

        if float_opt["members"]["flag"]:
            for kgrp in float_opt["members"]["groups"]:
                memname = kgrp["names"][0]
                idx = self.modeling["floating"]["members"]["name2idx"][memname]

                if "diameter" in kgrp:
                    wt_opt.model.add_design_var(
                        f"floating.memgrp{idx}.outer_diameter",
                        lower=kgrp["diameter"]["lower_bound"],
                        upper=kgrp["diameter"]["upper_bound"],
                    )
                if "thickness" in kgrp:
                    wt_opt.model.add_design_var(
                        f"floating.memgrp{idx}.layer_thickness",
                        lower=kgrp["thickness"]["lower_bound"],
                        upper=kgrp["thickness"]["upper_bound"],
                    )
                if "ballast" in kgrp and wt_opt[f"floating.memgrp{idx}.ballast_volume"].size > 0:
                    idx = np.where(wt_opt[f"floating.memgrp{idx}.ballast_volume"] > 0.0)[0]
                    if idx.size > 0:
                        wt_opt.model.add_design_var(
                            f"floating.memgrp{idx}.ballast_volume",
                            lower=kgrp["ballast"]["lower_bound"],
                            upper=kgrp["ballast"]["upper_bound"],
                            indices=idx,
                        )
                if "stiffeners" in kgrp:
                    if "ring" in kgrp["stiffeners"]:
                        if "size" in kgrp["stiffeners"]["ring"]:
                            pass
                        if "spacing" in kgrp["stiffeners"]["ring"]:
                            wt_opt.model.add_design_var(
                                f"floating.memgrp{idx}.ring_stiffener_spacing",
                                lower=kgrp["stiffeners"]["ring"]["spacing"]["lower_bound"],
                                upper=kgrp["stiffeners"]["ring"]["spacing"]["upper_bound"],
                            )
                    if "longitudinal" in kgrp["stiffeners"]:
                        if "size" in kgrp["stiffeners"]["longitudinal"]:
                            pass
                        if "spacing" in kgrp["stiffeners"]["longitudinal"]:
                            wt_opt.model.add_design_var(
                                f"floating.memgrp{idx}.axial_stiffener_spacing",
                                lower=kgrp["stiffeners"]["longitudinal"]["spacing"]["lower_bound"],
                                upper=kgrp["stiffeners"]["longitudinal"]["spacing"]["upper_bound"],
                            )
                if "axial_joints" in kgrp:
                    aidx = []
                    lower = []
                    upper = []
                    mem_axial_names = self.modeling["floating"]["members"]["axial_joint_name_member_" + memname]
                    for agrp in kgrp["axial_joints"]:
                        tryidx = None
                        agrp_names = agrp["names"]
                        lower.append(agrp["lower_bound"])
                        upper.append(agrp["upper_bound"])
                        for iname in agrp_names:
                            try:
                                tryidx = mem_axial_names.index(iname)
                                aidx.append(tryidx)
                                break
                            except:
                                continue
                        if tryidx is None:
                            raise ValueError(
                                f"None of these axial joint names were found in member, {memname}:{agrp_names}"
                            )
                    wt_opt.model.add_design_var(
                        f"floating.memgrp{idx}.grid_axial_joints", lower=lower, upper=upper, indices=aidx
                    )

        return wt_opt

    def set_constraints(self, wt_opt):
        blade_opt = self.opt["design_variables"]["blade"]

        # Set non-linear blade constraints
        blade_constr = self.opt["constraints"]["blade"]
        if blade_constr["strains_spar_cap_ss"]["flag"]:
            if blade_opt["structure"]["spar_cap_ss"]["flag"]:
                wt_opt.model.add_constraint("rs.constr.constr_max_strainU_spar", upper=1.0)
            else:
                print(
                    "WARNING: the strains of the suction-side spar cap are set to be constrained, but spar cap thickness is not an active design variable. The constraint is not enforced."
                )

        if blade_constr["strains_spar_cap_ps"]["flag"]:
            if (
                blade_opt["structure"]["spar_cap_ps"]["flag"]
                or blade_opt["structure"]["spar_cap_ps"]["equal_to_suction"]
            ):
                wt_opt.model.add_constraint("rs.constr.constr_max_strainL_spar", upper=1.0)
            else:
                print(
                    "WARNING: the strains of the pressure-side spar cap are set to be constrained, but spar cap thickness is not an active design variable. The constraint is not enforced."
                )

        if blade_constr["stall"]["flag"]:
            if blade_opt["aero_shape"]["twist"]["flag"]:
                wt_opt.model.add_constraint("stall_check.no_stall_constraint", upper=1.0)
            else:
                print(
                    "WARNING: the margin to stall is set to be constrained, but twist is not an active design variable. The constraint is not enforced."
                )

        if blade_constr["tip_deflection"]["flag"]:
            if blade_opt["structure"]["spar_cap_ss"]["flag"] or blade_opt["structure"]["spar_cap_ps"]["flag"]:
                wt_opt.model.add_constraint("tcons.tip_deflection_ratio", upper=1.0)
            else:
                print(
                    "WARNING: the tip deflection is set to be constrained, but spar caps thickness is not an active design variable. The constraint is not enforced."
                )

        if blade_constr["chord"]["flag"]:
            if blade_opt["aero_shape"]["chord"]["flag"]:
                wt_opt.model.add_constraint("blade.pa.max_chord_constr", upper=1.0)
            else:
                print(
                    "WARNING: the max chord is set to be constrained, but chord is not an active design variable. The constraint is not enforced."
                )

        if blade_constr["frequency"]["flap_3P"]:
            if blade_opt["structure"]["spar_cap_ss"]["flag"] or blade_opt["structure"]["spar_cap_ps"]["flag"]:
                wt_opt.model.add_constraint("rs.constr.constr_flap_f_margin", upper=0.0)
            else:
                print(
                    "WARNING: the blade flap frequencies are set to be constrained, but spar caps thickness is not an active design variable. The constraint is not enforced."
                )

        if blade_constr["frequency"]["edge_3P"]:
            wt_opt.model.add_constraint("rs.constr.constr_edge_f_margin", upper=0.0)

        if blade_constr["rail_transport"]["8_axle"]:
            wt_opt.model.add_constraint("re.rail.constr_LV_8axle_horiz", lower=0.8, upper=1.0)
            wt_opt.model.add_constraint("re.rail.constr_strainPS", upper=1.0)
            wt_opt.model.add_constraint("re.rail.constr_strainSS", upper=1.0)
        elif blade_constr["rail_transport"]["4_axle"]:
            wt_opt.model.add_constraint("re.rail.constr_LV_4axle_horiz", upper=1.0)
            wt_opt.model.add_constraint("re.rail.constr_strainPS", upper=1.0)
            wt_opt.model.add_constraint("re.rail.constr_strainSS", upper=1.0)

        if self.opt["constraints"]["blade"]["moment_coefficient"]["flag"]:
            wt_opt.model.add_constraint(
                "ccblade.CM",
                lower=self.opt["constraints"]["blade"]["moment_coefficient"]["min"],
                upper=self.opt["constraints"]["blade"]["moment_coefficient"]["max"],
            )
        if (
            self.opt["constraints"]["blade"]["match_cl_cd"]["flag_cl"]
            or self.opt["constraints"]["blade"]["match_cl_cd"]["flag_cd"]
        ):
            data_target = np.loadtxt(self.opt["constraints"]["blade"]["match_cl_cd"]["filename"])
            eta_opt = np.linspace(0.0, 1.0, self.opt["design_variables"]["blade"]["aero_shape"]["twist"]["n_opt"])
            target_cl = np.interp(eta_opt, data_target[:, 0], data_target[:, 3])
            target_cd = np.interp(eta_opt, data_target[:, 0], data_target[:, 4])
            eps_cl = 1.0e-2
            if self.opt["constraints"]["blade"]["match_cl_cd"]["flag_cl"]:
                wt_opt.model.add_constraint("ccblade.cl_n_opt", lower=target_cl - eps_cl, upper=target_cl + eps_cl)
            if self.opt["constraints"]["blade"]["match_cl_cd"]["flag_cd"]:
                wt_opt.model.add_constraint("ccblade.cd_n_opt", lower=target_cd - eps_cl, upper=target_cd + eps_cl)
        if (
            self.opt["constraints"]["blade"]["match_L_D"]["flag_L"]
            or self.opt["constraints"]["blade"]["match_L_D"]["flag_D"]
        ):
            data_target = np.loadtxt(self.opt["constraints"]["blade"]["match_L_D"]["filename"])
            eta_opt = np.linspace(0.0, 1.0, self.opt["design_variables"]["blade"]["aero_shape"]["twist"]["n_opt"])
            target_L = np.interp(eta_opt, data_target[:, 0], data_target[:, 7])
            target_D = np.interp(eta_opt, data_target[:, 0], data_target[:, 8])
        eps_L = 1.0e2
        if self.opt["constraints"]["blade"]["match_L_D"]["flag_L"]:
            wt_opt.model.add_constraint("ccblade.L_n_opt", lower=target_L - eps_L, upper=target_L + eps_L)
        if self.opt["constraints"]["blade"]["match_L_D"]["flag_D"]:
            wt_opt.model.add_constraint("ccblade.D_n_opt", lower=target_D - eps_L, upper=target_D + eps_L)

        # Tower and monopile contraints
        tower_constr = self.opt["constraints"]["tower"]
        monopile_constr = self.opt["constraints"]["monopile"]
        if tower_constr["height_constraint"]["flag"]:
            wt_opt.model.add_constraint(
                "towerse.height_constraint",
                lower=tower_constr["height_constraint"]["lower_bound"],
                upper=tower_constr["height_constraint"]["upper_bound"],
            )

        if tower_constr["stress"]["flag"] or monopile_constr["stress"]["flag"]:
            for k in range(self.modeling["WISDEM"]["TowerSE"]["nLC"]):
                kstr = "" if self.modeling["WISDEM"]["TowerSE"]["nLC"] == 0 else str(k + 1)
                wt_opt.model.add_constraint("towerse.post" + kstr + ".stress", upper=1.0)

        if tower_constr["global_buckling"]["flag"] or monopile_constr["global_buckling"]["flag"]:
            for k in range(self.modeling["WISDEM"]["TowerSE"]["nLC"]):
                kstr = "" if self.modeling["WISDEM"]["TowerSE"]["nLC"] == 0 else str(k + 1)
                wt_opt.model.add_constraint("towerse.post" + kstr + ".global_buckling", upper=1.0)

        if tower_constr["shell_buckling"]["flag"] or monopile_constr["shell_buckling"]["flag"]:
            for k in range(self.modeling["WISDEM"]["TowerSE"]["nLC"]):
                kstr = "" if self.modeling["WISDEM"]["TowerSE"]["nLC"] == 0 else str(k + 1)
                wt_opt.model.add_constraint("towerse.post" + kstr + ".shell_buckling", upper=1.0)

        if tower_constr["d_to_t"]["flag"] or monopile_constr["d_to_t"]["flag"]:
            wt_opt.model.add_constraint(
                "towerse.constr_d_to_t",
                lower=tower_constr["d_to_t"]["lower_bound"],
                upper=tower_constr["d_to_t"]["upper_bound"],
            )

        if tower_constr["taper"]["flag"] or monopile_constr["taper"]["flag"]:
            wt_opt.model.add_constraint("towerse.constr_taper", lower=tower_constr["taper"]["lower_bound"])

        if tower_constr["slope"]["flag"] or monopile_constr["slope"]["flag"]:
            wt_opt.model.add_constraint("towerse.slope", upper=1.0)

        if monopile_constr["pile_depth"]["flag"]:
            wt_opt.model.add_constraint("towerse.suctionpile_depth", lower=monopile_constr["pile_depth"]["lower_bound"])

        if tower_constr["frequency"]["flag"]:
            wt_opt.model.add_constraint("tcons.constr_tower_f_1Pmargin", upper=0.0)
            wt_opt.model.add_constraint("tcons.constr_tower_f_NPmargin", upper=0.0)

        elif tower_constr["frequency_1"]["flag"] or monopile_constr["frequency_1"]["flag"]:
            for k in range(self.modeling["WISDEM"]["TowerSE"]["nLC"]):
                kstr = "" if self.modeling["WISDEM"]["TowerSE"]["nLC"] == 0 else str(k + 1)
                wt_opt.model.add_constraint(
                    "towerse.post" + kstr + ".structural_frequencies",
                    indices=[0],
                    lower=tower_constr["frequency_1"]["lower_bound"],
                    upper=tower_constr["frequency_1"]["upper_bound"],
                )

        # Hub and drivetrain constraints
        hub_constr = self.opt["constraints"]["hub"]
        drive_constr = self.opt["constraints"]["drivetrain"]

        if hub_constr["hub_diameter"]["flag"]:
            wt_opt.model.add_constraint("drivese.constr_hub_diameter", lower=0.0)

        for k in ["lss", "hss", "bedplate", "mb1", "mb2"]:
            if drive_constr[k]["flag"]:
                mystr = k + "_vonmises" if k in ["lss", "hss", "bedplate"] else k + "_defl"
                wt_opt.model.add_constraint("drivese.constr_" + mystr, upper=1.0)

        for k in ["length", "height", "access", "ecc"]:
            if drive_constr[k]["flag"]:
                wt_opt.model.add_constraint("drivese.constr_" + k, lower=0.0)

        # Floating platform and mooring constraints
        float_constr = self.opt["constraints"]["floating"]

        if float_constr["operational_heel"]["flag"]:
            wt_opt.model.add_constraint("floatingse.constr_operational_heel", upper=1.0)

        if float_constr["survival_heel"]["flag"]:
            wt_opt.model.add_constraint("floatingse.constr_survival_heel", upper=1.0)

        if float_constr["max_surge"]["flag"]:
            wt_opt.model.add_constraint("floatingse.constr_max_surge", upper=1.0)

        if float_constr["mooring_tension"]["flag"]:
            wt_opt.model.add_constraint("floatingse.constr_axial_load", upper=1.0)

        if float_constr["mooring_length"]["flag"]:
            wt_opt.model.add_constraint("floatingse.constr_mooring_length", upper=1.0)

        return wt_opt

    def set_recorders(self, wt_opt):
        folder_output = self.opt["general"]["folder_output"]

        # Set recorder on the OpenMDAO driver level using the `optimization_log`
        # filename supplied in the optimization yaml
        if self.opt["recorder"]["flag"]:
            recorder = om.SqliteRecorder(os.path.join(folder_output, self.opt["recorder"]["file_name"]))
            wt_opt.driver.add_recorder(recorder)
            wt_opt.add_recorder(recorder)

            wt_opt.driver.recording_options["excludes"] = ["*_df"]
            wt_opt.driver.recording_options["record_constraints"] = True
            wt_opt.driver.recording_options["record_desvars"] = True
            wt_opt.driver.recording_options["record_objectives"] = True

        return wt_opt

    def set_initial(self, wt_opt, wt_init):
        blade_opt = self.opt["design_variables"]["blade"]

        if self.modeling["flags"]["blade"]:
            wt_opt["blade.opt_var.s_opt_twist"] = np.linspace(0.0, 1.0, blade_opt["aero_shape"]["twist"]["n_opt"])
            if blade_opt["aero_shape"]["twist"]["flag"]:
                init_twist_opt = np.interp(
                    wt_opt["blade.opt_var.s_opt_twist"],
                    wt_init["components"]["blade"]["outer_shape_bem"]["twist"]["grid"],
                    wt_init["components"]["blade"]["outer_shape_bem"]["twist"]["values"],
                )
                lb_twist = np.array(blade_opt["aero_shape"]["twist"]["lower_bound"])
                ub_twist = np.array(blade_opt["aero_shape"]["twist"]["upper_bound"])
                wt_opt["blade.opt_var.twist_opt_gain"] = (init_twist_opt - lb_twist) / (ub_twist - lb_twist)
                if (
                    max(wt_opt["blade.opt_var.twist_opt_gain"]) > 1.0
                    or min(wt_opt["blade.opt_var.twist_opt_gain"]) < 0.0
                ):
                    print(
                        "Warning: the initial twist violates the upper or lower bounds of the twist design variables."
                    )

            blade_constr = self.opt["constraints"]["blade"]
            wt_opt["blade.opt_var.s_opt_chord"] = np.linspace(0.0, 1.0, blade_opt["aero_shape"]["chord"]["n_opt"])
            wt_opt["blade.ps.s_opt_spar_cap_ss"] = np.linspace(0.0, 1.0, blade_opt["structure"]["spar_cap_ss"]["n_opt"])
            wt_opt["blade.ps.s_opt_spar_cap_ps"] = np.linspace(0.0, 1.0, blade_opt["structure"]["spar_cap_ps"]["n_opt"])
            wt_opt["rs.constr.max_strainU_spar"] = blade_constr["strains_spar_cap_ss"]["max"]
            wt_opt["rs.constr.max_strainL_spar"] = blade_constr["strains_spar_cap_ps"]["max"]
            wt_opt["stall_check.stall_margin"] = blade_constr["stall"]["margin"] * 180.0 / np.pi
            wt_opt["tcons.max_allowable_td_ratio"] = blade_constr["tip_deflection"]["margin"]

        if self.modeling["flags"]["nacelle"] and self.modeling["WISDEM"]["DriveSE"]["direct"]:
            drive_constr = self.opt["constraints"]["drivetrain"]
            wt_opt["drivese.access_diameter"] = drive_constr["access"]["lower_bound"]

        if self.modeling["flags"]["floating"]:
            float_constr = self.opt["constraints"]["floating"]
            wt_opt["floatingse.max_surge_fraction"] = float_constr["max_surge"]["upper_bound"]
            wt_opt.set_val("floatingse.operational_heel", float_constr["operational_heel"]["upper_bound"], units="rad")
            wt_opt.set_val("floatingse.survival_heel", float_constr["survival_heel"]["upper_bound"], units="rad")

        return wt_opt

    def set_restart(self, wt_opt):
        if "warmstart_file" in self.opt["driver"]["optimization"]:

            # Directly read the pyoptsparse sqlite db file
            from pyoptsparse import SqliteDict

            db = SqliteDict(self.opt["driver"]["optimization"]["warmstart_file"])

            # Grab the last iteration's design variables
            last_key = db["last"]
            desvars = db[last_key]["xuser"]

            # Obtain the already-setup OM problem's design variables
            if wt_opt.model._static_mode:
                design_vars = wt_opt.model._static_design_vars
            else:
                design_vars = wt_opt.model._design_vars

            # Get the absolute names from the promoted names within the OM model.
            # We need this because the pyoptsparse db has the absolute names for
            # variables but the OM model uses the promoted names.
            prom2abs = wt_opt.model._var_allprocs_prom2abs_list["output"]
            abs2prom = {}
            for key in design_vars:
                abs2prom[prom2abs[key][0]] = key

            # Loop through each design variable
            for key in desvars:
                prom_key = abs2prom[key]

                # Scale each DV based on the OM scaling from the problem.
                # This assumes we're running the same problem with the same scaling
                scaler = design_vars[prom_key]["scaler"]
                adder = design_vars[prom_key]["adder"]

                if scaler is None:
                    scaler = 1.0
                if adder is None:
                    adder = 0.0

                scaled_dv = desvars[key] / scaler - adder

                # Special handling for blade twist as we only have the
                # last few control points as design variables
                if "twist_opt_gain" in key:
                    wt_opt[key][2:] = scaled_dv
                else:
                    wt_opt[key][:] = scaled_dv

        return wt_opt<|MERGE_RESOLUTION|>--- conflicted
+++ resolved
@@ -40,25 +40,15 @@
             )
         if blade_opt["structure"]["spar_cap_ss"]["flag"]:
             n_DV += blade_opt["structure"]["spar_cap_ss"]["n_opt"] - (
-<<<<<<< HEAD
-                    blade_opt["structure"]["spar_cap_ss"]["lock_root"] +
-                    blade_opt["structure"]["spar_cap_ss"]["lock_tip"])
-=======
                 blade_opt["structure"]["spar_cap_ss"]["lock_root"] + blade_opt["structure"]["spar_cap_ss"]["lock_tip"]
             )
->>>>>>> e278441f
         if (
             blade_opt["structure"]["spar_cap_ps"]["flag"]
             and not blade_opt["structure"]["spar_cap_ps"]["equal_to_suction"]
         ):
             n_DV += blade_opt["structure"]["spar_cap_ps"]["n_opt"] - (
-<<<<<<< HEAD
-                    blade_opt["structure"]["spar_cap_ps"]["lock_root"] +
-                    blade_opt["structure"]["spar_cap_ps"]["lock_tip"])
-=======
                 blade_opt["structure"]["spar_cap_ps"]["lock_root"] + blade_opt["structure"]["spar_cap_ps"]["lock_tip"]
             )
->>>>>>> e278441f
         if self.opt["design_variables"]["control"]["tsr"]["flag"]:
             n_DV += 1
 
