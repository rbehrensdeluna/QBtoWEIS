"""
utilities.py

Created by Andrew Ning on 2013-05-31.
Copyright (c) NREL. All rights reserved.
"""

from __future__ import print_function

import copy

import numpy as np
from scipy.linalg import solve_banded

# from scipy.optimize import curve_fit


def mode_fit(x, c2, c3, c4, c5, c6):
    return c2 * x ** 2.0 + c3 * x ** 3.0 + c4 * x ** 4.0 + c5 * x ** 5.0 + c6 * x ** 6.0


def get_modal_coefficients(x, y, deg=[2, 3, 4, 5, 6], idx0=None, base_slope0=True):
    if idx0 is None:
        idx0 = 0

    # Normalize x input
    xn = (x - x[idx0]) / (x[-1] - x[idx0])

    # Remove 0th and 1st order modes for base slope match
    if y.ndim > 1:
        y = y - y[idx0, np.newaxis, :]
        if not base_slope0:
            dy = np.gradient(y, xn, axis=0, edge_order=2)
            y = y - np.outer(xn, dy[idx0, :])
    else:
        y = y - y[idx0]
        if not base_slope0:
            dy = np.gradient(y, xn, edge_order=2)
            y = y - dy[idx0] * xn

    # Get coefficients to 2-6th order polynomial
    p6 = np.polynomial.polynomial.polyfit(xn, y, deg)
    
    # Normalize for Elastodyn
    # The normalization shouldn't be less than 1e-5 otherwise OpenFAST has trouble in single prec
    if y.ndim > 1:
        p6 = p6[2:, :]
        tempsum = np.sum(p6, axis=0) + 1e-16  # Avoid divide by 0
        normval = np.maximum(np.abs(tempsum), 1e-5)
        normval *= np.sign(tempsum)
        p6 /= normval[np.newaxis, :]
    else:
        p6 = p6[2:]
        tempsum = p6.sum() + 1e-16  # Avoid divide by 0
        normval = np.maximum(np.abs(tempsum), 1e-5)
        normval *= np.sign(tempsum)
        p6 /= normval
        

    return p6


def get_xyz_mode_shapes(
    r, freqs, xdsp, ydsp, zdsp, xmpf, ympf, zmpf, idx0=None, base_slope0=True, expect_all=True, rank_and_file=False
):
    # Number of frequencies and modes
    nfreq = len(freqs)

    # Get mode shapes in batch
    mpfs = np.abs(np.c_[xmpf, ympf, zmpf])
    displacements = np.vstack((xdsp, ydsp, zdsp)).T
    polys = get_modal_coefficients(r, displacements, idx0=idx0, base_slope0=base_slope0)
    xpolys = polys[:, :nfreq].T
    ypolys = polys[:, nfreq : (2 * nfreq)].T
    zpolys = polys[:, (2 * nfreq) :].T
    ix = 0
    iy = 0
    iz = 0

    # Containers and counters for the mode shapes
    nfreq2 = int(nfreq / 2)
    mysize = nfreq2 if expect_all else nfreq
    mshapes_x = np.zeros((mysize, 5))
    mshapes_y = np.zeros((mysize, 5))
    mshapes_z = np.zeros((mysize, 5))
    freq_x = np.zeros(mysize)
    freq_y = np.zeros(mysize)
    freq_z = np.zeros(mysize)

    # Filter the modeshapes by their mpfs
    #   - guarauntees that no modeshapes are calculated at the same frequency,
    #   - does not guarantee a modeshape in every direction
    #   - does not guarantee exact modeshape orders
    if not rank_and_file:
        # Identify which mode is which and whether it is a valid mode
        imode = np.argmax(mpfs, axis=1)
        mpfs_ratio = np.abs(mpfs.max(axis=1) / (1e-16 + mpfs.min(axis=1)))  # Avoid divide by 0

        for m in range(nfreq):
            if np.isnan(freqs[m]) or (freqs[m] < 1e-1) or (mpfs_ratio[m] < 1e3) or (mpfs[m, :].max() < 1e-13):
                continue
            if imode[m] == 0:
                if expect_all and ix >= nfreq2:
                    continue
                mshapes_x[ix, :] = xpolys[m, :]
                freq_x[ix] = freqs[m]
                ix += 1
            elif imode[m] == 1:
                if expect_all and iy >= nfreq2:
                    continue
                mshapes_y[iy, :] = ypolys[m, :]
                freq_y[iy] = freqs[m]
                iy += 1
            elif imode[m] == 2:
                if expect_all and iz >= nfreq2:
                    continue
                mshapes_z[iz, :] = zpolys[m, :]
                freq_z[iz] = freqs[m]
                iz += 1
    # "Rank and file" the modeshapes by their mpfs and order
    # Filter the modeshapes by their mpfs
    #   - does guarauntees that modeshapes are calculated at different frequencies,
    #   - guarantees a modeshape in every direction
    #   - guarantees exact modeshape orders
    else:
        idyn = np.where(freqs > 1e-1)[0]
        freqs_dyn = freqs[idyn]
        eps = 1e-12
        dummy_span = np.linspace(0.0 + eps, 1.0 - eps, 100)
        defl_numbers = np.zeros((freqs_dyn.size, 3))
        for j, polys in enumerate([xpolys, ypolys, zpolys]):
            poly_dyn = polys[idyn, :]
            for i, p in enumerate(poly_dyn):
                pf = np.r_[np.zeros(2), p]
                p_1deriv = np.polynomial.polynomial.polyder(pf, m=1, axis=0)
                p_1val = np.polynomial.polynomial.polyval(dummy_span, p_1deriv)
                dnx1 = np.count_nonzero(np.sign(p_1val[:-1]) != np.sign(p_1val[1:]))

                p_2deriv = np.polynomial.polynomial.polyder(pf, m=2, axis=0)
                p_2val = np.polynomial.polynomial.polyval(dummy_span, p_2deriv)
                dnx2 = np.count_nonzero(np.sign(p_2val[:-1]) != np.sign(p_2val[1:]))

                # Check second derivative for higher order modes
                if dnx2 >= defl_numbers[i, j]:  # Should only exist for higher order but monotonically increasing modes
                    defl_numbers[i, j] = dnx2 + 1
                else:
                    defl_numbers[i, j] = dnx1
<<<<<<< HEAD
=======

        used_freq_idx = []
>>>>>>> 31a5ad1b

        def record_used_freqs(polyidx, i):
            directions = ["x", "y", "z"]
            if polyidx in used_freq_idx and i < 3:
                print(
                    f"WARNING: Frequency index {polyidx} has been used again for i={i} in the {directions[i]}-direction"
                )
            used_freq_idx.append(polyidx)

        xmpf_dyn = mpfs[idyn, 0]
        ympf_dyn = mpfs[idyn, 1]
        zmpf_dyn = mpfs[idyn, 2]
        x_uniq, x_uniq_inv = np.unique(defl_numbers[:, 0], return_inverse=True)
        x_uniq_num = x_uniq.size - 1
        y_uniq, y_uniq_inv = np.unique(defl_numbers[:, 1], return_inverse=True)
        y_uniq_num = y_uniq.size - 1
        z_uniq, z_uniq_inv = np.unique(defl_numbers[:, 2], return_inverse=True)
        z_uniq_num = z_uniq.size - 1
        for i in range(mysize):
            # Number of unique mode shape orders
            if i >= x_uniq_num:
                ix += 1
            # Get index of most dominant direction for i'th mode shape
            uniq_idx = min(i, x_uniq_num)  # use i'th mode shape, unless it doesn't exist, then use next largest
            mode_freq_idx = np.where(x_uniq_inv == x_uniq_inv[uniq_idx])[
                0
            ]  # find frequency index where i'th mode shape exists
            x_polyidx = mode_freq_idx[
                np.argsort(-xmpf_dyn[mode_freq_idx])[min(ix, len(mode_freq_idx) - 1)]
            ]  # find index for i'th or the "next" i'th desired mode shape polynomial
            mshapes_x[i, :] = xpolys[idyn, :][x_polyidx, :]
            freq_x[i] = freqs_dyn[x_polyidx]
            record_used_freqs(x_polyidx, i)

            # repeat for y and z directions
            if i > y_uniq_num:
                iy += 1
            uniq_idx = min(i, y_uniq_num)  # use i'th mode shape, unless it doesn't exist, then use largest
            mode_freq_idx = np.where(y_uniq_inv == y_uniq_inv[uniq_idx])[
                0
            ]  # find frequency index where i'th mode shape exists
            y_polyidx = mode_freq_idx[
                np.argsort(-ympf_dyn[mode_freq_idx])[min(iy, len(mode_freq_idx) - 1)]
            ]  # find index for i'th or the "next" i'th desired mode shape polynomial
            mshapes_y[i, :] = ypolys[idyn, :][y_polyidx, :]
            freq_y[i] = freqs_dyn[y_polyidx]
            record_used_freqs(y_polyidx, i)

            if i > z_uniq_num:
                iz += 1
            uniq_idx = min(i, z_uniq_num)  # use i'th mode shape, unless it doesn't exist, then use largest
            mode_freq_idx = np.where(z_uniq_inv == z_uniq_inv[uniq_idx])[
                0
            ]  # find frequency index where i'th mode shape exists
            z_polyidx = mode_freq_idx[
                np.argsort(-zmpf_dyn[mode_freq_idx])[min(iz, len(mode_freq_idx) - 1)]
            ]  # find index for i'th or the "next" i'th desired mode shape polynomial
            mshapes_z[i, :] = zpolys[idyn, :][z_polyidx, :]
            freq_z[i] = freqs_dyn[z_polyidx]
            record_used_freqs(z_polyidx, i)

    return freq_x, freq_y, freq_z, mshapes_x, mshapes_y, mshapes_z


def rotate(xo, yo, xp, yp, angle):
    ## Rotate a point clockwise by a given angle around a given origin.
    # angle *= -1.
    qx = xo + np.cos(angle) * (xp - xo) - np.sin(angle) * (yp - yo)
    qy = yo + np.sin(angle) * (xp - xo) + np.cos(angle) * (yp - yo)
    return qx, qy


def arc_length(points):
    """
    Compute the distances between points along a curve and return those
    cumulative distances as a flat array.

    This function works for 2D, 3D, and N-D arrays.

    Parameters
    ----------
    points : numpy array[n_points, n_dimensions]
        Array of coordinate points that we compute the arc distances for.

    Returns
    -------
    arc_distances : numpy array[n_points]
        Array, starting at 0, with the cumulative distance from the first
        point in the points array along the arc.

    See Also
    --------
    wisdem.commonse.utilities.arc_length_deriv : computes derivatives for
    the arc_length function

    Examples
    --------
    Here is a simple example of how to use this function to find the cumulative
    distances between points on a 2D curve.

    >>> x_values = numpy.linspace(0., 5., 10)
    >>> y_values = numpy.linspace(2., 4., 10)
    >>> points = numpy.vstack((x_values, y_values)).T
    >>> arc_length(points)
    array([0.        , 0.59835165, 1.19670329, 1.79505494, 2.39340658,
           2.99175823, 3.59010987, 4.18846152, 4.78681316, 5.38516481])
    """
    cartesian_distances = np.sqrt(np.sum(np.diff(points, axis=0) ** 2, axis=1))
    arc_distances = np.r_[0.0, np.cumsum(cartesian_distances)]

    return arc_distances


def arc_length_deriv(points):
    """
    Return the Jacobian for function arc_length().
    See its docstring for more details.

    Parameters
    ----------
    points : numpy array[n_points, n_dim]
        Array of coordinate points that we compute the arc distances for.

    Returns
    -------
    d_arc_distances_d_points : numpy array[n_points, n_points * n_dim]
        Array, starting at 0, with the cumulative distance from the first
        point in the points array along the arc.
    """
    n_points, n_dim = points.shape
    d_arc_distances_d_points = np.zeros((n_points, n_points * n_dim))

    # Break out the two-line calculation into subparts to help obtain
    # derivatives easier
    diff_points = np.diff(points, axis=0)
    sum_diffs = np.sum(diff_points ** 2, axis=1)
    cartesian_distances = np.sqrt(sum_diffs)
    cum_sum_distances = np.cumsum(cartesian_distances)
    arc_distances = np.r_[0.0, cum_sum_distances]

    # This can be sped up slightly through numpy vectorization, it's shown here in
    # for-loop for clarity.
    for i in range(1, n_points):
        d_inner = 2 * points[i] - 2 * points[i - 1]
        d_outer = 0.5 * (sum_diffs[i - 1]) ** (-0.5)
        d_arc_distances_d_points[i, i * n_dim : i * n_dim + n_dim] = d_inner * d_outer

        d_inner = 2 * points[i - 1] - 2 * points[i]
        d_outer = 0.5 * (sum_diffs[i - 1]) ** (-0.5)
        d_arc_distances_d_points[i, i * n_dim - n_dim : i * n_dim] = d_inner * d_outer

        d_arc_distances_d_points[i:, i * n_dim - n_dim : i * n_dim] = np.sum(
            d_arc_distances_d_points[i - 1 : i + 1, i * n_dim - n_dim : i * n_dim], axis=0
        )

    return arc_distances, d_arc_distances_d_points


def cosd(value):
    """cosine of value where value is given in degrees"""

    return np.cos(np.radians(value))


def sind(value):
    """sine of value where value is given in degrees"""

    return np.sin(np.radians(value))


def tand(value):
    """tangent of value where value is given in degrees"""

    return np.tan(np.radians(value))


def hstack(vec):
    """stack arrays horizontally.  useful for assemblying Jacobian
    assumes arrays are column vectors (if rows just use concatenate)"""
    newvec = []
    for v in vec:
        if len(v.shape) == 1:
            newvec.append(v[:, np.newaxis])
        else:
            newvec.append(v)

    return np.hstack(newvec)


def vstack(vec):
    """stack arrays vertically
    assumes arrays are row vectors.  if columns use concatenate"""

    newvec = []
    for v in vec:
        if len(v.shape) == 1:
            newvec.append(v[np.newaxis, :])
        else:
            newvec.append(v)

    return np.vstack(newvec)


def _checkIfFloat(x):
    try:
        n = len(x)
    except TypeError:  # if x is just a float
        x = np.array([x])
        n = 1

    return x, n


def linspace_with_deriv(start, stop, num):
    """creates linearly spaced arrays, and derivatives for changing end points"""

    step = (stop - start) / float((num - 1))
    y = np.arange(0, num) * step + start
    y[-1] = stop

    # gradients
    const = np.arange(0, num) * 1.0 / float((num - 1))
    dy_dstart = -const + 1.0
    dy_dstart[-1] = 0.0

    dy_dstop = const
    dy_dstop[-1] = 1.0

    return y, dy_dstart, dy_dstop


def sectional_interp(xi, x, y):
    epsilon = 1e-11
    xx = np.c_[x[:-1], x[1:] - epsilon].flatten()
    yy = np.c_[y, y].flatten()
    return np.interp(xi, xx, yy)


def sectionalInterp(xi, x, y):
    return sectional_interp(xi, x, y)


def interp_with_deriv(x, xp, yp):
    """linear interpolation and its derivative. To be precise, linear interpolation is not
    differentiable right at the control points, but in general it works well enough"""
    # TODO: put in Fortran to speed up

    x, n = _checkIfFloat(x)

    if np.any(np.diff(xp) < 0):
        raise TypeError("xp must be in ascending order")

    # n = len(x)
    m = len(xp)

    y = np.zeros(n)
    dydx = np.zeros(n)
    dydxp = np.zeros((n, m))
    dydyp = np.zeros((n, m))

    for i in range(n):
        if x[i] < xp[0]:
            j = 0  # linearly extrapolate
        elif x[i] > xp[-1]:
            j = m - 2
        else:
            for j in range(m - 1):
                if xp[j + 1] > x[i]:
                    break
        x1 = xp[j]
        y1 = yp[j]
        x2 = xp[j + 1]
        y2 = yp[j + 1]

        y[i] = y1 + (y2 - y1) * (x[i] - x1) / (x2 - x1)
        dydx[i] = (y2 - y1) / (x2 - x1)
        dydxp[i, j] = (y2 - y1) * (x[i] - x2) / (x2 - x1) ** 2
        dydxp[i, j + 1] = -(y2 - y1) * (x[i] - x1) / (x2 - x1) ** 2
        dydyp[i, j] = 1 - (x[i] - x1) / (x2 - x1)
        dydyp[i, j + 1] = (x[i] - x1) / (x2 - x1)

    if n == 1:
        y = y[0]

    return y, np.diag(dydx), dydxp, dydyp


def assembleI(I):
    Ixx, Iyy, Izz, Ixy, Ixz, Iyz = I[0], I[1], I[2], I[3], I[4], I[5]
    return np.array([[Ixx, Ixy, Ixz], [Ixy, Iyy, Iyz], [Ixz, Iyz, Izz]])


def unassembleI(I):
    return np.r_[I[0, 0], I[1, 1], I[2, 2], I[0, 1], I[0, 2], I[1, 2]]


def rotateI(I, th, axis="z"):
    # https://en.wikipedia.org/wiki/Moment_of_inertia
    # With rotation matrix R, then I = R * I_0 * R^T

    # Build inertia tensor
    if I.ndim == 2 and I.shape[0] == 3 and I.shape[1] == 3:
        Iin = unassemble(I)
    elif I.ndim == 1 and I.size == 3:
        Iin = np.r_[I, np.zeros(3)]
    elif I.ndim == 1 and I.size == 6:
        Iin = I.copy()
    else:
        raise ValueError("Unknown size for input, I:", I)
    Imat = assembleI(Iin)

    # Build rotation matrix
    ct = np.cos(th)
    st = np.sin(th)
    if axis in ["z", "Z", 2]:
        R = np.array([[ct, -st, 0], [st, ct, 0], [0, 0, 1]])
    elif axis in ["y", "Y", 1]:
        R = np.array([[ct, 0, st], [0, 1, 0], [-st, 0, ct]])
    elif axis in ["x", "X", 0]:
        R = np.array([[1, 0, 0], [0, ct, -st], [0, st, ct]])
    else:
        raise ValueError("Axis must be either x/y/z or 0/1/2")

    Iout = unassembleI(R @ Imat @ R.T)

    return Iout


def rotate_align_vectors(a, b):
    # https://math.stackexchange.com/questions/180418/calculate-rotation-matrix-to-align-vector-a-to-vector-b-in-3d
    mag_a = np.linalg.norm(a)
    mag_b = np.linalg.norm(b)
    unita = a / mag_a
    unitb = b / mag_b
    v = np.cross(unita, unitb)
    s = np.linalg.norm(v)
    c = np.dot(unita, unitb)
    vx = np.array([[0, -v[2], v[1]], [v[2], 0, -v[0]], [-v[1], v[0], 0]])
    radd = np.zeros((3, 3)) if s < 1e-6 else vx + np.dot(vx, vx) / (1 + c)  # *(1-c)/(s**2) #
    r = np.eye(3) + radd
    return r


def cubic_with_deriv(x, xp, yp):
    """deprecated"""

    x, n = _checkIfFloat(x)

    if np.any(np.diff(xp) < 0):
        raise TypeError("xp must be in ascending order")

    # n = len(x)
    m = len(xp)

    y = np.zeros(n)
    dydx = np.zeros(n)
    dydxp = np.zeros((n, m))
    dydyp = np.zeros((n, m))

    xk = xp[1:-1]
    yk = yp[1:-1]
    xkp = xp[2:]
    ykp = yp[2:]
    xkm = xp[:-2]
    ykm = yp[:-2]

    b = (ykp - yk) / (xkp - xk) - (yk - ykm) / (xk - xkm)
    l = (xk - xkm) / 6.0
    d = (xkp - xkm) / 3.0
    u = (xkp - xk) / 6.0
    # u[0] = 0.0  # non-existent entries
    # l[-1] = 0.0

    # solve for second derivatives
    fpp = solve_banded((1, 1), np.array([u, d, l]), b)
    fpp = np.concatenate([[0.0], fpp, [0.0]])  # natural spline

    # find location in vector
    for i in range(n):
        if x[i] < xp[0]:
            j = 0
        elif x[i] > xp[-1]:
            j = m - 2
        else:
            for j in range(m - 1):
                if xp[j + 1] > x[i]:
                    break
        x1 = xp[j]
        y1 = yp[j]
        x2 = xp[j + 1]
        y2 = yp[j + 1]

        A = (x2 - x[i]) / (x2 - x1)
        B = 1 - A
        C = 1.0 / 6 * (A ** 3 - A) * (x2 - x1) ** 2
        D = 1.0 / 6 * (B ** 3 - B) * (x2 - x1) ** 2

        y[i] = A * y1 + B * y2 + C * fpp[j] + D * fpp[j + 1]
        dAdx = -1.0 / (x2 - x1)
        dBdx = -dAdx
        dCdx = 1.0 / 6 * (3 * A ** 2 - 1) * dAdx * (x2 - x1) ** 2
        dDdx = 1.0 / 6 * (3 * B ** 2 - 1) * dBdx * (x2 - x1) ** 2
        dydx[i] = dAdx * y1 + dBdx * y2 + dCdx * fpp[j] + dDdx * fpp[j + 1]

    if n == 1:
        y = y[0]
        dydx = dydx[0]

    return y


def trapz_deriv(y, x):
    """trapezoidal integration and derivatives with respect to integrand or variable."""

    dI_dy = np.gradient(x)
    dI_dy[0] /= 2
    dI_dy[-1] /= 2

    dI_dx = -np.gradient(y)
    dI_dx[0] = -0.5 * (y[0] + y[1])
    dI_dx[-1] = 0.5 * (y[-1] + y[-2])

    return dI_dy, dI_dx


def _smooth_maxmin(yd, ymax, maxmin, pct_offset=0.01, dyd=None):

    yd, n = _checkIfFloat(yd)

    y1 = (1 - pct_offset) * ymax
    y2 = (1 + pct_offset) * ymax

    dy1 = 1 - pct_offset
    dy2 = 1 + pct_offset

    if maxmin == "min":
        f1 = y1
        f2 = ymax
        g1 = 1.0
        g2 = 0.0
        idx_constant = yd >= y2

        df1 = dy1
        df2 = 1.0

    elif maxmin == "max":
        f1 = ymax
        f2 = y2
        g1 = 0.0
        g2 = 1.0
        idx_constant = yd <= y1

        df1 = 1.0
        df2 = dy2

    f = CubicSplineSegment(y1, y2, f1, f2, g1, g2)

    # main region
    ya = np.copy(yd)
    if dyd is None:
        dya_dyd = np.ones_like(yd)
    else:
        dya_dyd = np.copy(dyd)

    dya_dymax = np.zeros_like(ya)

    # cubic spline region
    idx = np.logical_and(yd > y1, yd < y2)
    ya[idx] = f.eval(yd[idx])
    dya_dyd[idx] = f.eval_deriv(yd[idx])
    dya_dymax[idx] = f.eval_deriv_params(yd[idx], dy1, dy2, df1, df2, 0.0, 0.0)

    # constant region
    ya[idx_constant] = ymax
    dya_dyd[idx_constant] = 0.0
    dya_dymax[idx_constant] = 1.0

    if n == 1:
        ya = ya[0]
        dya_dyd = dya_dyd[0]
        dya_dymax = dya_dymax[0]

    return ya, dya_dyd, dya_dymax


def smooth_max(yd, ymax, pct_offset=0.01, dyd=None):
    """array max, uses cubic spline to smoothly transition.  derivatives with respect to array and max value.
    width of transition can be controlled, and chain rules for differentiation"""
    return _smooth_maxmin(yd, ymax, "max", pct_offset, dyd)


def smooth_min(yd, ymin, pct_offset=0.01, dyd=None):
    """array min, uses cubic spline to smoothly transition.  derivatives with respect to array and min value.
    width of transition can be controlled, and chain rules for differentiation"""
    return _smooth_maxmin(yd, ymin, "min", pct_offset, dyd)


def smooth_abs(x, dx=0.01):
    """smoothed version of absolute vaue function, with quadratic instead of sharp bottom.
    Derivative w.r.t. variable of interest.  Width of quadratic can be controlled"""

    x, n = _checkIfFloat(x)

    y = np.abs(x)
    idx = np.logical_and(x > -dx, x < dx)
    y[idx] = x[idx] ** 2 / (2.0 * dx) + dx / 2.0

    # gradient
    dydx = np.ones_like(x)
    dydx[x <= -dx] = -1.0
    dydx[idx] = x[idx] / dx

    if n == 1:
        y = y[0]
        dydx = dydx[0]

    return y, dydx


def find_nearest(array, value):
    return (np.abs(array - value)).argmin()


def closest_node(nodemat, inode):
    if not nodemat.shape[1] in [2, 3]:
        if nodemat.shape[0] in [2, 3]:
            xyz = nodemat.T
        else:
            raise ValueError("Expected an m X 2/3 input node array")
    else:
        xyz = nodemat

    if not len(inode) in [2, 3]:
        raise ValueError("Expected a size 2 or 3 node point")

    return np.sqrt(np.sum((xyz - inode[np.newaxis, :]) ** 2, axis=1)).argmin()


def nodal2sectional(x, axis=0):
    """Averages nodal data to be length-1 vector of sectional data

    INPUTS:
    ----------
    x   : float vector, nodal data

    OUTPUTS:
    -------
    y   : float vector,  sectional data
    """
    if x.ndim == 1:
        y = 0.5 * (x[:-1] + x[1:])
        dy = np.c_[0.5 * np.eye(y.size), np.zeros(y.size)]
        dy[np.arange(y.size), 1 + np.arange(y.size)] = 0.5
    elif x.ndim == 2 and axis == 0:
        y = 0.5 * (x[:-1, :] + x[1:, :])
        dy = None
    elif x.ndim == 2 and axis == 1:
        y = 0.5 * (x[:, :-1] + x[:, 1:])
        dy = None
    else:
        raise ValueError("Only 2 dimensions supported")

    return y, dy


def sectional2nodal(x):
    return np.r_[x[0], np.convolve(x, [0.5, 0.5], "valid"), x[-1]]


def cubic_spline_eval(x1, x2, f1, f2, g1, g2, x):

    spline = CubicSplineSegment(x1, x2, f1, f2, g1, g2)
    return spline.eval(x)


class CubicSplineSegment(object):
    """cubic splines and the their derivatives with with respect to the variables and the parameters"""

    def __init__(self, x1, x2, f1, f2, g1, g2):

        self.x1 = x1
        self.x2 = x2

        self.A = np.array(
            [
                [x1 ** 3, x1 ** 2, x1, 1.0],
                [x2 ** 3, x2 ** 2, x2, 1.0],
                [3 * x1 ** 2, 2 * x1, 1.0, 0.0],
                [3 * x2 ** 2, 2 * x2, 1.0, 0.0],
            ]
        )
        self.b = np.array([f1, f2, g1, g2])

        self.coeff = np.linalg.solve(self.A, self.b)

        self.poly = np.polynomial.Polynomial(self.coeff[::-1])

    def eval(self, x):
        return self.poly(x)

    def eval_deriv(self, x):
        polyd = self.poly.deriv()
        return polyd(x)

    def eval_deriv_params(self, xvec, dx1, dx2, df1, df2, dg1, dg2):

        x1 = self.x1
        x2 = self.x2
        dA_dx1 = np.array(
            [[3 * x1 ** 2, 2 * x1, 1.0, 0.0], [0.0, 0.0, 0.0, 0.0], [6 * x1, 2.0, 0.0, 0.0], [0.0, 0.0, 0.0, 0.0]]
        )
        dA_dx2 = np.array(
            [[0.0, 0.0, 0.0, 0.0], [3 * x2 ** 2, 2 * x2, 1.0, 0.0], [0.0, 0.0, 0.0, 0.0], [6 * x2, 2.0, 0.0, 0.0]]
        )
        df = np.array([df1, df2, dg1, dg2])
        c = np.array(self.coeff).T

        n = len(xvec)
        dF = np.zeros(n)
        for i in range(n):
            x = np.array([xvec[i] ** 3, xvec[i] ** 2, xvec[i], 1.0])
            d = np.linalg.solve(self.A.T, x)
            dF_dx1 = -d @ dA_dx1 @ c
            dF_dx2 = -d @ dA_dx2 @ c
            dF_df = np.linalg.solve(self.A.T, x)
            dF[i] = np.dot(dF_df, df) + dF_dx1 * dx1 + dF_dx2 * dx2

        return dF<|MERGE_RESOLUTION|>--- conflicted
+++ resolved
@@ -145,11 +145,8 @@
                     defl_numbers[i, j] = dnx2 + 1
                 else:
                     defl_numbers[i, j] = dnx1
-<<<<<<< HEAD
-=======
 
         used_freq_idx = []
->>>>>>> 31a5ad1b
 
         def record_used_freqs(polyidx, i):
             directions = ["x", "y", "z"]
