name: run_exhaustive_examples

on: [pull_request]

# A workflow run is made up of one or more jobs that can run sequentially or in parallel
jobs:
  build:
    name: Build (${{ matrix.os }})
    runs-on: ${{ matrix.os }}
    # if: "contains(github.event.head_commit.message, 'exhaustive_CI')"  # This line could be used to have commit-specific instructions
    strategy:
      fail-fast: true
      matrix:
        os: ["ubuntu-latest"] #, "macOS-latest"]
        python-version: ["3.8"]
        
    steps:
      - uses: actions/checkout@v2
      - uses: conda-incubator/setup-miniconda@v2
        # https://github.com/marketplace/actions/setup-miniconda
        with:
          miniconda-version: "latest"
          channels: conda-forge
          auto-update-conda: true
          python-version: 3.8
          environment-file: environment.yml
      
      # Install dependencies of WEIS specific to ubuntu
      - name: Add dependencies ubuntu specific
        if: false == contains( matrix.os, 'windows')
        shell: pwsh # putting in a shell command makes for compile linking problems later
        # (if you use the shell here, cannot use 'compiler' package, but mpi only seems to work with it)
        run: |
          conda install -y petsc4py mpi4py openmpi==4.0.5
          python -c "import platform; print(platform.node())"

      # Install dependencies of WISDEM specific to windows
      - name: Add dependencies windows specific
        if: contains( matrix.os, 'windows')
        run: |
          conda install -y m2w64-toolchain libpython

      # Debugging session
      #- name: Setup tmate session
      #  uses: mxschmitt/action-tmate@v3
        
      # Install WISDEM
      - name: Install WEIS
        shell: pwsh
        run: |
          python setup.py develop
          
      # Run all examples
      - name: Run tests within WEIS
        shell: pwsh
        run: |
          cd weis/test
          pytest run_examples.py
          
      # Run scripts within rotor_opt folder with MPI
      - name: Run parallel examples rotor optimization
        shell: pwsh
        run: |
          cd examples/05_IEA-3.4-130-RWT
          mpirun -np 2 python weis_driver.py
      


      # Run scripts within dac folder
      # - name: Run examples distributed aerodynamic control
      #  run: |
      #    cd examples/dac_flaps
      #    python dac_driver.py

      # Run scripts within design of experiments folder
      - name: Run examples design of experiments
        shell: pwsh
        run: |
<<<<<<< HEAD
          cd examples/08_design_of_experiments
          python weis_driver.py
=======
          cd examples/09_design_of_experiments
          mpirun -np 2 python DOE_openfast.py
          python postprocess_results.py
>>>>>>> df0b47ef
<|MERGE_RESOLUTION|>--- conflicted
+++ resolved
@@ -1,86 +1,81 @@
-name: run_exhaustive_examples
-
-on: [pull_request]
-
-# A workflow run is made up of one or more jobs that can run sequentially or in parallel
-jobs:
-  build:
-    name: Build (${{ matrix.os }})
-    runs-on: ${{ matrix.os }}
-    # if: "contains(github.event.head_commit.message, 'exhaustive_CI')"  # This line could be used to have commit-specific instructions
-    strategy:
-      fail-fast: true
-      matrix:
-        os: ["ubuntu-latest"] #, "macOS-latest"]
-        python-version: ["3.8"]
-        
-    steps:
-      - uses: actions/checkout@v2
-      - uses: conda-incubator/setup-miniconda@v2
-        # https://github.com/marketplace/actions/setup-miniconda
-        with:
-          miniconda-version: "latest"
-          channels: conda-forge
-          auto-update-conda: true
-          python-version: 3.8
-          environment-file: environment.yml
-      
-      # Install dependencies of WEIS specific to ubuntu
-      - name: Add dependencies ubuntu specific
-        if: false == contains( matrix.os, 'windows')
-        shell: pwsh # putting in a shell command makes for compile linking problems later
-        # (if you use the shell here, cannot use 'compiler' package, but mpi only seems to work with it)
-        run: |
-          conda install -y petsc4py mpi4py openmpi==4.0.5
-          python -c "import platform; print(platform.node())"
-
-      # Install dependencies of WISDEM specific to windows
-      - name: Add dependencies windows specific
-        if: contains( matrix.os, 'windows')
-        run: |
-          conda install -y m2w64-toolchain libpython
-
-      # Debugging session
-      #- name: Setup tmate session
-      #  uses: mxschmitt/action-tmate@v3
-        
-      # Install WISDEM
-      - name: Install WEIS
-        shell: pwsh
-        run: |
-          python setup.py develop
-          
-      # Run all examples
-      - name: Run tests within WEIS
-        shell: pwsh
-        run: |
-          cd weis/test
-          pytest run_examples.py
-          
-      # Run scripts within rotor_opt folder with MPI
-      - name: Run parallel examples rotor optimization
-        shell: pwsh
-        run: |
-          cd examples/05_IEA-3.4-130-RWT
-          mpirun -np 2 python weis_driver.py
-      
-
-
-      # Run scripts within dac folder
-      # - name: Run examples distributed aerodynamic control
-      #  run: |
-      #    cd examples/dac_flaps
-      #    python dac_driver.py
-
-      # Run scripts within design of experiments folder
-      - name: Run examples design of experiments
-        shell: pwsh
-        run: |
-<<<<<<< HEAD
-          cd examples/08_design_of_experiments
-          python weis_driver.py
-=======
-          cd examples/09_design_of_experiments
-          mpirun -np 2 python DOE_openfast.py
-          python postprocess_results.py
->>>>>>> df0b47ef
+name: run_exhaustive_examples
+
+on: [pull_request]
+
+# A workflow run is made up of one or more jobs that can run sequentially or in parallel
+jobs:
+  build:
+    name: Build (${{ matrix.os }})
+    runs-on: ${{ matrix.os }}
+    # if: "contains(github.event.head_commit.message, 'exhaustive_CI')"  # This line could be used to have commit-specific instructions
+    strategy:
+      fail-fast: true
+      matrix:
+        os: ["ubuntu-latest"] #, "macOS-latest"]
+        python-version: ["3.8"]
+        
+    steps:
+      - uses: actions/checkout@v2
+      - uses: conda-incubator/setup-miniconda@v2
+        # https://github.com/marketplace/actions/setup-miniconda
+        with:
+          miniconda-version: "latest"
+          channels: conda-forge
+          auto-update-conda: true
+          python-version: 3.8
+          environment-file: environment.yml
+      
+      # Install dependencies of WEIS specific to ubuntu
+      - name: Add dependencies ubuntu specific
+        if: false == contains( matrix.os, 'windows')
+        shell: pwsh # putting in a shell command makes for compile linking problems later
+        # (if you use the shell here, cannot use 'compiler' package, but mpi only seems to work with it)
+        run: |
+          conda install -y petsc4py mpi4py openmpi==4.0.5
+          python -c "import platform; print(platform.node())"
+
+      # Install dependencies of WISDEM specific to windows
+      - name: Add dependencies windows specific
+        if: contains( matrix.os, 'windows')
+        run: |
+          conda install -y m2w64-toolchain libpython
+
+      # Debugging session
+      #- name: Setup tmate session
+      #  uses: mxschmitt/action-tmate@v3
+        
+      # Install WISDEM
+      - name: Install WEIS
+        shell: pwsh
+        run: |
+          python setup.py develop
+          
+      # Run all examples
+      - name: Run tests within WEIS
+        shell: pwsh
+        run: |
+          cd weis/test
+          pytest run_examples.py
+          
+      # Run scripts within rotor_opt folder with MPI
+      - name: Run parallel examples rotor optimization
+        shell: pwsh
+        run: |
+          cd examples/05_IEA-3.4-130-RWT
+          mpirun -np 2 python weis_driver.py
+      
+
+
+      # Run scripts within dac folder
+      # - name: Run examples distributed aerodynamic control
+      #  run: |
+      #    cd examples/dac_flaps
+      #    python dac_driver.py
+
+      # Run scripts within design of experiments folder
+      - name: Run examples design of experiments
+        shell: pwsh
+        run: |
+          cd examples/09_design_of_experiments
+          mpirun -np 2 python DOE_openfast.py
+          python postprocess_results.py