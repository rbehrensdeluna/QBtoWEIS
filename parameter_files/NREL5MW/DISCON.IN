--- conflicted
+++ resolved
@@ -13,13 +13,9 @@
 0                   ! Y_ControlMode		- Yaw control mode {0: no yaw control, 1: yaw rate control, 2: yaw-by-IPC}
 1                   ! SS_Mode           - Setpoint Smoother mode {0: no setpoint smoothing, 1: introduce setpoint smoothing}
 2                   ! WE_Mode           - Wind speed estimator mode {0: One-second low pass filtered hub height wind speed, 1: Immersion and Invariance Estimator, 2: Extended Kalman Filter}
-<<<<<<< HEAD
-1                   ! PS_Mode           - Peak shaving mode {0: no peak shaving, 1: implement peak shaving}
-1                   ! Flp_Mode          - Peak actuator mode {0: no flap actuation, 1: steady state flap angle}
-=======
 0                   ! PS_Mode           - Peak shaving mode {0: no peak shaving, 1: implement peak shaving}
 0                   ! SD_Mode           - Shutdown mode {0: no shutdown procedure, 1: pitch to max pitch at shutdown}
->>>>>>> 00859d35
+1                   ! Flp_Mode          - Peak actuator mode {0: no flap actuation, 1: steady state flap angle}
 
 !------- FILTERS ----------------------------------------------------------
 1.57                ! F_LPFCornerFreq	- Corner frequency (-3dB point) in the low-pass filters, [rad/s]
@@ -109,11 +105,10 @@
 3.00 3.50 4.00 4.50 5.00 5.50 6.00 6.50 7.00 7.50 8.00 8.50 9.00 9.50 10.00 10.50 11.00 11.90 12.40 12.90 13.40 13.90 14.40 14.90 15.40 15.90 16.40 16.90 17.40 17.90 18.40 18.90 19.40 19.90 20.40 20.90 21.40 21.90 22.40 22.90 23.40 23.90 24.40 24.90               ! PS_WindSpeeds       - Wind speeds corresponding to minimum blade pitch angles [m/s]
 -0.01745329 -0.01745329 -0.01745329 -0.01745329 -0.01745329 -0.01745329 -0.01745329 -0.01745329 -0.01745329 -0.01745329 -0.01745329 -0.01745329 -0.01745329 -0.01043930 0.01752641 0.03876018 0.05579366 0.07636280 0.08850549 0.10004206 0.11162711 0.12254282 0.13376138 0.14425013 0.15478810 0.16572605 0.17554639 0.18554307 0.19595332 0.20612251 0.21529640 0.22488312 0.23488900 0.24529504 0.25394261 0.26268712 0.27181488 0.28132974 0.29122769 0.30098555 0.30880015 0.31693135 0.32539084 0.33418433               ! PS_BldPitchMin          - Minimum blade pitch angles [rad]
 
-<<<<<<< HEAD
-!------- FLAP ACTUATION -------------------------------------------
-0                   ! Flp_Angle  - Steady state flap angle, [deg]
-=======
 !------- SHUTDOWN -------------------------------------------
 0.261800000000      ! SD_MaxPit         - Maximum blade pitch angle to initiate shutdown, [rad]
 0.418880000000      ! SD_CornerFreq     - Cutoff Frequency for first order low-pass filter for blade pitch angle, [rad/s]
->>>>>>> 00859d35
+-0.01745329 -0.01745329 -0.01745329 -0.01745329 -0.01745329 -0.01745329 -0.01745329 -0.01745329 -0.01745329 -0.01745329 -0.01745329 -0.01745329 -0.01745329 -0.01043930 0.01752641 0.03876018 0.05579366 0.07636280 0.08850549 0.10004206 0.11162711 0.12254282 0.13376138 0.14425013 0.15478810 0.16572605 0.17554639 0.18554307 0.19595332 0.20612251 0.21529640 0.22488312 0.23488900 0.24529504 0.25394261 0.26268712 0.27181488 0.28132974 0.29122769 0.30098555 0.30880015 0.31693135 0.32539084 0.33418433               ! PS_BldPitchMin          - Minimum blade pitch angles [rad]
+
+!------- FLAP ACTUATION -------------------------------------------
+0                   ! Flp_Angle  - Steady state flap angle, [deg]